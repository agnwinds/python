--- conflicted
+++ resolved
@@ -68,11 +68,7 @@
 
 #Note that version should be a single string without spaces. 
 
-<<<<<<< HEAD
-VERSION = 78a_dev_nsh
-=======
-VERSION = 78a
->>>>>>> f480fdfd
+VERSION = 78b
 
 CHOICE=1             // Compress plasma as much as possible
 # CHOICE=0           //  Keep relation between plasma and wind identical
