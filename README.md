--- conflicted
+++ resolved
@@ -12,21 +12,6 @@
 
 [![Build Status](https://travis-ci.org/agnwinds/python.png?branch=dev)](https://travis-ci.org/agnwinds/python)
 
-<<<<<<< HEAD
-# Python
-
-Python is a (confusingly named) Monte Carlo radiative transfer code which uses the Sobolev approximation.
-It has been developed by Knox Long, Christian Knigge, Stuart Sim, Nick Higginbottom and James Matthews. 
-
-The code is not yet ready for use and should not be installed yet. If you are interested in using
-Python please contact long@stsci.edu.
-
-# Travis Build Status
-
-[![Build Status](https://travis-ci.org/jhmatthews/python.png?branch=dev)](https://travis-ci.org/jhmatthews/python)
-
-=======
->>>>>>> 80d659fd
 
 # Getting the radiative transfer code 'Python'
 
