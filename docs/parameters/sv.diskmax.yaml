name: sv.diskmax
description: |
  The outermost radius from which the wind rises in a Shlossman-Vitello type disk wind.
  This radius is measured along the radial disk (r) direction i.e. zero describes the centre of the central object
  (white dwarf)
  See figure 1 of Shlosman & Vitello 1993, ApJ 409,372.
type: Double
<<<<<<< HEAD
unit: cm
values: >sv.diskmin (inner radius disk wind)
parent:
  parameter: required when the wind_type is set to 0, a SV wind.
=======
unit: co.radius
values: Condition e.g. greater than 0 or list e.g. [1, 2, 5]
parent:
  parameter: Condition e.g. greater than 0 or list e.g. [1, 2, 5]
>>>>>>> aafe08fc
file: sv.c<|MERGE_RESOLUTION|>--- conflicted
+++ resolved
@@ -5,15 +5,8 @@
   (white dwarf)
   See figure 1 of Shlosman & Vitello 1993, ApJ 409,372.
 type: Double
-<<<<<<< HEAD
 unit: cm
-values: >sv.diskmin (inner radius disk wind)
+values: Greater than or equal to sv.diskmin (inner radius disk wind)
 parent:
-  parameter: required when the wind_type is set to 0, a SV wind.
-=======
-unit: co.radius
-values: Condition e.g. greater than 0 or list e.g. [1, 2, 5]
-parent:
-  parameter: Condition e.g. greater than 0 or list e.g. [1, 2, 5]
->>>>>>> aafe08fc
+  wind_type: 0
 file: sv.c