--- conflicted
+++ resolved
@@ -5,15 +5,8 @@
   (white dwarf)
   See figure 1 of Shlosman & Vitello 1993, ApJ 409,372.
 type: Double
-<<<<<<< HEAD
 unit: cm
-values: >= radius of the central object (white dwarf)
+values: Greater than or equal to the radius of the central object (white dwarf)
 parent:
-  parameter: required when the wind_type is set to 0, a SV wind.
-=======
-unit: co.radius
-values: Condition e.g. greater than 0 or list e.g. [1, 2, 5]
-parent:
-  parameter: Condition e.g. greater than 0 or list e.g. [1, 2, 5]
->>>>>>> aafe08fc
+  wind_type: 0.
 file: sv.c