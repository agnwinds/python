--- conflicted
+++ resolved
@@ -8,15 +8,10 @@
 In this directory one will find log files, e.g. **whatever_0.diag**, **whatever_1.diag**, and so on,
 where the in a multiprocessor run, the number refers to the log of a specific thread.
 
-<<<<<<< HEAD
 Inspecting these logs is important for understanding whether a SIROCCO run is successful,
-and for understanding why if failed if that is the case. 
-=======
-Inspecting these logs is important for understanding whether a Python run is successful,
 and for understanding why if failed if that is the case. 
 
 Additionally in this directory one will find a file **whatever.disk.diag** if the system contained a disk.  This file contains information
 about the structure of the disk as a function of disk radius. It also indicates how many photons hit the disk with how much total energy
 as a function of radius.  It provides several estimates of the effective temperature of the radiation that hits the disk, and determines 
-how the disk temperature of the disk would so that it would reradiate the sum of the viscous energy and the energy associated with illumination.
->>>>>>> 77168447
+how the disk temperature of the disk would so that it would reradiate the sum of the viscous energy and the energy associated with illumination.