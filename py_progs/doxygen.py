#!/usr/bin/env python
'''
                    Space Telescope Science Institute

Synopsis:

Replace current informational headers with one that can
be parsed with doxygen


Command line usage (if any):

    usage: doxygen.py whatever.c

Description:

    This is an attempt to write a parser which will read one of the
    .c files used in Python and locate the headers that are supposed
    to be at the top of every function call.  Parsing these headers
    and also using information from cproto the routine attemps to
    create a partially populated doxygen block for each routine.

    The routine writes out a new file, new_whatever.c containging
    doxygen blocks just in fromt of every function call.

    It is up to the user to copy new_whatever.c back to whatever.c once
    he/she has thoroughly looked at the file.

Primary routines:

    doit

Notes:

    The routine has to be run in a directory that contains the header
    files, e.g atomic.h, so that cproto will perform properly.

    The routine will not work with 'non-standard' old headers, so
    one should carefully look at all of the created blocks to see that
    they make sense.

    The old headers are commented out with //OLD and at once we are fairly
    sure they are no longer needed.

    If there was not old_header, there will still be a partially filled out
    doxygen block in front of each routine in the file

    Right now there is a lot of repetive code for populating the various
    blocks.  ksl suspects this should be systemetized


History:

180123 ksl Coding begun
180127 ksl Added the file blocks, which are needed for doxygen to actually
           work

'''

import sys
import subprocess
import os


def is_installed(program):
    """
    Tests to see if a program has been installed. Code taken from:
    https://stackoverflow.com/questions/377017/test-if-executable-exists-in-python

    Args:
        program (str): Program name to test
    Returns:
        Either returns True or raises an OSError
    """
    import os

    def is_exe(fpath):
        return os.path.isfile(fpath) and os.access(fpath, os.X_OK)

    fpath, fname = os.path.split(program)
    if fpath:
        if is_exe(program):
            return True
    else:
        for path in os.environ["PATH"].split(os.pathsep):
            exe_file = os.path.join(path, program)
            if is_exe(exe_file):
                return True

    raise(OSError("Executable '{}' could not be found!".format(program)))


def read_file(filename):
    '''
    Read a file

    Arguments:
        filename (str): Name of the file to read
    Returns:
        list: Lines within the file
    '''

    try:
        f = open(filename, 'r')
        xlines = f.readlines()
        f.close()
    except IOError as e:
        print("The file %s does not exist" % filename)
        return []

    return xlines


def write_header(function):
    """
    Given a function dictionary, writes it to an array of strings

    Arguments:
        function: Dictionary describing the function header

    Returns:
        list (string): The header to be written to file
    """
    header = module_string_start.format(
        function['name'],
        function['synopsis'].replace('\n', '\n * ')
    )

    for name, argument in function['arguments'].items():
        header += module_string_param.format(
            argument['type'], argument['name'],
            argument['description'].replace('\n', '\n * ')
        )

    header += module_string_end.replace(r'%s', r'{}').format(
        function['returns'].replace('\n', '\n * '),
        function['description'].replace('\n', '\n * '),
        function['notes'].replace('\n', '\n * ')
    )
    return header.splitlines(True)


def parse_header_block(header, title, strip=True, default=None):
    """
    Given a list of strings describing a function header, extracts the specified block.

    Does so by iterating over lines in the array, stapling them together into a single string.

    Arguments:
        header (list): List of strings making up the header
        title (string): Block title

    Returns:
        list: List of string making up the block
    """
    titles = ['Arguments:', 'Returns:', 'Notes:', 'Description:',
              'History:', 'Synopsis:', '**********']
    block = None
    for line in header:
        # For each line in the header
        if not block and title in line:
            # We've found the start of the arguments block
            block = line[line.find(title)+len(title):]
        elif block:
            if any(title in line for title in titles):
                # We've reached the start of another block
                if not block.strip():
                    # If this is just a block of whitespace with no text
                    return default
                elif strip:
                    # If we're stripping whitespace out
                    return block.strip()
                else:
                    # If we're not, well, leave it be
                    return block
            else:
                # We're still going through the block, so append this
                block += line
    # We never found the title, so give up and return the default
    return default


def parse_header(header, func_dict):
    """
    Given a list of strings describing a function header, parses them into info.

    Arguments:
        header (list): List of strings making up this header
        func_dict (dict): Dictionary describing this functions assembled by cproto

    Returns:
        dict: Updated func_dict. Could just edit in place, but it's more pythonic?
    """
    # Seek through to find the start of the arguments block
    block = parse_header_block(header, 'Arguments:', strip=False)

    print('Parsing header for {}'.format(func_dict['name']))

    if block:
        # If there is an argument block
        block_test = block.replace('\t', ' ').lower()

        for name, parameter in func_dict['arguments'].items():
            # We want to find this name in the line. BUT! It could be, like 'a'. That's no good.
            # So we need to find a string like ' a; blah' or ' a: blah' or ' a blah'
            # Made a bit more messy given there's some listed as 'a,b,c'

            name_test = ' {};'.format(name).lower()
            name_index = block_test.find(name_test)
            if name_index == -1:
                name_test = ' {}:'.format(name).lower()
                name_index = block_test.find(name_test)
            if name_index == -1:
                name_test = ' {} '.format(name).lower()
                name_index = block_test.find(name_test)
            if name_index == -1:
                name_test = ',{};'.format(name).lower()
                name_index = block_test.find(name_test)
            if name_index == -1:
                name_test = ',{}:'.format(name).lower()
                name_index = block_test.find(name_test)
            if name_index == -1:
                name_test = ',{} '.format(name).lower()
                name_index = block_test.find(name_test)

            if name_index > -1:
                # If we *did* find the substring, add the length of the variable name to it
                name_index += len(name_test)
                comma_index = block.find(',', name_index)
                break_index = block.find('\n', name_index)
                if comma_index > -1 and break_index > -1:
                    if comma_index < break_index:
                        description = block[name_index:comma_index].strip()
                    else:
                        description = block[name_index:break_index].strip()
                elif comma_index > -1:
                    description = block[name_index:comma_index].strip()
                elif break_index > -1:
                    description = block[name_index:break_index].strip()
                else:
                    description = block[name_index:].strip()

                # Did we ever actually find a description?
                if description:
                    parameter['description'] = description

    func_dict['synopsis'] = parse_header_block(header, 'Synopsis:', default='??? SYNOPSIS ???')\
        .replace(func_dict['name'], '').strip()
    func_dict['description'] = parse_header_block(header, 'Description:',
                                                  default='??? DESCRIPTION ???')
    func_dict['returns'] = parse_header_block(header, 'Returns:', default='??? RETURNS ???')
    func_dict['notes'] = parse_header_block(header, 'Notes:', default='??? NOTES ???')
    func_dict['history'] = parse_header_block(header, 'History:', default='??? HISTORY ???')
    return func_dict


def split_definition(definition):
    """
    Taking a definition as 'float* blah', splits it into the name and type

    Args:
        definition (str): String containing definition (function or variable)

    Returns:
        tuple: Name and type of the definition
    """
    last_space = definition.rfind(' ')
    last_pointer = definition.rfind('*')
    # We need to see if this variable is type name or type* name or type *name
    if last_pointer > last_space:
        # If there's a pointer assignment, use that in the type
        definition_name = definition[last_pointer+1:].strip()
        definition_type = definition[:last_pointer+1].strip()
    else:
        definition_name = definition[last_space+1:].strip()
        definition_type = definition[:last_space].strip()
    return (definition_name, definition_type)


def get_modules(filename='emission.c'):
    '''
    use cproto to capture the functions etc that
    are contained in the routine.  Split what is
    returned into something which can be incorporated
    into a search

    Args:
        filename (str): Name of the file to be read

    Returns:
        List of records and dict of records
    '''

    from collections import OrderedDict

    proc = subprocess.Popen('cproto %s ' % filename, shell=True,
                            stdout=subprocess.PIPE, stderr=subprocess.PIPE)
    stdout, stderr = proc.communicate()
    stdout = stdout.decode().split('\n')

    records_dict = OrderedDict()
    for line in stdout[1:]:
        if line and not ('bad character' in line or 'syntax error' in line):
            # Find the substring of arguments in 'type func_name(type arg1, type arg2);'
            function = {'arguments': OrderedDict()}
            function['name'], function['type'] = split_definition(line[:line.find('(')])
            argument_lines = line[line.find('(')+1:line.find(')')].split(',')
            if 'void' not in argument_lines:
                for argument_line in argument_lines:
                    argument = {'description': '???'}
                    argument['name'], argument['type'] = split_definition(argument_line)
                    function['arguments'][argument['name']] = argument

            records_dict[function['name']] = function

    records = []
    i = 1
    while i < len(stdout)-1:
        z = stdout[i].replace('(', ' ')
        z = z.replace(')', ' ')
        z = z.replace(',', ' ')
        z = z.replace(';', ' ')
        words = z.split()
        # print(words)
        one_record = [stdout[i]] + words
        records.append(one_record)
        # records.append([stdout[i],words[0],words[1]])

        i += 1

    return (records, records_dict)


file_string = '''
/***********************************************************/
/** @file  %s
 * @author ksl
 * @date   January, 2018
 *
 * @brief  ???
 *
 * ???
 ***********************************************************/
'''

module_string_start = '''
/**********************************************************/
/** @name      {}
 * @brief      {}
 *
'''
module_string_param = ''' * @param [in out] {}  {}   {}
'''
module_string_end = ''' * @return     {}
 *
 * @details
 * {}
 *
 * ### Notes ###
 * {}
 *
 **********************************************************/

'''


def doit(filename='emission.c', outputfile=None, verbose=False):
    '''
    Do something magnificent

    Description:

    Notes:

    For cproto to work properly, files like atomic.h and python.h
    must be in the same directory

    History:


    '''

    if not outputfile:
        outputfile = 'new_'+filename
    if os.path.isfile(outputfile):
        print('Error %s already exists, exiting' % outputfile)
        return

    lines = read_file(filename)

    if len(lines) == 0:
        raise(EOFError('File {} has no lines!').format(filename))

    # Get the filled dictionary of modules and the list of module names and components (for old method)
    modules, mod_dict = get_modules(filename)

    print('These are the functions found in the file\n')
    for one in modules:
        print(one[0])
    print('\n')

    i = 0  # Index for iterating over the array of lines
    j = 0  # Index for the position in the header array
    header_start = []  # Position of the header start lines
    header_end = []    # Position of the header end lines
    header_assigned = []  # Has this header been assigned to a function?
    module_start = []  # Position of the module start lines
    module_end = []    # Position of the module end lines
    module_name = []   # Name of the module for each start-end

    # This section scans through the file, looking for header starts and ends.
    found_header = False
    found_module = False
    while i < len(lines)-1:
        line = lines[i].strip()

        if line[0:24] == '/***********************':
            # print('This is the beginning of a header')
            header_start.append(i)
            found_header = True

        elif found_header:
            if line[0:20] == '********************':
                # print('Found the end of a header')
                header_end.append(i)
                found_header = False

        elif found_module and line:
            # If we've found the start of a module, we want to know where it ends.
            # If this line isn't just whitespace...
            if lines[i][0] == '}':
                # If we find a line that starts with '}', we've found the end (almost certainly)
                module_end.append(i)
                found_module = False

        elif not found_header and not found_module and j < len(modules):
            # To try to match this header to a module, we peek at pairs of lines
            # As most of our functions are defined as 'type \n name (arguments)'
            x = line.strip()
            y = lines[i+1].strip()
            # print('test',x,y)
            x = x.split()
            y = y.split()
            # print('test2',x,'y',y)
            if len(x) > 0 and len(y) > 0 and x[0] == modules[j][1] and y[0] == modules[j][2]:
                # If we've found the first two lines of the module, we append the start line of it
                # and its name to the lists
                module_start.append(i)
                module_name.append(y[0])
                j += 1
                found_module = True

        i += 1

    if len(module_end) != len(module_start):
        # Since the loop only goes to the line *before* the end of the file,
        # if we never caught the end of the last function it must be the last line.
        module_end.append(i)

<<<<<<< HEAD
    print('line where header starts   :', len(header_start), header_start)
    print('line where header ends     :', len(header_end), header_end)
    print('lines where function starts:', len(module_start), module_start)
    print('lines where function ends:', len(module_end), module_end)

    assert len(header_start) == len(header_end),\
        "Error: Uneven number of header starts and ends. This is probably down to an insufficient number of *.\nHeaders must start '/(>=23*)' and end with '(>20*)/'"
    assert len(module_start) == len(module_end),\
        "Error: Uneven number of module starts and ends."
=======
    print('line where header starts   :', header_start)
    print('line_where header_ends     :', header_end)
    print('lines where function_starts:', module_start)
    print('lines where function_ends  :', module_end)
>>>>>>> 36da9870

    # Now we need to try to match the current headers with the modules because
    # some may be missing

    # xmatch is the array used to cross-match the headers in the code and their associated modules
    xmatch = [-1] * len(module_start)
    header_assigned = [False] * len(header_start)

    for header_index, header_line in enumerate(header_end):
        # We iterate through the array of headers
        for module_index, module_line in enumerate(module_start):
            # If the start line of this module is after the end of the current header, *and*
            # there's no other module between it and the header.
            if not header_assigned[header_index]:
                # If this header hasn't already been assigned to another module
                if header_line < module_line:
                    # Is it before this module?
                    header_assigned[header_index] = True
                    xmatch[module_index] = header_index
                    break

    print('xmatch betwen headers and functions', xmatch)

    # Now we have the start and end points of each header, and the crossmatch between headers and
    # functions, we can parse the input file.
    for index, module in enumerate(mod_dict.values()):
        # We iterate over the dictionary of modules, looking up what header range corresponds to
        # them using the xmatch array, and passing that to parse_header.
        print('index: ', index)
        if xmatch[index] > -1:
            # If there *is* a header for this module, pass it the text
            module = parse_header(lines[header_start[xmatch[index]]:header_end[xmatch[index]]], module)
        else:
            # Else, pass it a blank string and let it set up a default one
            module = parse_header('', module)

    x = open(outputfile, 'w')

    x.write(file_string % (outputfile))

    # Prepend '//OLD' to all the lines between all the identified header start-end pairs
    for start, end in zip(header_start, header_end):
        for i in range(start, end+1):
            lines[i] = '//OLD '+lines[i]

    # Now go through the list and stick our new headers into place
    for index, start in reversed(list(enumerate(module_start))):
        # We go through in reverse order to avoid having to deal with changing line numbers
        lines = lines[:start]+write_header(list(mod_dict.values())[index])+lines[start:]

    x.write(''.join(lines))
    return


# Next lines permit one to run the routine from the command line
if __name__ == "__main__":
    import sys

    is_installed('cproto')

    if len(sys.argv) == 1 or sys.argv[1] == '-h':
        print(__doc__)
    elif len(sys.argv) > 1:
        doit(sys.argv[1], verbose=('-v' in sys.argv))
    else:
        print('usage: doxygen.py [-h] filename')<|MERGE_RESOLUTION|>--- conflicted
+++ resolved
@@ -457,7 +457,6 @@
         # if we never caught the end of the last function it must be the last line.
         module_end.append(i)
 
-<<<<<<< HEAD
     print('line where header starts   :', len(header_start), header_start)
     print('line where header ends     :', len(header_end), header_end)
     print('lines where function starts:', len(module_start), module_start)
@@ -467,12 +466,6 @@
         "Error: Uneven number of header starts and ends. This is probably down to an insufficient number of *.\nHeaders must start '/(>=23*)' and end with '(>20*)/'"
     assert len(module_start) == len(module_end),\
         "Error: Uneven number of module starts and ends."
-=======
-    print('line where header starts   :', header_start)
-    print('line_where header_ends     :', header_end)
-    print('lines where function_starts:', module_start)
-    print('lines where function_ends  :', module_end)
->>>>>>> 36da9870
 
     # Now we need to try to match the current headers with the modules because
     # some may be missing
