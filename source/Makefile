# This is the makefile for the python related programs
#
# usage      make [CC=...] [D] python
#
# Adding D causes the routine to be run in a way that profiling and ddd can be used.
# Otherwise the run will be optimized to run as fast as possible. CC is an option to choose
# a different compiler other than mpicc.
#
# History
# 05jan	ksl	54f  Modified Makefile so that the Version number is automatically
# 		copied to version.h  Also fixed so that one does not need to put
# 		a new filename in two separate places, and so that the latest
# 		compile version automatically becomve shte 
# 05apr	ksl	55c   Modified in a way that implies that one must have gsl as part
# 		of the Python directory tree.  This is because I was having problems
# 		with gsl after we went to Redhat Enterprise at the Institute, and
# 		so that Stuart and I could standardise on the distribution.
# 08jul	ksl	Removed pfop from routines so no need to complile with g77
# 13jun jm      Added capability to switch to use debugger routne
#
# 13jun jm/ss	SS added parallel flag -DMPI_ON and mpicc wrapper for gcc
#		is now used as C compiler
# 13jul jm	can now compiled with gcc using 'make CC=gcc python'
# 13jul jm	kpar is now integrated into python and compiled here


#MPICC is now default compiler- currently code will not compile with gcc
CC = mpicc
# CC = gcc	can use GCC either from command line or by uncommenting this
FC = g77
# FC = gfortran
# speciify any extra compiler flags here
EXTRA_FLAGS =


#Check a load of compiler options
#this is mostly to address issue $100
ifeq (mpicc, $(CC))		
	# you're using mpicc, so we'll compile with the DMPI_ON flag
	MPI_FLAG = -DMPI_ON

	# check what underlying compiler mpi is using, and the version
	# we'll use this to print to the user and also to do some checks
	MPI_COMPILER := $(shell mpicc --showme:command)
	COMPILER_VERSION := $(shell expr `'$(CC)' -dumpversion`)
	COMPILER_PRINT_STRING = Compiling with mpicc wrapper, for compiler $(MPI_COMPILER) $(COMPILER_VERSION)

	# if it's gcc we want to check if the version is 4.8 or later
	# if it is then we'll disable aggressive loop optimizations, see #100
	ifeq (gcc, $(MPI_COMPILER))
		GCCVERSIONGTEQ4 := $(shell expr `gcc -dumpversion | cut -f1-2 -d.` \>= 4.8)
		ifeq ("$(GCCVERSIONGTEQ4)", "1")
			EXTRA_FLAGS += -fno-aggressive-loop-optimizations 	# add the flag to EXTRA_FLAGS
			COMPILER_PRINT_STRING += with -fno-aggressive-loop-optimizations
		endif
	endif	

else ifeq (gcc, $(CC))
	# no mpicc,
	MPI_FLAG =

	# check the version
	# we'll use this to print to the user and also to do some checks
	COMPILER_VERSION := $(shell expr `gcc -dumpversion`)

	# if it's gcc we want to check if the version is 4.8 or later
	# if it is then we'll disable aggressive loop optimizations, see #100
	GCCVERSIONGTEQ4 := $(shell expr `gcc -dumpversion | cut -f1-2 -d.` \>= 4.8)
	COMPILER_PRINT_STRING = Compiling with $(CC) $(COMPILER_VERSION)
	ifeq ("$(GCCVERSIONGTEQ4)", "1")
		EXTRA_FLAGS += -fno-aggressive-loop-optimizations
		COMPILER_PRINT_STRING += with -fno-aggressive-loop-optimizations
	endif

else	# you must be using clang or icc
	MPI_FLAG =

	# check the version we'll use this to print to the user
	COMPILER_VERSION = $(shell expr `$(CC) -dumpversion`)
	COMPILER_PRINT_STRING = Compiling with $(CC) $(COMPILER_VERSION)
endif

# this command finds out how many files with uncommitted changes there are
GIT_DIFF_STATUS := $(shell expr `git status --porcelain 2>/dev/null| grep "^ M" | wc -l`)
GIT_COMMIT_HASH := $(shell expr `git rev-parse HEAD`)

INCLUDE = ../include
LIB = ../lib
BIN = ../bin

ifeq (D,$(firstword $(MAKECMDGOALS)))
# use pg when you want to use gprof the profiler
# to use profiler make with arguments "make D python" 
# this can be altered to whatever is best	
	CFLAGS = -g -pg -Wall $(EXTRA_FLAGS) -I$(INCLUDE) $(MPI_FLAG)
	FFLAGS = -g -pg   
	PRINT_VAR = DEBUGGING, -g -pg -Wall flags
else
# Use this for large runs
	CFLAGS = -O3 -Wall $(EXTRA_FLAGS) -I$(INCLUDE) $(MPI_FLAG)
	FFLAGS =         
	PRINT_VAR = LARGE RUNS, -03 -Wall flags
endif



# next line for debugging when concerned about memory problems and duma installed in python directory
# LDFLAGS= -L$(LIB)  -lm -lkpar -lcfitsio -lgsl -lgslcblas ../duma_2_5_3/libduma.a -lpthread
# next line if you want to use kpar as a library, rather than as source below
# LDFLAGS= -L$(LIB)  -lm -lkpar -lcfitsio -lgsl -lgslcblas 
LDFLAGS= -L$(LIB) -lm -lcfitsio -lgsl -lgslcblas 

#Note that version should be a single string without spaces. 


<<<<<<< HEAD
VERSION = 79c

=======
VERSION = 80
>>>>>>> 13d81919

CHOICE=1             // Compress plasma as much as possible
# CHOICE=0           //  Keep relation between plasma and wind identical

startup:
	@echo $(COMPILER_PRINT_STRING)			# prints out compiler information
	@echo 'YOU ARE COMPILING FOR' $(PRINT_VAR)	# tells user if compiling for optimized or debug
	@echo 'MPI_FLAG=' $(MPI_FLAG)
	echo "#define VERSION " \"$(VERSION)\" > version.h
	echo "#define CHOICE"   $(CHOICE) >> version.h
	echo "#define GIT_COMMIT_HASH" \"$(GIT_COMMIT_HASH)\" >> version.h
	echo "#define GIT_DIFF_STATUS" $(GIT_DIFF_STATUS)\ >> version.h

foo: foo.o signal.o time.o
	$(CC) ${cfllags} foo.o signal.o time.o ${LDFLAGS}  -o foo


# these are the objects required for compiltion of python
# note that the kpar_source is now separate from this
python_objects = bb.o get_atomicdata.o photon2d.o photon_gen.o \
		saha.o spectra.o wind2d.o wind.o  vvector.o debug.o recipes.o \
		trans_phot.o phot_util.o resonate.o radiation.o \
		wind_updates2d.o windsave.o extract.o pdf.o roche.o random.o \
		stellar_wind.o homologous.o hydro_import.o corona.o knigge.o  disk.o\
		lines.o  continuum.o get_models.o emission.o recomb.o diag.o \
		sv.o ionization.o  ispy.o   levels.o gradv.o reposition.o \
		anisowind.o util.o density.o  detail.o bands.o time.o \
		matom.o estimators.o wind_sum.o yso.o elvis.o cylindrical.o rtheta.o spherical.o  \
		cylind_var.o bilinear.o gridwind.o partition.o signal.o auger_ionization.o \
		agn.o shell_wind.o compton.o torus.o zeta.o dielectronic.o \
		spectral_estimators.o variable_temperature.o matom_diag.o \
		log.o lineio.o rdpar.o direct_ion.o pi_rates.o matrix_ion.o para_update.o \
		setup.o photo_gen_matom.o macro_gov.o brem.o\
		reverb.o
		


python_source= bb.c get_atomicdata.c python.c photon2d.c photon_gen.c \
		saha.c spectra.c wind2d.c wind.c  vvector.c debug.c recipes.c \
		trans_phot.c phot_util.c resonate.c radiation.c \
		wind_updates2d.c windsave.c extract.c pdf.c roche.c random.c \
		stellar_wind.c homologous.c hydro_import.c corona.c knigge.c  disk.c\
		lines.c  continuum.c emission.c recomb.c diag.c \
		sv.c ionization.c  ispy.c  levels.c gradv.c reposition.c \
		anisowind.c util.c density.c  detail.c bands.c time.c \
		matom.c estimators.c wind_sum.c yso.c elvis.c cylindrical.c rtheta.c spherical.c  \
		cylind_var.c bilinear.c gridwind.c partition.c signal.c auger_ionization.c \
		agn.c shell_wind.c compton.c torus.c zeta.c dielectronic.c \
		spectral_estimators.c variable_temperature.c matom_diag.c \
		direct_ion.c pi_rates.c matrix_ion.c para_update.c setup.c \
		photo_gen_matom.c macro_gov.c brem.c\
		reverb.c

# kpar_source is now declared seaprately from python_source so that the file log.h 
# can be made using cproto
kpar_source = lineio.c rdpar.c log.c 

additional_py_wind_source = py_wind_sub.c py_wind_ion.c py_wind_write.c py_wind_macro.c py_wind.c 

prototypes: 
	cp templates.h templates.h.old
	cproto -I$(INCLUDE) $(python_source) ${additional_py_wind_source} test_saha.c  > foo.h  
	cp foo.h templates.h
	cproto -I$(INCLUDE) $(kpar_source) > log.h 

python: startup  python.o $(python_objects)
	$(CC)  ${CFLAGS} python.o $(python_objects) $(kpar_objects) $(LDFLAGS) -o python
		cp $@ $(BIN)/py
		mv $@ $(BIN)/py$(VERSION)

#This line is jsut so you can use make D python for debugging
D:	
	@echo 'Debugging Mode'

py_wind_objects = py_wind.o get_atomicdata.o py_wind_sub.o windsave.o py_wind_ion.o \
		emission.o recomb.o util.o detail.o \
		pdf.o random.o recipes.o saha.o \
		stellar_wind.o homologous.o sv.o hydro_import.o corona.o knigge.o  disk.o\
		lines.o vvector.o wind2d.o wind.o  ionization.o  py_wind_write.o levels.o \
		radiation.o gradv.o phot_util.o anisowind.o resonate.o density.o \
		matom.o estimators.o yso.o elvis.o photon2d.o cylindrical.o rtheta.o spherical.o  \
		cylind_var.o bilinear.o gridwind.o py_wind_macro.o partition.o auger_ionization.o\
		spectral_estimators.o shell_wind.o compton.o torus.o zeta.o dielectronic.o \
        	variable_temperature.o bb.o rdpar.o log.o direct_ion.o diag.o matrix_ion.o \
		pi_rates.o photo_gen_matom.o macro_gov.o \
		time.o reverb.o



py_wind: startup $(py_wind_objects)
	$(CC) $(CFLAGS) $(py_wind_objects) $(LDFLAGS) -o py_wind
	cp $@ $(BIN)
	mv $@ $(BIN)/py_wind$(VERSION)


summarize_atomic: summarize_atomic.o get_atomicdata.o log.o rdpar.o  
	$(CC) $(CFLAGS) summarize_atomic.o get_atomicdata.o log.o rdpar.o   -o summarize_atomic
	mv $@ $(BIN)


table_objects = windsave2table.o get_atomicdata.o py_wind_sub.o windsave.o py_wind_ion.o \
		emission.o recomb.o util.o detail.o \
		pdf.o random.o recipes.o saha.o \
		stellar_wind.o homologous.o sv.o hydro_import.o corona.o knigge.o  disk.o\
		lines.o vvector.o wind2d.o wind.o  ionization.o  py_wind_write.o levels.o \
		radiation.o gradv.o phot_util.o anisowind.o resonate.o density.o \
		matom.o estimators.o yso.o elvis.o photon2d.o cylindrical.o rtheta.o spherical.o  \
		cylind_var.o bilinear.o gridwind.o py_wind_macro.o partition.o auger_ionization.o\
		spectral_estimators.o shell_wind.o compton.o torus.o zeta.o dielectronic.o \
        	variable_temperature.o bb.o rdpar.o log.o direct_ion.o diag.o matrix_ion.o \
		pi_rates.o photo_gen_matom.o macro_gov.o reverb.o time.o



windsave2table: $(table_objects) 
	$(CC) $(CFLAGS) $(table_objects) $(LDFLAGS) -o windsave2table
	cp $@ $(BIN)
	mv $@ $(BIN)/windsave2table$(VERSION)

py_smooth: py_smooth.o 
	$(CC) $(CFLAGS) py_smooth.o  $(LDFLAGS)  -o py_smooth
		mv $@ $(BIN)

test_bb: bb.o test_bb.o pdf.o recipes.o bilinear.o time.o 
	$(CC)  ${CFLAGS} bb.o pdf.o test_bb.o  recipes.o bilinear.o time.o $(LDFLAGS) -o test_bb
	
test_pow: test_pow.o pdf.o recipes.o bilinear.o time.o 
	$(CC)  ${CFLAGS} pdf.o test_pow.o  recipes.o bilinear.o time.o $(LDFLAGS) -o test_pow


test_saha: test_saha.o $(python_objects)
	$(CC) ${CFLAGS} test_saha.o $(python_objects) $(LDFLAGS) -o test_saha
		mv $@ $(BIN)

test_matrix: test_matrix.o $(python_objects)
	$(CC) ${CFLAGS} test_matrix.o $(python_objects) $(LDFLAGS) -o test_matrix
		mv $@ $(BIN)

test_dielectronic: test_dielectronic.o $(python_objects)
	$(CC) ${CFLAGS} test_dielectronic.o $(python_objects) $(LDFLAGS) -o test_dielectronic
		mv $@ $(BIN)

t_bilinear:  t_bilinear.o bilinear.o  
	$(CC) $(CFLAGS) t_bilinear.o  bilinear.o  $(LDFLAGS)  -o t_bilinear

	
plot_roche: plot_roche.o roche.o vvector.o phot_util.o recipes.o 
	${CC} ${CFLAGS} plot_roche.o roche.o vvector.o phot_util.o recipes.o  \
		$(LDFLAGS) -o plot_roche
		mv $@ $(BIN)/plot_roche



# This diagnostic routine has not been kept up to date
py_grid: bb.o get_atomicdata.o py_grid.o photon2d.o photon_gen.o \
		saha.o spectra.o wind2d.o wind.o  vvector.o debug.o recipes.o \
		trans_phot.o phot_util.o resonate.o radiation.o \
		wind_updates2d.o windsave.o extract.o pdf.o roche.o random.o \
		stellar_wind.o homologous.o sv.o hydro_import.o corona.o knigge.o  disk.o\
		lines.o continuum.o get_models.o emission.o recomb.o util.o anisowind.o \
		sv.o ionization.o  ispy.o   levels.o gradv.o reposition.o \
		yso.o elvis.o cylindrical.o rtheta.o \
		matom.o estimators.o wind_sum.o \
		density.o bands.o detail.o 
	$(CC)  ${CFLAGS} py_grid.o get_atomicdata.o photon2d.o photon_gen.o \
		bb.o\
		saha.o spectra.o wind2d.o wind.o  vvector.o debug.o recipes.o \
		trans_phot.o phot_util.o resonate.o radiation.o \
		stellar_wind.o homologous.o  corona.o util.o anisowind.o \
		wind_updates2d.o windsave.o extract.o ispy.o bands.o\
		pdf.o roche.o random.o continuum.o get_models.o  \
		lines.o ionization.o emission.o  recomb.o reposition.o \
		sv.o hydro_import.o knigge.o disk.o  levels.o gradv.o density.o \
		yso.o elvis.o cylindrical.o rtheta.o \
		matom.o estimators.o wind_sum.o \
		detail.o \
		$(LDFLAGS) -o py_grid
		cp $@ $(BIN)/py_grid
		mv $@ $(BIN)/py_grid$(VERSION)


FILE = get_atomicdata.o atomic.o

libatomic.a:  get_atomicdata.o atomic.o
	ar ru libatomic.a get_atomicdata.o atomic.o
	ranlib libatomic.a
	mv libatomic.a $(LIB)
	cp atomic.h  $(INCLUDE)


saha_sources = saha_inv.c get_atomicdata.c

startup_saha: startup $(saha_sources)
	cproto -I$(INCLUDE) $(saha_sources) > saha_templates.h

saha_inv: saha_inv.o get_atomicdata.c
	$(CC) ${CFLAGS} saha_inv.o get_atomicdata.o
	cp $@ $(BIN)/saha_inv
	mv $@ $(BIN)/saha_inv$(VERSION)


clean :
	rm -f *.o  *~ <|MERGE_RESOLUTION|>--- conflicted
+++ resolved
@@ -113,12 +113,8 @@
 #Note that version should be a single string without spaces. 
 
 
-<<<<<<< HEAD
-VERSION = 79c
-
-=======
 VERSION = 80
->>>>>>> 13d81919
+
 
 CHOICE=1             // Compress plasma as much as possible
 # CHOICE=0           //  Keep relation between plasma and wind identical
