# This is the makefile for the python related programs
#
# usage      make [CC=...] [D] python
#
# Adding D causes the routine to be run in a way that profiling and ddd can be used.
# Otherwise the run will be optimized to run as fast as possible. CC is an option to choose
# a different compiler other than mpicc.
#
# History
# 05jan	ksl	54f  Modified Makefile so that the Version number is automatically
# 		copied to version.h  Also fixed so that one does not need to put
# 		a new filename in two separate places, and so that the latest
# 		compile version automatically becomve shte 
# 05apr	ksl	55c   Modified in a way that implies that one must have gsl as part
# 		of the Python directory tree.  This is because I was having problems
# 		with gsl after we went to Redhat Enterprise at the Institute, and
# 		so that Stuart and I could standardise on the distribution.
# 08jul	ksl	Removed pfop from routines so no need to complile with g77
# 13jun jm      Added capability to switch to use debugger routne
#
# 13jun jm/ss	SS added parallel flag -DMPI_ON and mpicc wrapper for gcc
#		is now used as C compiler
# 13jul jm	can now compiled with gcc using 'make CC=gcc python'
# 13jul jm	kpar is now integrated into python and compiled here


#MPICC is now default compiler- currently code will not compile with gcc
CC = mpicc
# CC = gcc	can use GCC either from command line or by uncommenting this
FC = g77
# FC = gfortran
# speciify any extra compiler flags here
EXTRA_FLAGS =


#Check a load of compiler options
#this is mostly to address issue $100
ifeq (mpicc, $(CC))		
	# you're using mpicc, so we'll compile with the DMPI_ON flag
	MPI_FLAG = -DMPI_ON

	# check what underlying compiler mpi is using, and the version
	# we'll use this to print to the user and also to do some checks
	MPI_COMPILER := $(shell mpicc --showme:command)
	COMPILER_VERSION := $(shell expr `'$(CC)' -dumpversion`)
	COMPILER_PRINT_STRING = Compiling with mpicc wrapper, for compiler $(MPI_COMPILER) $(COMPILER_VERSION)

	# if it's gcc we want to check if the version is 4.8 or later
	# if it is then we'll disable aggressive loop optimizations, see #100
	ifeq (gcc, $(MPI_COMPILER))
		GCCVERSIONGTEQ4 := $(shell expr `gcc -dumpversion | cut -f1-2 -d.` \>= 4.8)
		ifeq ("$(GCCVERSIONGTEQ4)", "1")
			EXTRA_FLAGS += -fno-aggressive-loop-optimizations 	# add the flag to EXTRA_FLAGS
			COMPILER_PRINT_STRING += with -fno-aggressive-loop-optimizations
		endif
	endif	

else ifeq (gcc, $(CC))
	# no mpicc,
	MPI_FLAG =

	# check the version
	# we'll use this to print to the user and also to do some checks
	COMPILER_VERSION := $(shell expr `gcc -dumpversion`)

	# if it's gcc we want to check if the version is 4.8 or later
	# if it is then we'll disable aggressive loop optimizations, see #100
	GCCVERSIONGTEQ4 := $(shell expr `gcc -dumpversion | cut -f1-2 -d.` \>= 4.8)
	COMPILER_PRINT_STRING = Compiling with $(CC) $(COMPILER_VERSION)
	ifeq ("$(GCCVERSIONGTEQ4)", "1")
		EXTRA_FLAGS += -fno-aggressive-loop-optimizations
		COMPILER_PRINT_STRING += with -fno-aggressive-loop-optimizations
	endif

else	# you must be using clang or icc
	MPI_FLAG =

	# check the version we'll use this to print to the user
	COMPILER_VERSION = $(shell expr `$(CC) -dumpversion`)
	COMPILER_PRINT_STRING = Compiling with $(CC) $(COMPILER_VERSION)
endif

GIT_COMMIT_HASH := $(shell expr `git rev-parse HEAD`)

INCLUDE = ../include
LIB = ../lib
BIN = ../bin

ifeq (D,$(firstword $(MAKECMDGOALS)))
# use pg when you want to use gprof the profiler
# to use profiler make with arguments "make D python" 
# this can be altered to whatever is best	
	CFLAGS = -g -pg -Wall $(EXTRA_FLAGS) -I$(INCLUDE) $(MPI_FLAG)
	FFLAGS = -g -pg   
	PRINT_VAR = DEBUGGING, -g -pg -Wall flags
else
# Use this for large runs
	CFLAGS = -O3 -Wall $(EXTRA_FLAGS) -I$(INCLUDE) $(MPI_FLAG)
	FFLAGS =         
	PRINT_VAR = LARGE RUNS, -03 -Wall flags
endif



# next line for debugging when concerned about memory problems and duma installed in python directory
# LDFLAGS= -L$(LIB)  -lm -lkpar -lcfitsio -lgsl -lgslcblas ../duma_2_5_3/libduma.a -lpthread
# next line if you want to use kpar as a library, rather than as source below
# LDFLAGS= -L$(LIB)  -lm -lkpar -lcfitsio -lgsl -lgslcblas 
LDFLAGS= -L$(LIB) -lm -lcfitsio -lgsl -lgslcblas 

#Note that version should be a single string without spaces. 

VERSION = 79b_dev

CHOICE=1             // Compress plasma as much as possible
# CHOICE=0           //  Keep relation between plasma and wind identical

startup:
	@echo $(COMPILER_PRINT_STRING)			# prints out compiler information
	@echo 'YOU ARE COMPILING FOR' $(PRINT_VAR)	# tells user if compiling for optimized or debug
	@echo 'MPI_FLAG=' $(MPI_FLAG)
	echo "#define VERSION " \"$(VERSION)\" > version.h
	echo "#define CHOICE"   $(CHOICE) >> version.h
	echo "#define GIT_COMMIT_HASH" \"$(GIT_COMMIT_HASH)\" >> version.h

foo: foo.o signal.o time.o
	$(CC) ${cfllags} foo.o signal.o time.o ${LDFLAGS}  -o foo


# these are the objects required for compiltion of python
# note that the kpar_source is now separate from this
python_objects = bb.o get_atomicdata.o photon2d.o photon_gen.o \
		saha.o spectra.o wind2d.o wind.o  vector.o debug.o recipes.o \
		trans_phot.o phot_util.o resonate.o radiation.o \
		wind_updates2d.o windsave.o extract.o pdf.o roche.o random.o \
		stellar_wind.o homologous.o proga.o corona.o knigge.o  disk.o\
		lines.o  continuum.o get_models.o emission.o recomb.o diag.o \
		sv.o ionization.o  ispy.o   levels.o gradv.o reposition.o \
		anisowind.o util.o density.o  detail.o bands.o time.o \
		matom.o estimators.o wind_sum.o yso.o elvis.o cylindrical.o rtheta.o spherical.o  \
		cylind_var.o bilinear.o gridwind.o partition.o signal.o auger_ionization.o \
		agn.o shell_wind.o compton.o torus.o zeta.o dielectronic.o \
		spectral_estimators.o variable_temperature.o matom_diag.o \
<<<<<<< HEAD
		log.o lineio.o rdpar.o direct_ion.o reverb.o wind_keplerian.o para_update.o \
		pi_rates.o matrix_ion.o 
=======
		log.o lineio.o rdpar.o direct_ion.o pi_rates.o matrix_ion.o para_update.o \
		setup.o  
		

>>>>>>> 9570bc01

python_source= bb.c get_atomicdata.c python.c photon2d.c photon_gen.c \
		saha.c spectra.c wind2d.c wind.c  vector.c debug.c recipes.c \
		trans_phot.c phot_util.c resonate.c radiation.c \
		wind_updates2d.c windsave.c extract.c pdf.c roche.c random.c \
		stellar_wind.c homologous.c proga.c corona.c knigge.c  disk.c\
		lines.c  continuum.c emission.c recomb.c diag.c \
		sv.c ionization.c  ispy.c  levels.c gradv.c reposition.c \
		anisowind.c util.c density.c  detail.c bands.c time.c \
		matom.c estimators.c wind_sum.c yso.c elvis.c cylindrical.c rtheta.c spherical.c  \
		cylind_var.c bilinear.c gridwind.c partition.c signal.c auger_ionization.c \
		agn.c shell_wind.c compton.c torus.c zeta.c dielectronic.c \
		spectral_estimators.c variable_temperature.c matom_diag.c \
<<<<<<< HEAD
		direct_ion.c reverb.c wind_keplerian.c para_update.c \
		pi_rates.c matrix_ion.c 

=======
		direct_ion.c pi_rates.c matrix_ion.c para_update.c setup.c
>>>>>>> 9570bc01

# kpar_source is now declared seaprately from python_source so that the file log.h 
# can be made using cproto
kpar_source = lineio.c rdpar.c log.c 

additional_py_wind_source = py_wind_sub.c py_wind_ion.c py_wind_write.c py_wind_macro.c py_wind.c 

prototypes: 
	cp templates.h templates.h.old
	cproto -I$(INCLUDE) $(python_source) ${additional_py_wind_source} test_saha.c  > foo.h  
	cp foo.h templates.h
	cproto -I$(INCLUDE) $(kpar_source) > log.h 

python: startup  python.o $(python_objects)
	$(CC)  ${CFLAGS} python.o $(python_objects) $(kpar_objects) $(LDFLAGS) -o python
		cp $@ $(BIN)/py
		mv $@ $(BIN)/py$(VERSION)

#This line is jsut so you can use make D python for debugging
D:	
	@echo 'Debugging Mode'

py_wind_objects = py_wind.o get_atomicdata.o py_wind_sub.o windsave.o py_wind_ion.o \
		emission.o recomb.o util.o detail.o \
		pdf.o random.o recipes.o saha.o \
		stellar_wind.o homologous.o sv.o proga.o corona.o knigge.o  disk.o\
		lines.o vector.o wind2d.o wind.o  ionization.o  py_wind_write.o levels.o \
		radiation.o gradv.o phot_util.o anisowind.o resonate.o density.o \
		matom.o estimators.o yso.o elvis.o photon2d.o cylindrical.o rtheta.o spherical.o  \
		cylind_var.o bilinear.o gridwind.o py_wind_macro.o partition.o auger_ionization.o\
		spectral_estimators.o shell_wind.o compton.o torus.o zeta.o dielectronic.o \
        variable_temperature.o bb.o rdpar.o log.o direct_ion.o wind_keplerian.o \
		diag.o matrix_ion.o pi_rates.o 


py_wind: startup $(py_wind_objects)
	$(CC) $(CFLAGS) $(py_wind_objects) $(LDFLAGS) -o py_wind
	cp $@ $(BIN)
	mv $@ $(BIN)/py_wind$(VERSION)

py_smooth: py_smooth.o 
	$(CC) $(CFLAGS) py_smooth.o  $(LDFLAGS)  -o py_smooth
		mv $@ $(BIN)

test_bb: bb.o test_bb.o pdf.o recipes.o bilinear.o time.o 
	$(CC)  ${CFLAGS} bb.o pdf.o test_bb.o  recipes.o bilinear.o time.o $(LDFLAGS) -o test_bb
	
test_pow: test_pow.o pdf.o recipes.o bilinear.o time.o 
	$(CC)  ${CFLAGS} pdf.o test_pow.o  recipes.o bilinear.o time.o $(LDFLAGS) -o test_pow


test_saha: test_saha.o $(python_objects)
	$(CC) ${CFLAGS} test_saha.o $(python_objects) $(LDFLAGS) -o test_saha
		mv $@ $(BIN)

test_matrix: test_matrix.o $(python_objects)
	$(CC) ${CFLAGS} test_matrix.o $(python_objects) $(LDFLAGS) -o test_matrix
		mv $@ $(BIN)

test_dielectronic: test_dielectronic.o $(python_objects)
	$(CC) ${CFLAGS} test_dielectronic.o $(python_objects) $(LDFLAGS) -o test_dielectronic
		mv $@ $(BIN)

t_bilinear:  t_bilinear.o bilinear.o  
	$(CC) $(CFLAGS) t_bilinear.o  bilinear.o  $(LDFLAGS)  -o t_bilinear

	
plot_roche: plot_roche.o roche.o vector.o phot_util.o recipes.o 
	${CC} ${CFLAGS} plot_roche.o roche.o vector.o phot_util.o recipes.o  \
		$(LDFLAGS) -o plot_roche
		mv $@ $(BIN)/plot_roche

# This diagnostic routine has not been kept up to date
py_ray: bb.o get_atomicdata.o py_ray.o photon2d.o photon_gen.o \
		saha.o spectra.o wind2d.o wind.o  vector.o debug.o recipes.o \
		trans_phot.o phot_util.o resonate.o radiation.o \
		wind_updates2d.o windsave.o extract.o pdf.o roche.o random.o \
		stellar_wind.o homologous.o sv.o proga.o corona.o knigge.o  disk.o\
		lines.o continuum.o get_models.o emission.o recomb.o util.o anisowind.o \
		sv.o ionization.o  ispy.o   levels.o gradv.o reposition.o \
		density.o  detail.o  bands.o \
		yso.o elvis.o cylindrical.o rtheta.o \
		matom.o estimators.o wind_sum.o
	$(CC)  ${CFLAGS} py_ray.o get_atomicdata.o photon2d.o photon_gen.o \
		bb.o detail.o \
		saha.o spectra.o wind2d.o wind.o  vector.o debug.o recipes.o \
		trans_phot.o phot_util.o resonate.o radiation.o \
		stellar_wind.o homologous.o  corona.o util.o anisowind.o \
		wind_updates2d.o windsave.o extract.o ispy.o bands.o\
		pdf.o roche.o random.o continuum.o get_models.o  \
		lines.o ionization.o emission.o  recomb.o reposition.o \
		sv.o proga.o knigge.o disk.o  levels.o gradv.o density.o \
		yso.o elvis.o cylindrical.o rtheta.o \
		matom.o estimators.o wind_sum.o \
		$(LDFLAGS) -o py_ray
		cp $@ $(BIN)/py_ray
		mv $@ $(BIN)/py_ray$(VERSION)




# This diagnostic routine has not been kept up to date
py_grid: bb.o get_atomicdata.o py_grid.o photon2d.o photon_gen.o \
		saha.o spectra.o wind2d.o wind.o  vector.o debug.o recipes.o \
		trans_phot.o phot_util.o resonate.o radiation.o \
		wind_updates2d.o windsave.o extract.o pdf.o roche.o random.o \
		stellar_wind.o homologous.o sv.o proga.o corona.o knigge.o  disk.o\
		lines.o continuum.o get_models.o emission.o recomb.o util.o anisowind.o \
		sv.o ionization.o  ispy.o   levels.o gradv.o reposition.o \
		yso.o elvis.o cylindrical.o rtheta.o \
		matom.o estimators.o wind_sum.o \
		density.o bands.o detail.o 
	$(CC)  ${CFLAGS} py_grid.o get_atomicdata.o photon2d.o photon_gen.o \
		bb.o\
		saha.o spectra.o wind2d.o wind.o  vector.o debug.o recipes.o \
		trans_phot.o phot_util.o resonate.o radiation.o \
		stellar_wind.o homologous.o  corona.o util.o anisowind.o \
		wind_updates2d.o windsave.o extract.o ispy.o bands.o\
		pdf.o roche.o random.o continuum.o get_models.o  \
		lines.o ionization.o emission.o  recomb.o reposition.o \
		sv.o proga.o knigge.o disk.o  levels.o gradv.o density.o \
		yso.o elvis.o cylindrical.o rtheta.o \
		matom.o estimators.o wind_sum.o \
		detail.o \
		$(LDFLAGS) -o py_grid
		cp $@ $(BIN)/py_grid
		mv $@ $(BIN)/py_grid$(VERSION)

balance_sources = balance_abso.c balance_bb.c balance.c balance_gen.c balance_sub.c bal_photon2d.c bal_trans_phot.c plane.c \
		  partition.c agn.c compton.c torus.c spectral_estimators.c dielectronic.c variable_temperature.c  zeta.c

startup_balance: startup $(balance_sources)
	cproto -I$(INCLUDE) $(balance_sources) > balance_templates.h

balance: balance.o balance_sub.o balance_gen.o balance_abso.o \
		emission.o recomb.o balance_bb.o gradv.o \
		bb.o pdf.o sv.o vector.o wind_updates2d.o windsave.o \
		radiation.o continuum.o get_models.o bal_trans_phot.o phot_util.o extract.o \
		ionization.o saha.o recipes.o plane.o resonate.o ispy.o \
		roche.o stellar_wind.o homologous.o proga.o corona.o disk.o  knigge.o  \
		lines.o get_atomicdata.o random.o wind2d.o wind.o   bal_photon2d.o  levels.o  \
		util.o anisowind.o reposition.o density.o  detail.o bands.o matom.o estimators.o  bilinear.o   \
		spherical.o cylindrical.o cylind_var.o rtheta.o yso.o elvis.o gridwind.o wind_sum.o \
		partition.o auger_ionization.o agn.o shell_wind.o compton.o torus.o spectral_estimators.o \
		dielectronic.o variable_temperature.o zeta.o
	$(CC)   ${CFLAGS} balance.o balance_sub.o balance_gen.o   balance_abso.o \
		emission.o recomb.o balance_bb.o gradv.o  detail.o \
		get_atomicdata.o random.c wind2d.o wind.o  bal_trans_phot.o \
		bb.o pdf.o sv.o vector.o wind_updates2d.o windsave.o \
		radiation.o continuum.o get_models.o plane.o phot_util.o resonate.o levels.o \
		lines.o ionization.o saha.o recipes.o bal_photon2d.o  \
		extract.o ispy.o roche.o stellar_wind.o homologous.o proga.o corona.o disk.o  knigge.o  \
		util.o anisowind.o reposition.o density.o bands.o matom.o estimators.o bilinear.o \
		spherical.o cylindrical.o cylind_var.o rtheta.o  yso.o elvis.o   gridwind.o wind_sum.o\
		partition.o  auger_ionization.o agn.o shell_wind.o torus.o compton.o spectral_estimators.o\
		dielectronic.o  variable_temperature.o zeta.o \
		$(LDFLAGS) -o balance
	cp $@ $(BIN)/balance
	mv $@ $(BIN)/balance$(VERSION)


FILE = get_atomicdata.o atomic.o

libatomic.a:  get_atomicdata.o atomic.o
	ar ru libatomic.a get_atomicdata.o atomic.o
	ranlib libatomic.a
	mv libatomic.a $(LIB)
	cp atomic.h  $(INCLUDE)


saha_sources = saha_inv.c get_atomicdata.c

startup_saha: startup $(saha_sources)
	cproto -I$(INCLUDE) $(saha_sources) > saha_templates.h

saha_inv: saha_inv.o get_atomicdata.c
	$(CC) ${CFLAGS} saha_inv.o get_atomicdata.o
	cp $@ $(BIN)/saha_inv
	mv $@ $(BIN)/saha_inv$(VERSION)


clean :
	rm -f *.o  *~ <|MERGE_RESOLUTION|>--- conflicted
+++ resolved
@@ -141,15 +141,9 @@
 		cylind_var.o bilinear.o gridwind.o partition.o signal.o auger_ionization.o \
 		agn.o shell_wind.o compton.o torus.o zeta.o dielectronic.o \
 		spectral_estimators.o variable_temperature.o matom_diag.o \
-<<<<<<< HEAD
-		log.o lineio.o rdpar.o direct_ion.o reverb.o wind_keplerian.o para_update.o \
-		pi_rates.o matrix_ion.o 
-=======
 		log.o lineio.o rdpar.o direct_ion.o pi_rates.o matrix_ion.o para_update.o \
-		setup.o  
-		
-
->>>>>>> 9570bc01
+		setup.o reverb.o wind_keplerian.o
+
 
 python_source= bb.c get_atomicdata.c python.c photon2d.c photon_gen.c \
 		saha.c spectra.c wind2d.c wind.c  vector.c debug.c recipes.c \
@@ -163,13 +157,8 @@
 		cylind_var.c bilinear.c gridwind.c partition.c signal.c auger_ionization.c \
 		agn.c shell_wind.c compton.c torus.c zeta.c dielectronic.c \
 		spectral_estimators.c variable_temperature.c matom_diag.c \
-<<<<<<< HEAD
-		direct_ion.c reverb.c wind_keplerian.c para_update.c \
-		pi_rates.c matrix_ion.c 
-
-=======
-		direct_ion.c pi_rates.c matrix_ion.c para_update.c setup.c
->>>>>>> 9570bc01
+		direct_ion.c pi_rates.c matrix_ion.c para_update.c setup.c \
+		reverb.c wind_keplerian.c 
 
 # kpar_source is now declared seaprately from python_source so that the file log.h 
 # can be made using cproto
