# This is the makefile for the python related programs
#
# usage      make [CC=...] [D] python
# 			 make [CC=...] [D] all to remake all of the routines, and assure they
# 			 					are properly indented.
#
# Adding D causes the routine to be run in a way that profiling and debuggers  can be used more easily.
# Otherwise the run will be optimized to run as fast as possible. CC is an option to choose
# a different compiler other than mpicc.
#


#MPICC is now default compiler
CC = mpicc
# CC = gcc	can use GCC either from command line or by uncommenting this
FC = g77
# FC = gfortran
# specify any extra compiler flags here
EXTRA_FLAGS =
LDFLAGS =

# Use the next line if you want to change the c compiler that mpicc uses, or
# better, set this outside the Makefile. Use unset to go back to the default cc
# export OMPI_MPICC=gcc-11


# COMPILER_VERSION := $(shell expr `gcc -dumpversion`)
ifeq ($(shell $(CC) -v 2>&1 | grep -c "clang version"), 1)
	XVERSION := $(shell cc -v 2>&1 | head -1 )
#	COMPILER_VERSION := $(shell $(CC) -v 2>&1 | head -1 )
else
#	COMPILER_VERSION := $(shell expr `gcc -dumpversion`)
	XVERSION:= gcc $(shell expr `gcc -dumpversion`)
endif


# This is mostly to address GitHub issues #100
# 221210 - Expression to find MPI Compiler modified so works with mpich as well as open mpi See issue #977
ifeq (mpicc, $(CC))
	# you're using mpicc, so we'll compile with the DMPI_ON flag
	MPI_FLAG = -DMPI_ON

	# check what underlying compiler mpi is using, and the version
	# we'll use this to print to the user and also to do some checks
	MPI_COMPILER := $(shell mpicc -show)
	COMPILER_VERSION := $(shell expr `'$(CC)' -dumpversion`)
	COMPILER_PRINT_STRING = Compiling with mpicc wrapper, for compiler $(MPI_COMPILER) $(COMPILER_VERSION)

	# if it's gcc we want to check if the version is 4.8 or later
	# if it is then we'll disable aggressive loop optimizations, see #100
	ifeq (gcc, $(MPI_COMPILER))
		GCCVERSIONGTEQ4 := $(shell expr `gcc -dumpversion | cut -f1-2 -d.` \>= 4.8)
		ifeq ("$(GCCVERSIONGTEQ4)", "1")
			EXTRA_FLAGS += -fno-aggressive-loop-optimizations 	# add the flag to EXTRA_FLAGS
			COMPILER_PRINT_STRING += with -fno-aggressive-loop-optimizations
		endif
	endif

else ifeq (gcc, $(CC))
	# no mpicc,
	MPI_FLAG =

	# check the version
	# we'll use this to print to the user and also to do some checks
	# COMPILER_VERSION := $(shell expr `gcc -dumpversion`)

	# if it's gcc we want to check if the version is 4.8 or later
	# if it is then we'll disable aggressive loop optimizations, see #100
	GCCVERSIONGTEQ4 := $(shell expr `gcc -dumpversion | cut -f1-2 -d.` \>= 4.8)
	COMPILER_PRINT_STRING = Compiling with $(CC) $(COMPILER_VERSION)
	ifeq ("$(GCCVERSIONGTEQ4)", "1")
		EXTRA_FLAGS += -fno-aggressive-loop-optimizations
		COMPILER_PRINT_STRING += with -fno-aggressive-loop-optimizations
	endif
else	# you must be using clang or icc
	MPI_FLAG =

	# check the version we'll use this to print to the user
	# COMPILER_VERSION = $(shell expr `$(CC) -dumpversion`)
	COMPILER_PRINT_STRING = Compiling with $(CC) $(COMPILER_VERSION)
endif

# this command finds out how many files with uncommitted changes there are
GIT_DIFF_STATUS := $(shell expr `git status --porcelain 2>/dev/null| grep "^ M" | wc -l`)
GIT_COMMIT_HASH := $(shell expr `git rev-parse HEAD`)



INCLUDE = ../include
LIB = ../lib
BIN = ../bin

ifeq (D,$(firstword $(MAKECMDGOALS)))
# use pg when you want to use gprof the profiler
# to use profiler make with arguments "make D python"
# this can be altered to whatever is best
	CFLAGS = -g -pg -Wall $(EXTRA_FLAGS) -I$(INCLUDE)  $(MPI_FLAG)
	FFLAGS = -g -pg
	PRINT_VAR = DEBUGGING, -g -pg -Wall flags
        XDEBUG = True
	ifeq ($(shell $(CC) -v 2>&1 | grep -c "clang version"), 1)
		CFLAGS = -g -Wall $(EXTRA_FLAGS) -I$(INCLUDE)  $(MPI_FLAG)
		FFLAGS = -g 
		PRINT_VAR = DEBUGGING, -g -Wall flags
	endif
else
# Use this for large runs
	CFLAGS = -O3 -Wall $(EXTRA_FLAGS) -I$(INCLUDE)  $(MPI_FLAG)
	FFLAGS =
	PRINT_VAR = LARGE RUNS, -03 -Wall flags
endif



# next line for debugging when concerned about memory problems and duma installed in python directory
# LDFLAGS= -L$(LIB)  -lm -lkpar  -lgslcblas ../duma_2_5_3/libduma.a -lpthread
# next line if you want to use kpar as a library, rather than as source below
# LDFLAGS= -L$(LIB)  -lm -lkpar -lcfitsio -lgsl -lgslcblas
LDFLAGS+= -L$(LIB) -lm -lgsl -lgslcblas

#Note that version should be a single string without spaces.

<<<<<<< HEAD
VERSION = 87c
=======
VERSION = 87b
>>>>>>> f9c37421

INDENT = yes

startup:
	@echo $(COMPILER_PRINT_STRING)			# prints out compiler information
	@echo 'Compiler is really  $(XVERSION)'
	@echo 'YOU ARE COMPILING FOR' $(PRINT_VAR)	# tells user if compiling for optimized or debug
	@echo 'MPI_FLAG=' $(MPI_FLAG)
	echo "#define VERSION " \"$(VERSION)\" > version.h
	echo "#define GIT_COMMIT_HASH" \"$(GIT_COMMIT_HASH)\" >> version.h
	echo "#define GIT_DIFF_STATUS" $(GIT_DIFF_STATUS)\ >> version.h



# To ensure a uniform style within .c programs, we enforce a indent style on .c code whe
# modifications are made. For this portion of the installation to work properly, one must have 
# the python scripting installed, as well as gnuindent.  On linux systems, this is generally
# not an inssue, but this is not the case for MAC OSX.  The run_indent.py routine below tries
# to sort out whether one has gindent installed; if not it issues a woraning but does not
# reformat any of the changed files.

indent:
	# Fix indenting, if necessary.
	@if [ $(INDENT) = yes ] ; then  \
	../py_progs/run_indent.py -changed ; \
	fi \


zoo:
	# Fix indenting, if necessary.
	@if [ $(INDENT) = yes ] ; then  ../py_progs/run_indent.py -changed ; fi



foo: foo.o signal.o time.o
	$(CC) ${cfllags} foo.o signal.o time.o ${LDFLAGS}  -o foo


# these are the objects required for compiltion of python
# note that the kpar_source is now separate from this
python_objects = bb.o atomicdata.o atomicdata_init.o atomicdata_sub.o photon2d.o photon_gen.o parse.o setup_files.o \
		saha.o spectra.o wind2d.o wind.o  vvector.o recipes.o disk_photon_gen.o\
		trans_phot.o phot_util.o resonate.o radiation.o estimators_simple.o\
		wind_updates2d.o windsave.o extract.o cdf.o roche.o random.o \
		stellar_wind.o homologous.o hydro_import.o corona.o knigge.o  disk.o\
		lines.o  continuum.o get_models.o emission.o cooling.o recomb.o diag.o \
		sv.o ionization.o  levels.o gradv.o \
		anisowind.o wind_util.o density.o  bands.o time.o \
		matom.o estimators_macro.o wind_sum.o cylindrical.o rtheta.o spherical.o  \
		cylind_var.o bilinear.o gridwind.o partition.o signal.o  \
		agn.o shell_wind.o compton.o zeta.o dielectronic.o \
		spectral_estimators.o matom_diag.o disk_init.o \
		xlog.o rdpar.o direct_ion.o pi_rates.o matrix_ion.o para_update.o \
		setup_star_bh.o setup_domains.o setup_disk.o photon_gen_matom.o  macro_gen_f.o macro_gov.o windsave2table_sub.o \
		import.o import_spherical.o import_cylindrical.o import_rtheta.o  \
		reverb.o paths.o setup.o run.o brem.o synonyms.o walls.o xtest.o \
		setup_reverb.o setup_line_transfer.o rdpar_init.o cv.o import_calloc.o charge_exchange.o frame.o \
		macro_accelerate.o atomic_extern_init.o python_extern_init.o  models_extern_init.o




# For reasons that are unclear to me.  get_models.c cannot be included in the sources
# Problems ocurr due to the prototypes that are generated.  ksl 160705
python_source= bb.c atomicdata.c atomicdata_init.c atomicdata_sub.c python.c photon2d.c photon_gen.c parse.c \
		saha.c spectra.c wind2d.c wind.c  vvector.c recipes.c disk_photon_gen.c\
		trans_phot.c phot_util.c resonate.c radiation.c estimators_simple.c setup_files.c \
		wind_updates2d.c windsave.c extract.c cdf.c roche.c random.c \
		stellar_wind.c homologous.c hydro_import.c corona.c knigge.c  disk.c\
		lines.c  continuum.c emission.c cooling.c recomb.c diag.c \
		sv.c ionization.c  levels.c gradv.c \
		anisowind.c wind_util.c density.c  bands.c time.c \
		matom.c estimators_macro.c wind_sum.c cylindrical.c rtheta.c spherical.c  \
		cylind_var.c bilinear.c gridwind.c partition.c signal.c  \
		agn.c shell_wind.c compton.c zeta.c dielectronic.c \
		spectral_estimators.c matom_diag.c disk_init.c \
		direct_ion.c pi_rates.c matrix_ion.c para_update.c setup_star_bh.c setup_domains.c \
		setup_disk.c photon_gen_matom.c  macro_gen_f.c macro_gov.c windsave2table_sub.c \
		import.c import_spherical.c import_cylindrical.c import_rtheta.c\
		reverb.c paths.c setup.c run.c brem.c synonyms.c walls.c xtest.c \
		setup_reverb.c setup_line_transfer.c cv.c import_calloc.c charge_exchange.c frame.c \
		macro_accelerate.c atomic_extern_init.c  python_extern_init.o  models_extern_init.c

#
# kpar_source is now declared separately from python_source so that the file log.h
# can be made using cproto
kpar_source = rdpar.c xlog.c synonyms.c

additional_py_wind_source = py_wind_sub.c py_wind_ion.c py_wind_write.c py_wind_macro.c py_wind.c windsave2table.c windsave2table_sub.c

prototypes:
	cp templates.h templates.h.old
	cproto -I$(INCLUDE) $(python_source) ${additional_py_wind_source} > foo.h
	cp foo.h templates.h
	rm foo.h
	cproto -I$(INCLUDE) $(kpar_source) > log.h
	cproto  -I$(INCLUDE) atomicdata.c > atomic_proto.h
	cproto  -I$(INCLUDE) atomicdata_sub.c >> atomic_proto.h
	cproto  -I$(INCLUDE) atomicdata_init.c >> atomic_proto.h
	cproto  -I$(INCLUDE) recipes.c random.c cdf.c vvector.c > math_proto.h

python: startup python.o $(python_objects)
	$(CC) ${CFLAGS} python.o $(python_objects) $(kpar_objects) $(LDFLAGS) -o python
	cp $@ $(BIN)/py 
        ifdef XDEBUG
	  mv $@ $(BIN)/py$(VERSION)_debug
        else
	  mv $@ $(BIN)/py$(VERSION)
        endif
	# Fix indenting, if necessary.
	@if [ $(INDENT) = yes ] ; then  ../py_progs/run_indent.py -changed ; fi


#This line is jsut so you can use make D python for debugging
D:
	@echo 'Debugging Mode'

py_wind_objects = py_wind.o atomicdata.o atomicdata_init.o atomicdata_sub.o py_wind_sub.o windsave.o py_wind_ion.o \
		emission.o recomb.o wind_util.o para_update.o \
		cdf.o random.o recipes.o saha.o \
		stellar_wind.o homologous.o sv.o hydro_import.o corona.o knigge.o  disk.o\
		lines.o vvector.o wind2d.o wind.o  ionization.o  py_wind_write.o levels.o \
		radiation.o estimators_simple.o gradv.o phot_util.o anisowind.o resonate.o spectra.o density.o \
		matom.o estimators_macro.o photon2d.o cylindrical.o rtheta.o spherical.o \
		import.o import_spherical.o import_cylindrical.o import_rtheta.o \
		cylind_var.o bilinear.o gridwind.o py_wind_macro.o partition.o \
		spectral_estimators.o shell_wind.o compton.o zeta.o dielectronic.o \
		bb.o rdpar.o xlog.o direct_ion.o diag.o matrix_ion.o \
		pi_rates.o photon_gen_matom.o  macro_gen_f.o macro_gov.o \
		time.o reverb.o paths.o synonyms.o cooling.o windsave2table_sub.o \
		rdpar_init.o import_calloc.o walls.o charge_exchange.o frame.o \
		macro_accelerate.o  atomic_extern_init.o python_extern_init.o  models_extern_init.o




py_wind: startup $(py_wind_objects)
	$(CC) $(CFLAGS) $(py_wind_objects) $(LDFLAGS) -o py_wind
	cp $@ $(BIN)
	mv $@ $(BIN)/py_wind$(VERSION)
	@if [ $(INDENT) = yes ] ; then  ../py_progs/run_indent.py -changed ; fi


table_objects = windsave2table.o windsave2table_sub.o atomicdata.o atomicdata_init.o atomicdata_sub.o py_wind_sub.o windsave.o py_wind_ion.o \
		emission.o recomb.o wind_util.o  \
		cdf.o random.o recipes.o saha.o para_update.o\
		stellar_wind.o homologous.o sv.o hydro_import.o corona.o knigge.o  disk.o\
		lines.o vvector.o wind2d.o wind.o  ionization.o  py_wind_write.o levels.o \
		radiation.o estimators_simple.o gradv.o phot_util.o anisowind.o resonate.o spectra.o density.o \
		matom.o estimators_macro.o photon2d.o cylindrical.o rtheta.o spherical.o \
		import.o import_spherical.o import_cylindrical.o import_rtheta.o  \
		cylind_var.o bilinear.o gridwind.o py_wind_macro.o partition.o \
		spectral_estimators.o shell_wind.o compton.o zeta.o dielectronic.o \
		bb.o rdpar.o rdpar_init.o xlog.o direct_ion.o diag.o matrix_ion.o \
		pi_rates.o photon_gen_matom.o  macro_gen_f.o macro_gov.o reverb.o paths.o time.o synonyms.o \
		cooling.o import_calloc.o walls.o charge_exchange.o frame.o macro_accelerate.o \
		atomic_extern_init.o python_extern_init.o  models_extern_init.o


rhf_objects = rad_hydro_files.o atomicdata.o atomicdata_init.o atomicdata_sub.o py_wind_sub.o windsave.o py_wind_ion.o \
		emission.o recomb.o wind_util.o  \
		cdf.o random.o recipes.o saha.o para_update.o\
		stellar_wind.o homologous.o sv.o hydro_import.o corona.o knigge.o  disk.o\
		lines.o vvector.o wind2d.o wind.o  ionization.o  py_wind_write.o levels.o \
		radiation.o estimators_simple.o gradv.o phot_util.o anisowind.o resonate.o spectra.o density.o \
		matom.o estimators_macro.o photon2d.o cylindrical.o rtheta.o spherical.o \
		import.o import_spherical.o import_cylindrical.o import_rtheta.o  \
		cylind_var.o bilinear.o gridwind.o py_wind_macro.o partition.o \
		spectral_estimators.o shell_wind.o compton.o zeta.o dielectronic.o \
		bb.o rdpar.o rdpar_init.o xlog.o direct_ion.o diag.o matrix_ion.o \
		pi_rates.o photon_gen_matom.o  macro_gen_f.o macro_gov.o reverb.o paths.o time.o synonyms.o \
		cooling.o import_calloc.o frame.o walls.o charge_exchange.o macro_accelerate.o \
		atomic_extern_init.o python_extern_init.o  models_extern_init.o


run_indent:
	../py_progs/run_indent.py -all_no_headers


windsave2table: $(table_objects)
	$(CC) $(CFLAGS) $(table_objects) $(LDFLAGS) -o windsave2table
	cp $@ $(BIN)
	mv $@ $(BIN)/windsave2table$(VERSION)
	@if [ $(INDENT) = yes ] ; then  ../py_progs/run_indent.py -changed ; fi



rad_hydro_files: $(rhf_objects)
	$(CC) $(CFLAGS) $(rhf_objects) $(LDFLAGS) -o rad_hydro_files
	cp $@ $(BIN)
	mv $@ $(BIN)/rad_hydro_files$(VERSION)
	@if [ $(INDENT) = yes ] ; then  ../py_progs/run_indent.py -changed ; fi



modify_wind_objects = modify_wind.o windsave.o  windsave2table_sub.o\
		emission.o recomb.o wind_util.o  \
		cdf.o random.o recipes.o saha.o para_update.o\
		stellar_wind.o homologous.o sv.o hydro_import.o corona.o knigge.o  disk.o\
		lines.o vvector.o wind2d.o wind.o  ionization.o  py_wind_write.o levels.o \
		radiation.o estimators_simple.o gradv.o phot_util.o anisowind.o resonate.o density.o \
		matom.o estimators_macro.o photon2d.o cylindrical.o rtheta.o spherical.o \
		import.o import_spherical.o import_cylindrical.o import_rtheta.o  \
		cylind_var.o bilinear.o gridwind.o py_wind_macro.o partition.o \
		spectral_estimators.o shell_wind.o compton.o zeta.o dielectronic.o \
		bb.o rdpar.o rdpar_init.o xlog.o direct_ion.o diag.o matrix_ion.o \
		pi_rates.o photon_gen_matom.o  macro_gen_f.o macro_gov.o reverb.o paths.o time.o synonyms.o \
		cooling.o import_calloc.o walls.o charge_exchange.o frame.o \
		atomicdata.o atomicdata_init.o atomicdata_sub.o spectra.o macro_accelerate.o \
		atomic_extern_init.o python_extern_init.o  models_extern_init.o


modify_wind:  $(modify_wind_objects)
	$(CC) $(CFLAGS) $(modify_wind_objects) $(LDFLAGS) -o modify_wind
	cp $@ $(BIN)                                                               
	mv $@ $(BIN)/modify_wind$(VERSION)                                         
	@if [ $(INDENT) = yes ] ; then  ../py_progs/run_indent.py -changed ; fi         


inspect_wind_objects = inspect_wind.o windsave.o  windsave2table_sub.o\
		emission.o recomb.o wind_util.o  \
		cdf.o random.o recipes.o saha.o para_update.o\
		stellar_wind.o homologous.o sv.o hydro_import.o corona.o knigge.o  disk.o\
		lines.o vvector.o wind2d.o wind.o  ionization.o  py_wind_write.o levels.o \
		radiation.o estimators_simple.o gradv.o phot_util.o anisowind.o resonate.o density.o \
		matom.o estimators_macro.o photon2d.o cylindrical.o rtheta.o spherical.o \
		import.o import_spherical.o import_cylindrical.o import_rtheta.o  \
		cylind_var.o bilinear.o gridwind.o py_wind_macro.o partition.o \
		spectral_estimators.o shell_wind.o compton.o zeta.o dielectronic.o \
		bb.o rdpar.o rdpar_init.o xlog.o direct_ion.o diag.o matrix_ion.o \
		pi_rates.o photon_gen_matom.o  macro_gen_f.o macro_gov.o reverb.o paths.o time.o synonyms.o \
		cooling.o import_calloc.o walls.o charge_exchange.o frame.o \
		atomicdata.o atomicdata_init.o atomicdata_sub.o spectra.o macro_accelerate.o \
		atomic_extern_init.o python_extern_init.o  models_extern_init.o



inspect_wind:  $(inspect_wind_objects)
	$(CC) $(CFLAGS) $(inspect_wind_objects) $(LDFLAGS)  -o inspect_wind
	cp $@ $(BIN)
	mv $@ $(BIN)/inspect_wind$(VERSION)
	@if [ $(INDENT) = yes ] ; then  ../py_progs/run_indent.py -changed ; fi


# unit_tests allows one to test low level routines, but one must be aware that one needs to define
# everything in the main routine before one can probe a particular routine.  
unit_test: startup unit_test.o $(python_objects)
	$(CC) ${CFLAGS} unit_test.o $(python_objects) $(kpar_objects) $(LDFLAGS) -o unit_test
	cp $@ $(BIN)/unit_test
	# Fix indenting, if necessary.
	@if [ $(INDENT) = yes ] ; then  ../py_progs/run_indent.py -changed ; fi

py_optd_obj = py_optd.o py_optd_output.o py_optd_trans.o py_optd_util.o \
		bb.o atomicdata.o atomicdata_init.o atomicdata_sub.o photon2d.o photon_gen.o parse.o setup_files.o \
		saha.o spectra.o wind2d.o wind.o  vvector.o recipes.o disk_photon_gen.o\
		trans_phot.o phot_util.o resonate.o radiation.o estimators_simple.o\
		wind_updates2d.o windsave.o extract.o cdf.o roche.o random.o \
		stellar_wind.o homologous.o hydro_import.o corona.o knigge.o  disk.o\
		lines.o  continuum.o get_models.o emission.o cooling.o recomb.o diag.o \
		sv.o ionization.o  levels.o gradv.o \
		anisowind.o wind_util.o density.o  bands.o time.o \
		matom.o estimators_macro.o wind_sum.o cylindrical.o rtheta.o spherical.o  \
		cylind_var.o bilinear.o gridwind.o partition.o signal.o  \
		agn.o shell_wind.o compton.o zeta.o dielectronic.o \
		spectral_estimators.o matom_diag.o disk_init.o \
		xlog.o rdpar.o direct_ion.o pi_rates.o matrix_ion.o para_update.o \
		setup_star_bh.o setup_domains.o setup_disk.o photon_gen_matom.o  macro_gen_f.o macro_gov.o windsave2table_sub.o \
		import.o import_spherical.o import_cylindrical.o import_rtheta.o  \
		reverb.o paths.o setup.o run.o brem.o synonyms.o walls.o xtest.o \
		setup_reverb.o setup_line_transfer.o rdpar_init.o cv.o import_calloc.o charge_exchange.o frame.o \
		macro_accelerate.o atomic_extern_init.o python_extern_init.o  models_extern_init.o \
		py_optd_extern_init.o

py_optd: startup $(py_optd_obj)
	$(CC) $(CFLAGS) $(py_optd_obj) $(LDFLAGS) -o $@
	cp $@ $(BIN)
	mv $@ $(BIN)/py_optd$(VERSION)
	@if [ $(INDENT) = yes ] ; then  ../py_progs/run_indent.py -changed ; fi



# The next line runs recompiles all of the routines after first cleaning the directory
# all: clean run_indent python windsave2table py_wind

all: clean python windsave2table py_wind indent rad_hydro_files modify_wind inspect_wind py_optd


FILE = atomicdata.o atomicdata_init.o atomicdata_sub.o atomic.o

libatomic.a:  atomicdata.o atomicdata_init.o atomic.o
	aor ru libatomic.a atomicdata.o atomic.o
	ranlib libatomic.a
	mv libatomic.a $(LIB)
	cp atomic.h  $(INCLUDE)



clean :
	rm -f *.o  *~<|MERGE_RESOLUTION|>--- conflicted
+++ resolved
@@ -120,11 +120,9 @@
 
 #Note that version should be a single string without spaces.
 
-<<<<<<< HEAD
+
 VERSION = 87c
-=======
-VERSION = 87b
->>>>>>> f9c37421
+
 
 INDENT = yes
 
