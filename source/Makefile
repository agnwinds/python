--- conflicted
+++ resolved
@@ -156,11 +156,8 @@
 		setup_star_bh.o setup_domains.o setup_disk.o photo_gen_matom.o macro_gov.o windsave2table_sub.o \
 		import.o import_spherical.o import_cylindrical.o import_rtheta.o  \
 		reverb.o paths.o setup.o run.o brem.o synonyms.o walls.o \
-<<<<<<< HEAD
-		setup_reverb.o setup_line_transfer.o rdpar_init.o cv.o import_calloc.o charge_exchange.o
-=======
-		setup_reverb.o setup_line_transfer.o rdpar_init.o cv.o import_calloc.o frame.o
->>>>>>> aaf37441
+		setup_reverb.o setup_line_transfer.o rdpar_init.o cv.o import_calloc.o charge_exchange.o frame.o
+
 
 
 
@@ -182,11 +179,8 @@
 		setup_disk.c photo_gen_matom.c macro_gov.c windsave2table_sub.c \
 		import.c import_spherical.c import_cylindrical.c import_rtheta.c\
 		reverb.c paths.c setup.c run.c brem.c synonyms.c walls.c \
-<<<<<<< HEAD
-		setup_reverb.c setup_line_transfer.c cv.c import_calloc.c charge_exchange.c
-=======
-		setup_reverb.c setup_line_transfer.c cv.c import_calloc.c frame.c
->>>>>>> aaf37441
+		setup_reverb.c setup_line_transfer.c cv.c import_calloc.c charge_exchange.c frame.c
+
 
 #
 # kpar_source is now declared separately from python_source so that the file log.h
@@ -232,11 +226,8 @@
 		bb.o rdpar.o xlog.o direct_ion.o diag.o matrix_ion.o \
 		pi_rates.o photo_gen_matom.o macro_gov.o \
 		time.o reverb.o paths.o synonyms.o cooling.o windsave2table_sub.o \
-<<<<<<< HEAD
-		rdpar_init.o import_calloc.o walls.o charge_exchange.o
-=======
-		rdpar_init.o import_calloc.o walls.o frame.o
->>>>>>> aaf37441
+		rdpar_init.o import_calloc.o walls.o charge_exchange.o frame.o
+
 
 
 
@@ -259,12 +250,8 @@
 		spectral_estimators.o shell_wind.o compton.o zeta.o dielectronic.o \
 		bb.o rdpar.o rdpar_init.o xlog.o direct_ion.o diag.o matrix_ion.o \
 		pi_rates.o photo_gen_matom.o macro_gov.o reverb.o paths.o time.o synonyms.o \
-<<<<<<< HEAD
 		cooling.o import_calloc.o walls.o charge_exchange.o
 
-=======
-		cooling.o import_calloc.o frame.o walls.o
->>>>>>> aaf37441
 
 rhf_objects = rad_hydro_files.o get_atomicdata.o py_wind_sub.o windsave.o py_wind_ion.o \
 		emission.o recomb.o wind_util.o  \
@@ -278,11 +265,8 @@
 		spectral_estimators.o shell_wind.o compton.o zeta.o dielectronic.o \
 		bb.o rdpar.o rdpar_init.o xlog.o direct_ion.o diag.o matrix_ion.o \
 		pi_rates.o photo_gen_matom.o macro_gov.o reverb.o paths.o time.o synonyms.o \
-<<<<<<< HEAD
 		cooling.o import_calloc.o walls.o charge_exchange.o
-=======
-		cooling.o import_calloc.o frame.o walls.o
->>>>>>> aaf37441
+
 
 run_indent:
 	../py_progs/run_indent.py -all_no_headers
