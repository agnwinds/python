# This is the makefile for the python related programs
#
# usage      make [CC=...] [D] python
#
# Adding D causes the routine to be run in a way that profiling and ddd can be used.
# Otherwise the run will be optimized to run as fast as possible. CC is an option to choose
# a different compiler other than mpicc.
#
# History
# 05jan	ksl	54f  Modified Makefile so that the Version number is automatically
# 		copied to version.h  Also fixed so that one does not need to put
# 		a new filename in two separate places, and so that the latest
# 		compile version automatically becomve shte 
# 05apr	ksl	55c   Modified in a way that implies that one must have gsl as part
# 		of the Python directory tree.  This is because I was having problems
# 		with gsl after we went to Redhat Enterprise at the Institute, and
# 		so that Stuart and I could standardise on the distribution.
# 08jul	ksl	Removed pfop from routines so no need to complile with g77
# 13jun jm      Added capability to switch to use debugger routne
#
# 13jun jm/ss	SS added parallel flag -DMPI_ON and mpicc wrapper for gcc
#		is now used as C compiler
# 13jul jm	can now compiled with gcc using 'make CC=gcc python'
# 13jul jm	kpar is now integrated into python and compiled here


#MPICC is now default compiler- currently code will not compile with gcc
CC = mpicc
# CC = gcc	can use GCC either from command line or by uncommenting this
FC = g77
# FC = gfortran
# speciify any extra compiler flags here
EXTRA_FLAGS =


#Check a load of compiler options
#this is mostly to address issue $100
ifeq (mpicc, $(CC))		
	# you're using mpicc, so we'll compile with the DMPI_ON flag
	MPI_FLAG = -DMPI_ON

	# check what underlying compiler mpi is using, and the version
	# we'll use this to print to the user and also to do some checks
	MPI_COMPILER := $(shell mpicc --showme:command)
	COMPILER_VERSION := $(shell expr `'$(CC)' -dumpversion`)
	COMPILER_PRINT_STRING = Compiling with mpicc wrapper, for compiler $(MPI_COMPILER) $(COMPILER_VERSION)

	# if it's gcc we want to check if the version is 4.8 or later
	# if it is then we'll disable aggressive loop optimizations, see #100
	ifeq (gcc, $(MPI_COMPILER))
		GCCVERSIONGTEQ4 := $(shell expr `gcc -dumpversion | cut -f1-2 -d.` \>= 4.8)
		ifeq ("$(GCCVERSIONGTEQ4)", "1")
			EXTRA_FLAGS += -fno-aggressive-loop-optimizations 	# add the flag to EXTRA_FLAGS
			COMPILER_PRINT_STRING += with -fno-aggressive-loop-optimizations
		endif
	endif	

else ifeq (gcc, $(CC))
	# no mpicc,
	MPI_FLAG =

	# check the version
	# we'll use this to print to the user and also to do some checks
	COMPILER_VERSION := $(shell expr `gcc -dumpversion`)

	# if it's gcc we want to check if the version is 4.8 or later
	# if it is then we'll disable aggressive loop optimizations, see #100
	GCCVERSIONGTEQ4 := $(shell expr `gcc -dumpversion | cut -f1-2 -d.` \>= 4.8)
	COMPILER_PRINT_STRING = Compiling with $(CC) $(COMPILER_VERSION)
	ifeq ("$(GCCVERSIONGTEQ4)", "1")
		EXTRA_FLAGS += -fno-aggressive-loop-optimizations
		COMPILER_PRINT_STRING += with -fno-aggressive-loop-optimizations
	endif

else	# you must be using clang or icc
	MPI_FLAG =

	# check the version we'll use this to print to the user
	COMPILER_VERSION = $(shell expr `$(CC) -dumpversion`)
	COMPILER_PRINT_STRING = Compiling with $(CC) $(COMPILER_VERSION)
endif

GIT_COMMIT_HASH := $(shell expr `git rev-parse HEAD`)

INCLUDE = ../include
LIB = ../lib
BIN = ../bin

ifeq (D,$(firstword $(MAKECMDGOALS)))
# use pg when you want to use gprof the profiler
# to use profiler make with arguments "make D python" 
# this can be altered to whatever is best	
	CFLAGS = -g -pg -Wall $(EXTRA_FLAGS) -I$(INCLUDE)$(MPI_FLAG)
	FFLAGS = -g -pg   
	PRINT_VAR = DEBUGGING, -g -pg -Wall flags
else
# Use this for large runs
	CFLAGS = -O3 -Wall $(EXTRA_FLAGS) -I$(INCLUDE) $(MPI_FLAG)
	FFLAGS =         
	PRINT_VAR = LARGE RUNS, -03 -Wall flags
endif



# next line for debugging when concerned about memory problems and duma installed in python directory
# LDFLAGS= -L$(LIB)  -lm -lkpar -lcfitsio -lgsl -lgslcblas ../duma_2_5_3/libduma.a -lpthread
# next line if you want to use kpar as a library, rather than as source below
# LDFLAGS= -L$(LIB)  -lm -lkpar -lcfitsio -lgsl -lgslcblas 
LDFLAGS= -L$(LIB) -lm -lcfitsio -lgsl -lgslcblas 

#Note that version should be a single string without spaces. 

<<<<<<< HEAD
VERSION = 79a_hydro
=======
VERSION = 79b_dev
>>>>>>> 1d69576c

CHOICE=1             // Compress plasma as much as possible
# CHOICE=0           //  Keep relation between plasma and wind identical

startup:
	@echo $(COMPILER_PRINT_STRING)			# prints out compiler information
	@echo 'YOU ARE COMPILING FOR' $(PRINT_VAR)	# tells user if compiling for optimized or debug
	@echo 'MPI_FLAG=' $(MPI_FLAG)
	echo "#define VERSION " \"$(VERSION)\" > version.h
	echo "#define CHOICE"   $(CHOICE) >> version.h
	echo "#define GIT_COMMIT_HASH" \"$(GIT_COMMIT_HASH)\" >> version.h

foo: foo.o signal.o time.o
	$(CC) ${cfllags} foo.o signal.o time.o ${LDFLAGS}  -o foo


# these are the objects required for compiltion of python
# note that the kpar_source is now separate from this
python_objects = bb.o get_atomicdata.o photon2d.o photon_gen.o \
		saha.o spectra.o wind2d.o wind.o  vector.o debug.o recipes.o \
		trans_phot.o phot_util.o resonate.o radiation.o \
		wind_updates2d.o windsave.o extract.o pdf.o roche.o random.o \
		stellar_wind.o homologous.o proga.o corona.o knigge.o  disk.o\
		lines.o  continuum.o get_models.o emission.o recomb.o diag.o \
		sv.o ionization.o  ispy.o   levels.o gradv.o reposition.o \
		anisowind.o util.o density.o  detail.o bands.o time.o \
		matom.o estimators.o wind_sum.o yso.o elvis.o cylindrical.o rtheta.o spherical.o  \
		cylind_var.o bilinear.o gridwind.o partition.o signal.o auger_ionization.o \
		agn.o shell_wind.o compton.o torus.o zeta.o dielectronic.o \
		spectral_estimators.o variable_temperature.o matom_diag.o \
		log.o lineio.o rdpar.o direct_ion.o pi_rates.o matrix_ion.o para_update.o \
		setup.o photo_gen_matom.o macro_gov.o
		


python_source= bb.c get_atomicdata.c python.c photon2d.c photon_gen.c \
		saha.c spectra.c wind2d.c wind.c  vector.c debug.c recipes.c \
		trans_phot.c phot_util.c resonate.c radiation.c \
		wind_updates2d.c windsave.c extract.c pdf.c roche.c random.c \
		stellar_wind.c homologous.c proga.c corona.c knigge.c  disk.c\
		lines.c  continuum.c emission.c recomb.c diag.c \
		sv.c ionization.c  ispy.c  levels.c gradv.c reposition.c \
		anisowind.c util.c density.c  detail.c bands.c time.c \
		matom.c estimators.c wind_sum.c yso.c elvis.c cylindrical.c rtheta.c spherical.c  \
		cylind_var.c bilinear.c gridwind.c partition.c signal.c auger_ionization.c \
		agn.c shell_wind.c compton.c torus.c zeta.c dielectronic.c \
		spectral_estimators.c variable_temperature.c matom_diag.c \
		direct_ion.c pi_rates.c matrix_ion.c para_update.c setup.c \
		photo_gen_matom.c macro_gov.c

# kpar_source is now declared seaprately from python_source so that the file log.h 
# can be made using cproto
kpar_source = lineio.c rdpar.c log.c 

additional_py_wind_source = py_wind_sub.c py_wind_ion.c py_wind_write.c py_wind_macro.c py_wind.c 

prototypes: 
	cp templates.h templates.h.old
	cproto -I$(INCLUDE) $(python_source) ${additional_py_wind_source} test_saha.c  > foo.h  
	cp foo.h templates.h
	cproto -I$(INCLUDE) $(kpar_source) > log.h 

python: startup  python.o $(python_objects)
	$(CC)  ${CFLAGS} python.o $(python_objects) $(kpar_objects) $(LDFLAGS) -o python
		cp $@ $(BIN)/py
		mv $@ $(BIN)/py$(VERSION)

#This line is jsut so you can use make D python for debugging
D:	
	@echo 'Debugging Mode'

py_wind_objects = py_wind.o get_atomicdata.o py_wind_sub.o windsave.o py_wind_ion.o \
		emission.o recomb.o util.o detail.o \
		pdf.o random.o recipes.o saha.o \
		stellar_wind.o homologous.o sv.o proga.o corona.o knigge.o  disk.o\
		lines.o vector.o wind2d.o wind.o  ionization.o  py_wind_write.o levels.o \
		radiation.o gradv.o phot_util.o anisowind.o resonate.o density.o \
		matom.o estimators.o yso.o elvis.o photon2d.o cylindrical.o rtheta.o spherical.o  \
		cylind_var.o bilinear.o gridwind.o py_wind_macro.o partition.o auger_ionization.o\
		spectral_estimators.o shell_wind.o compton.o torus.o zeta.o dielectronic.o \
        	variable_temperature.o bb.o rdpar.o log.o direct_ion.o diag.o matrix_ion.o \
		pi_rates.o photo_gen_matom.o macro_gov.o



py_wind: startup $(py_wind_objects)
	$(CC) $(CFLAGS) $(py_wind_objects) $(LDFLAGS) -o py_wind
	cp $@ $(BIN)
	mv $@ $(BIN)/py_wind$(VERSION)

py_smooth: py_smooth.o 
	$(CC) $(CFLAGS) py_smooth.o  $(LDFLAGS)  -o py_smooth
		mv $@ $(BIN)

test_bb: bb.o test_bb.o pdf.o recipes.o bilinear.o time.o 
	$(CC)  ${CFLAGS} bb.o pdf.o test_bb.o  recipes.o bilinear.o time.o $(LDFLAGS) -o test_bb
	
test_pow: test_pow.o pdf.o recipes.o bilinear.o time.o 
	$(CC)  ${CFLAGS} pdf.o test_pow.o  recipes.o bilinear.o time.o $(LDFLAGS) -o test_pow


test_saha: test_saha.o $(python_objects)
	$(CC) ${CFLAGS} test_saha.o $(python_objects) $(LDFLAGS) -o test_saha
		mv $@ $(BIN)

test_matrix: test_matrix.o $(python_objects)
	$(CC) ${CFLAGS} test_matrix.o $(python_objects) $(LDFLAGS) -o test_matrix
		mv $@ $(BIN)

test_dielectronic: test_dielectronic.o $(python_objects)
	$(CC) ${CFLAGS} test_dielectronic.o $(python_objects) $(LDFLAGS) -o test_dielectronic
		mv $@ $(BIN)

t_bilinear:  t_bilinear.o bilinear.o  
	$(CC) $(CFLAGS) t_bilinear.o  bilinear.o  $(LDFLAGS)  -o t_bilinear

	
plot_roche: plot_roche.o roche.o vector.o phot_util.o recipes.o 
	${CC} ${CFLAGS} plot_roche.o roche.o vector.o phot_util.o recipes.o  \
		$(LDFLAGS) -o plot_roche
		mv $@ $(BIN)/plot_roche

# This diagnostic routine has not been kept up to date
py_ray: bb.o get_atomicdata.o py_ray.o photon2d.o photon_gen.o \
		saha.o spectra.o wind2d.o wind.o  vector.o debug.o recipes.o \
		trans_phot.o phot_util.o resonate.o radiation.o \
		wind_updates2d.o windsave.o extract.o pdf.o roche.o random.o \
		stellar_wind.o homologous.o sv.o proga.o corona.o knigge.o  disk.o\
		lines.o continuum.o get_models.o emission.o recomb.o util.o anisowind.o \
		sv.o ionization.o  ispy.o   levels.o gradv.o reposition.o \
		density.o  detail.o  bands.o \
		yso.o elvis.o cylindrical.o rtheta.o \
		matom.o estimators.o wind_sum.o
	$(CC)  ${CFLAGS} py_ray.o get_atomicdata.o photon2d.o photon_gen.o \
		bb.o detail.o \
		saha.o spectra.o wind2d.o wind.o  vector.o debug.o recipes.o \
		trans_phot.o phot_util.o resonate.o radiation.o \
		stellar_wind.o homologous.o  corona.o util.o anisowind.o \
		wind_updates2d.o windsave.o extract.o ispy.o bands.o\
		pdf.o roche.o random.o continuum.o get_models.o  \
		lines.o ionization.o emission.o  recomb.o reposition.o \
		sv.o proga.o knigge.o disk.o  levels.o gradv.o density.o \
		yso.o elvis.o cylindrical.o rtheta.o \
		matom.o estimators.o wind_sum.o \
		$(LDFLAGS) -o py_ray
		cp $@ $(BIN)/py_ray
		mv $@ $(BIN)/py_ray$(VERSION)




# This diagnostic routine has not been kept up to date
py_grid: bb.o get_atomicdata.o py_grid.o photon2d.o photon_gen.o \
		saha.o spectra.o wind2d.o wind.o  vector.o debug.o recipes.o \
		trans_phot.o phot_util.o resonate.o radiation.o \
		wind_updates2d.o windsave.o extract.o pdf.o roche.o random.o \
		stellar_wind.o homologous.o sv.o proga.o corona.o knigge.o  disk.o\
		lines.o continuum.o get_models.o emission.o recomb.o util.o anisowind.o \
		sv.o ionization.o  ispy.o   levels.o gradv.o reposition.o \
		yso.o elvis.o cylindrical.o rtheta.o \
		matom.o estimators.o wind_sum.o \
		density.o bands.o detail.o 
	$(CC)  ${CFLAGS} py_grid.o get_atomicdata.o photon2d.o photon_gen.o \
		bb.o\
		saha.o spectra.o wind2d.o wind.o  vector.o debug.o recipes.o \
		trans_phot.o phot_util.o resonate.o radiation.o \
		stellar_wind.o homologous.o  corona.o util.o anisowind.o \
		wind_updates2d.o windsave.o extract.o ispy.o bands.o\
		pdf.o roche.o random.o continuum.o get_models.o  \
		lines.o ionization.o emission.o  recomb.o reposition.o \
		sv.o proga.o knigge.o disk.o  levels.o gradv.o density.o \
		yso.o elvis.o cylindrical.o rtheta.o \
		matom.o estimators.o wind_sum.o \
		detail.o \
		$(LDFLAGS) -o py_grid
		cp $@ $(BIN)/py_grid
		mv $@ $(BIN)/py_grid$(VERSION)

balance_sources = balance_abso.c balance_bb.c balance.c balance_gen.c balance_sub.c bal_photon2d.c bal_trans_phot.c plane.c \
		  partition.c agn.c compton.c torus.c spectral_estimators.c dielectronic.c variable_temperature.c  zeta.c

startup_balance: startup $(balance_sources)
	cproto -I$(INCLUDE) $(balance_sources) > balance_templates.h

balance: balance.o balance_sub.o balance_gen.o balance_abso.o \
		emission.o recomb.o balance_bb.o gradv.o \
		bb.o pdf.o sv.o vector.o wind_updates2d.o windsave.o \
		radiation.o continuum.o get_models.o bal_trans_phot.o phot_util.o extract.o \
		ionization.o saha.o recipes.o plane.o resonate.o ispy.o \
		roche.o stellar_wind.o homologous.o proga.o corona.o disk.o  knigge.o  \
		lines.o get_atomicdata.o random.o wind2d.o wind.o   bal_photon2d.o  levels.o  \
		util.o anisowind.o reposition.o density.o  detail.o bands.o matom.o estimators.o  bilinear.o   \
		spherical.o cylindrical.o cylind_var.o rtheta.o yso.o elvis.o gridwind.o wind_sum.o \
		partition.o auger_ionization.o agn.o shell_wind.o compton.o torus.o spectral_estimators.o \
		dielectronic.o variable_temperature.o zeta.o
	$(CC)   ${CFLAGS} balance.o balance_sub.o balance_gen.o   balance_abso.o \
		emission.o recomb.o balance_bb.o gradv.o  detail.o \
		get_atomicdata.o random.c wind2d.o wind.o  bal_trans_phot.o \
		bb.o pdf.o sv.o vector.o wind_updates2d.o windsave.o \
		radiation.o continuum.o get_models.o plane.o phot_util.o resonate.o levels.o \
		lines.o ionization.o saha.o recipes.o bal_photon2d.o  \
		extract.o ispy.o roche.o stellar_wind.o homologous.o proga.o corona.o disk.o  knigge.o  \
		util.o anisowind.o reposition.o density.o bands.o matom.o estimators.o bilinear.o \
		spherical.o cylindrical.o cylind_var.o rtheta.o  yso.o elvis.o   gridwind.o wind_sum.o\
		partition.o  auger_ionization.o agn.o shell_wind.o torus.o compton.o spectral_estimators.o\
		dielectronic.o  variable_temperature.o zeta.o \
		$(LDFLAGS) -o balance
	cp $@ $(BIN)/balance
	mv $@ $(BIN)/balance$(VERSION)


FILE = get_atomicdata.o atomic.o

libatomic.a:  get_atomicdata.o atomic.o
	ar ru libatomic.a get_atomicdata.o atomic.o
	ranlib libatomic.a
	mv libatomic.a $(LIB)
	cp atomic.h  $(INCLUDE)


saha_sources = saha_inv.c get_atomicdata.c

startup_saha: startup $(saha_sources)
	cproto -I$(INCLUDE) $(saha_sources) > saha_templates.h

saha_inv: saha_inv.o get_atomicdata.c
	$(CC) ${CFLAGS} saha_inv.o get_atomicdata.o
	cp $@ $(BIN)/saha_inv
	mv $@ $(BIN)/saha_inv$(VERSION)


clean :
	rm -f *.o  *~ <|MERGE_RESOLUTION|>--- conflicted
+++ resolved
@@ -110,11 +110,9 @@
 
 #Note that version should be a single string without spaces. 
 
-<<<<<<< HEAD
+
 VERSION = 79a_hydro
-=======
-VERSION = 79b_dev
->>>>>>> 1d69576c
+
 
 CHOICE=1             // Compress plasma as much as possible
 # CHOICE=0           //  Keep relation between plasma and wind identical
