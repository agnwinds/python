# This is the makefile for the python related programs
#
# usage      make [CC=...] [D] python
#
# Adding D causes the routine to be run in a way that profiling and ddd can be used.
# Otherwise the run will be optimized to run as fast as possible. CC is an option to choose
# a different compiler other than mpicc.
#
# History
# 05jan	ksl	54f  Modified Makefile so that the Version number is automatically
# 		copied to version.h  Also fixed so that one does not need to put
# 		a new filename in two separate places, and so that the latest
# 		compile version automatically becomve shte 
# 05apr	ksl	55c   Modified in a way that implies that one must have gsl as part
# 		of the Python directory tree.  This is because I was having problems
# 		with gsl after we went to Redhat Enterprise at the Institute, and
# 		so that Stuart and I could standardise on the distribution.
# 08jul	ksl	Removed pfop from routines so no need to complile with g77
# 13jun jm      Added capability to switch to use debugger routne
#
# 13jun jm/ss	SS added parallel flag -DMPI_ON and mpicc wrapper for gcc
#		is now used as C compiler
# 13jul jm	can now compiled with gcc using 'make CC=gcc python'
# 13jul jm	kpar is now integrated into python and compiled here


#MPICC is now default compiler- currently code will not compile with gcc
CC = mpicc
# CC = gcc	can use GCC either from command line or by uncommenting this
FC = g77
# FC = gfortran
# speciify any extra compiler flags here
EXTRA_FLAGS =


#Check a load of compiler options
#this is mostly to address issue $100
ifeq (mpicc, $(CC))		
	# you're using mpicc, so we'll compile with the DMPI_ON flag
	MPI_FLAG = -DMPI_ON

	# check what underlying compiler mpi is using, and the version
	# we'll use this to print to the user and also to do some checks
	MPI_COMPILER := $(shell mpicc --showme:command)
	COMPILER_VERSION := $(shell expr `'$(CC)' -dumpversion`)
	COMPILER_PRINT_STRING = Compiling with mpicc wrapper, for compiler $(MPI_COMPILER) $(COMPILER_VERSION)

	# if it's gcc we want to check if the version is 4.8 or later
	# if it is then we'll disable aggressive loop optimizations, see #100
	ifeq (gcc, $(MPI_COMPILER))
		GCCVERSIONGTEQ4 := $(shell expr `gcc -dumpversion | cut -f1-2 -d.` \>= 4.8)
		ifeq ("$(GCCVERSIONGTEQ4)", "1")
			EXTRA_FLAGS += -fno-aggressive-loop-optimizations 	# add the flag to EXTRA_FLAGS
			COMPILER_PRINT_STRING += with -fno-aggressive-loop-optimizations
		endif
	endif	

else ifeq (gcc, $(CC))
	# no mpicc,
	MPI_FLAG =

	# check the version
	# we'll use this to print to the user and also to do some checks
	COMPILER_VERSION := $(shell expr `gcc -dumpversion`)

	# if it's gcc we want to check if the version is 4.8 or later
	# if it is then we'll disable aggressive loop optimizations, see #100
	GCCVERSIONGTEQ4 := $(shell expr `gcc -dumpversion | cut -f1-2 -d.` \>= 4.8)
	COMPILER_PRINT_STRING = Compiling with $(CC) $(COMPILER_VERSION)
	ifeq ("$(GCCVERSIONGTEQ4)", "1")
		EXTRA_FLAGS += -fno-aggressive-loop-optimizations
		COMPILER_PRINT_STRING += with -fno-aggressive-loop-optimizations
	endif

else	# you must be using clang or icc
	MPI_FLAG =

	# check the version we'll use this to print to the user
	COMPILER_VERSION = $(shell expr `$(CC) -dumpversion`)
	COMPILER_PRINT_STRING = Compiling with $(CC) $(COMPILER_VERSION)
endif

GIT_COMMIT_HASH := $(shell expr `git rev-parse HEAD`)

INCLUDE = ../include
LIB = ../lib
BIN = ../bin

ifeq (D,$(firstword $(MAKECMDGOALS)))
# use pg when you want to use gprof the profiler
# to use profiler make with arguments "make D python" 
# this can be altered to whatever is best	
	CFLAGS = -g -pg -Wall $(EXTRA_FLAGS) -I$(INCLUDE)$(MPI_FLAG)
	FFLAGS = -g -pg   
	PRINT_VAR = DEBUGGING, -g -pg -Wall flags
else
# Use this for large runs
	CFLAGS = -O3 -Wall $(EXTRA_FLAGS) -I$(INCLUDE) $(MPI_FLAG)
	FFLAGS =         
	PRINT_VAR = LARGE RUNS, -03 -Wall flags
endif



# next line for debugging when concerned about memory problems and duma installed in python directory
# LDFLAGS= -L$(LIB)  -lm -lkpar -lcfitsio -lgsl -lgslcblas ../duma_2_5_3/libduma.a -lpthread
# next line if you want to use kpar as a library, rather than as source below
# LDFLAGS= -L$(LIB)  -lm -lkpar -lcfitsio -lgsl -lgslcblas 
LDFLAGS= -L$(LIB) -lm -lcfitsio -lgsl -lgslcblas 

#Note that version should be a single string without spaces. 

VERSION = 78c_dev

CHOICE=1             // Compress plasma as much as possible
# CHOICE=0           //  Keep relation between plasma and wind identical

startup:
	@echo $(COMPILER_PRINT_STRING)			# prints out compiler information
	@echo 'YOU ARE COMPILING FOR' $(PRINT_VAR)	# tells user if compiling for optimized or debug
	@echo 'MPI_FLAG=' $(MPI_FLAG)
	echo "#define VERSION " \"$(VERSION)\" > version.h
	echo "#define CHOICE"   $(CHOICE) >> version.h
	echo "#define GIT_COMMIT_HASH" \"$(GIT_COMMIT_HASH)\" >> version.h

foo: foo.o signal.o time.o
	$(CC) ${cfllags} foo.o signal.o time.o ${LDFLAGS}  -o foo


# these are the objects required for compiltion of python
# note that the kpar_source is now separate from this
python_objects = bb.o get_atomicdata.o photon2d.o photon_gen.o \
		saha.o spectra.o wind2d.o wind.o  vector.o debug.o recipes.o \
		trans_phot.o phot_util.o resonate.o radiation.o \
		wind_updates2d.o windsave.o extract.o pdf.o roche.o random.o \
		stellar_wind.o homologous.o proga.o corona.o knigge.o  disk.o\
		lines.o  continuum.o get_models.o emission.o recomb.o diag.o \
		sv.o ionization.o  ispy.o   levels.o gradv.o reposition.o \
		anisowind.o util.o density.o  detail.o bands.o time.o \
		matom.o estimators.o wind_sum.o yso.o elvis.o cylindrical.o rtheta.o spherical.o  \
		cylind_var.o bilinear.o gridwind.o partition.o signal.o auger_ionization.o \
		agn.o shell_wind.o compton.o torus.o zeta.o dielectronic.o \
		spectral_estimators.o variable_temperature.o matom_diag.o \
<<<<<<< HEAD
		log.o lineio.o rdpar.o direct_ion.o reverb.o wind_keplerian.o
=======
		log.o lineio.o rdpar.o direct_ion.o para_update.o
>>>>>>> 65615a05


python_source= bb.c get_atomicdata.c python.c photon2d.c photon_gen.c \
		saha.c spectra.c wind2d.c wind.c  vector.c debug.c recipes.c \
		trans_phot.c phot_util.c resonate.c radiation.c \
		wind_updates2d.c windsave.c extract.c pdf.c roche.c random.c \
		stellar_wind.c homologous.c proga.c corona.c knigge.c  disk.c\
		lines.c  continuum.c emission.c recomb.c diag.c \
		sv.c ionization.c  ispy.c  levels.c gradv.c reposition.c \
		anisowind.c util.c density.c  detail.c bands.c time.c \
		matom.c estimators.c wind_sum.c yso.c elvis.c cylindrical.c rtheta.c spherical.c  \
		cylind_var.c bilinear.c gridwind.c partition.c signal.c auger_ionization.c \
		agn.c shell_wind.c compton.c torus.c zeta.c dielectronic.c \
		spectral_estimators.c variable_temperature.c matom_diag.c \
<<<<<<< HEAD
		direct_ion.c reverb.c wind_keplerian.c
=======
		direct_ion.c para_update.c
>>>>>>> 65615a05

# kpar_source is now declared seaprately from python_source so that the file log.h 
# can be made using cproto
kpar_source = lineio.c rdpar.c log.c 

additional_py_wind_source = py_wind_sub.c py_wind_ion.c py_wind_write.c py_wind_macro.c py_wind.c 

prototypes: 
	cp templates.h templates.h.old
	cproto -I$(INCLUDE) $(python_source) ${additional_py_wind_source} test_saha.c  > foo.h  
	cp foo.h templates.h
	cproto -I$(INCLUDE) $(kpar_source) > log.h 

python: startup  python.o $(python_objects)
	$(CC)  ${CFLAGS} python.o $(python_objects) $(kpar_objects) $(LDFLAGS) -o python
		cp $@ $(BIN)/py
		mv $@ $(BIN)/py$(VERSION)

#This line is jsut so you can use make D python for debugging
D:	
	@echo 'Debugging Mode'

py_wind_objects = py_wind.o get_atomicdata.o py_wind_sub.o windsave.o py_wind_ion.o \
		emission.o recomb.o util.o detail.o \
		pdf.o random.o recipes.o saha.o \
		stellar_wind.o homologous.o sv.o proga.o corona.o knigge.o  disk.o\
		lines.o vector.o wind2d.o wind.o  ionization.o  py_wind_write.o levels.o \
		radiation.o gradv.o phot_util.o anisowind.o resonate.o density.o \
		matom.o estimators.o yso.o elvis.o photon2d.o cylindrical.o rtheta.o spherical.o  \
		cylind_var.o bilinear.o gridwind.o py_wind_macro.o partition.o auger_ionization.o\
		spectral_estimators.o shell_wind.o compton.o torus.o zeta.o dielectronic.o \
        variable_temperature.o bb.o rdpar.o log.o direct_ion.o wind_keplerian.o



py_wind: startup $(py_wind_objects)
	$(CC) $(CFLAGS) $(py_wind_objects) $(LDFLAGS) -o py_wind
	cp $@ $(BIN)
	mv $@ $(BIN)/py_wind$(VERSION)

py_smooth: py_smooth.o 
	$(CC) $(CFLAGS) py_smooth.o  $(LDFLAGS)  -o py_smooth
		mv $@ $(BIN)

test_bb: bb.o test_bb.o pdf.o recipes.o bilinear.o time.o 
	$(CC)  ${CFLAGS} bb.o pdf.o test_bb.o  recipes.o bilinear.o time.o $(LDFLAGS) -o test_bb
	
test_pow: test_pow.o pdf.o recipes.o bilinear.o time.o 
	$(CC)  ${CFLAGS} pdf.o test_pow.o  recipes.o bilinear.o time.o $(LDFLAGS) -o test_pow


test_saha: test_saha.o $(python_objects)
	$(CC) ${CFLAGS} test_saha.o $(python_objects) $(LDFLAGS) -o test_saha
		mv $@ $(BIN)

test_dielectronic: test_dielectronic.o $(python_objects)
	$(CC) ${CFLAGS} test_dielectronic.o $(python_objects) $(LDFLAGS) -o test_dielectronic
		mv $@ $(BIN)

t_bilinear:  t_bilinear.o bilinear.o  
	$(CC) $(CFLAGS) t_bilinear.o  bilinear.o  $(LDFLAGS)  -o t_bilinear

	
plot_roche: plot_roche.o roche.o vector.o phot_util.o recipes.o 
	${CC} ${CFLAGS} plot_roche.o roche.o vector.o phot_util.o recipes.o  \
		$(LDFLAGS) -o plot_roche
		mv $@ $(BIN)/plot_roche

# This diagnostic routine has not been kept up to date
py_ray: bb.o get_atomicdata.o py_ray.o photon2d.o photon_gen.o \
		saha.o spectra.o wind2d.o wind.o  vector.o debug.o recipes.o \
		trans_phot.o phot_util.o resonate.o radiation.o \
		wind_updates2d.o windsave.o extract.o pdf.o roche.o random.o \
		stellar_wind.o homologous.o sv.o proga.o corona.o knigge.o  disk.o\
		lines.o continuum.o get_models.o emission.o recomb.o util.o anisowind.o \
		sv.o ionization.o  ispy.o   levels.o gradv.o reposition.o \
		density.o  detail.o  bands.o \
		yso.o elvis.o cylindrical.o rtheta.o \
		matom.o estimators.o wind_sum.o
	$(CC)  ${CFLAGS} py_ray.o get_atomicdata.o photon2d.o photon_gen.o \
		bb.o detail.o \
		saha.o spectra.o wind2d.o wind.o  vector.o debug.o recipes.o \
		trans_phot.o phot_util.o resonate.o radiation.o \
		stellar_wind.o homologous.o  corona.o util.o anisowind.o \
		wind_updates2d.o windsave.o extract.o ispy.o bands.o\
		pdf.o roche.o random.o continuum.o get_models.o  \
		lines.o ionization.o emission.o  recomb.o reposition.o \
		sv.o proga.o knigge.o disk.o  levels.o gradv.o density.o \
		yso.o elvis.o cylindrical.o rtheta.o \
		matom.o estimators.o wind_sum.o \
		$(LDFLAGS) -o py_ray
		cp $@ $(BIN)/py_ray
		mv $@ $(BIN)/py_ray$(VERSION)




# This diagnostic routine has not been kept up to date
py_grid: bb.o get_atomicdata.o py_grid.o photon2d.o photon_gen.o \
		saha.o spectra.o wind2d.o wind.o  vector.o debug.o recipes.o \
		trans_phot.o phot_util.o resonate.o radiation.o \
		wind_updates2d.o windsave.o extract.o pdf.o roche.o random.o \
		stellar_wind.o homologous.o sv.o proga.o corona.o knigge.o  disk.o\
		lines.o continuum.o get_models.o emission.o recomb.o util.o anisowind.o \
		sv.o ionization.o  ispy.o   levels.o gradv.o reposition.o \
		yso.o elvis.o cylindrical.o rtheta.o \
		matom.o estimators.o wind_sum.o \
		density.o bands.o detail.o 
	$(CC)  ${CFLAGS} py_grid.o get_atomicdata.o photon2d.o photon_gen.o \
		bb.o\
		saha.o spectra.o wind2d.o wind.o  vector.o debug.o recipes.o \
		trans_phot.o phot_util.o resonate.o radiation.o \
		stellar_wind.o homologous.o  corona.o util.o anisowind.o \
		wind_updates2d.o windsave.o extract.o ispy.o bands.o\
		pdf.o roche.o random.o continuum.o get_models.o  \
		lines.o ionization.o emission.o  recomb.o reposition.o \
		sv.o proga.o knigge.o disk.o  levels.o gradv.o density.o \
		yso.o elvis.o cylindrical.o rtheta.o \
		matom.o estimators.o wind_sum.o \
		detail.o \
		$(LDFLAGS) -o py_grid
		cp $@ $(BIN)/py_grid
		mv $@ $(BIN)/py_grid$(VERSION)

balance_sources = balance_abso.c balance_bb.c balance.c balance_gen.c balance_sub.c bal_photon2d.c bal_trans_phot.c plane.c \
		  partition.c agn.c compton.c torus.c spectral_estimators.c dielectronic.c variable_temperature.c  zeta.c

startup_balance: startup $(balance_sources)
	cproto -I$(INCLUDE) $(balance_sources) > balance_templates.h

balance: balance.o balance_sub.o balance_gen.o balance_abso.o \
		emission.o recomb.o balance_bb.o gradv.o \
		bb.o pdf.o sv.o vector.o wind_updates2d.o windsave.o \
		radiation.o continuum.o get_models.o bal_trans_phot.o phot_util.o extract.o \
		ionization.o saha.o recipes.o plane.o resonate.o ispy.o \
		roche.o stellar_wind.o homologous.o proga.o corona.o disk.o  knigge.o  \
		lines.o get_atomicdata.o random.o wind2d.o wind.o   bal_photon2d.o  levels.o  \
		util.o anisowind.o reposition.o density.o  detail.o bands.o matom.o estimators.o  bilinear.o   \
		spherical.o cylindrical.o cylind_var.o rtheta.o yso.o elvis.o gridwind.o wind_sum.o \
		partition.o auger_ionization.o agn.o shell_wind.o compton.o torus.o spectral_estimators.o \
		dielectronic.o variable_temperature.o zeta.o
	$(CC)   ${CFLAGS} balance.o balance_sub.o balance_gen.o   balance_abso.o \
		emission.o recomb.o balance_bb.o gradv.o  detail.o \
		get_atomicdata.o random.c wind2d.o wind.o  bal_trans_phot.o \
		bb.o pdf.o sv.o vector.o wind_updates2d.o windsave.o \
		radiation.o continuum.o get_models.o plane.o phot_util.o resonate.o levels.o \
		lines.o ionization.o saha.o recipes.o bal_photon2d.o  \
		extract.o ispy.o roche.o stellar_wind.o homologous.o proga.o corona.o disk.o  knigge.o  \
		util.o anisowind.o reposition.o density.o bands.o matom.o estimators.o bilinear.o \
		spherical.o cylindrical.o cylind_var.o rtheta.o  yso.o elvis.o   gridwind.o wind_sum.o\
		partition.o  auger_ionization.o agn.o shell_wind.o torus.o compton.o spectral_estimators.o\
		dielectronic.o  variable_temperature.o zeta.o \
		$(LDFLAGS) -o balance
	cp $@ $(BIN)/balance
	mv $@ $(BIN)/balance$(VERSION)


FILE = get_atomicdata.o atomic.o

libatomic.a:  get_atomicdata.o atomic.o
	ar ru libatomic.a get_atomicdata.o atomic.o
	ranlib libatomic.a
	mv libatomic.a $(LIB)
	cp atomic.h  $(INCLUDE)


saha_sources = saha_inv.c get_atomicdata.c

startup_saha: startup $(saha_sources)
	cproto -I$(INCLUDE) $(saha_sources) > saha_templates.h

saha_inv: saha_inv.o get_atomicdata.c
	$(CC) ${CFLAGS} saha_inv.o get_atomicdata.o
	cp $@ $(BIN)/saha_inv
	mv $@ $(BIN)/saha_inv$(VERSION)


clean :
	rm -f *.o  *~ <|MERGE_RESOLUTION|>--- conflicted
+++ resolved
@@ -141,12 +141,7 @@
 		cylind_var.o bilinear.o gridwind.o partition.o signal.o auger_ionization.o \
 		agn.o shell_wind.o compton.o torus.o zeta.o dielectronic.o \
 		spectral_estimators.o variable_temperature.o matom_diag.o \
-<<<<<<< HEAD
-		log.o lineio.o rdpar.o direct_ion.o reverb.o wind_keplerian.o
-=======
-		log.o lineio.o rdpar.o direct_ion.o para_update.o
->>>>>>> 65615a05
-
+		log.o lineio.o rdpar.o direct_ion.o reverb.o wind_keplerian.o para_update.o
 
 python_source= bb.c get_atomicdata.c python.c photon2d.c photon_gen.c \
 		saha.c spectra.c wind2d.c wind.c  vector.c debug.c recipes.c \
@@ -160,11 +155,7 @@
 		cylind_var.c bilinear.c gridwind.c partition.c signal.c auger_ionization.c \
 		agn.c shell_wind.c compton.c torus.c zeta.c dielectronic.c \
 		spectral_estimators.c variable_temperature.c matom_diag.c \
-<<<<<<< HEAD
-		direct_ion.c reverb.c wind_keplerian.c
-=======
-		direct_ion.c para_update.c
->>>>>>> 65615a05
+		direct_ion.c reverb.c wind_keplerian.c para_update.c
 
 # kpar_source is now declared seaprately from python_source so that the file log.h 
 # can be made using cproto
