# This is the makefile for the python related programs
#
# usage      make [CC=...] [D] python
# 			 make [CC=...] [D] all to remake all of the routines, and assure they
# 			 					are properly indented.
#
# Adding D causes the routine to be run in a way that profiling and debuggers  can be used more easily.
# Otherwise the run will be optimized to run as fast as possible. CC is an option to choose
# a different compiler other than mpicc.
#


#MPICC is now default compiler
CC = mpicc
# CC = gcc	can use GCC either from command line or by uncommenting this
FC = g77
# FC = gfortran
# specify any extra compiler flags here
EXTRA_FLAGS =
LDFLAGS =

# Use the next line if you want to change the c compiler that mpicc uses, or
# better, set this outside the Makefile. Use unset to go back to the default cc
# export OMPI_MPICC=gcc-11


# COMPILER_VERSION := $(shell expr `gcc -dumpversion`)
ifeq ($(shell $(CC) -v 2>&1 | grep -c "clang version"), 1)
	XVERSION := $(shell cc -v 2>&1 | head -1 )
#	COMPILER_VERSION := $(shell $(CC) -v 2>&1 | head -1 )
else
#	COMPILER_VERSION := $(shell expr `gcc -dumpversion`)
	XVERSION:= gcc $(shell expr `gcc -dumpversion`)
endif


# This is mostly to address GitHub issues #100
ifeq (mpicc, $(CC))
	# you're using mpicc, so we'll compile with the DMPI_ON flag
	MPI_FLAG = -DMPI_ON

	# check what underlying compiler mpi is using, and the version
	# we'll use this to print to the user and also to do some checks
	MPI_COMPILER := $(shell mpicc --showme:command)
	COMPILER_VERSION := $(shell expr `'$(CC)' -dumpversion`)
	COMPILER_PRINT_STRING = Compiling with mpicc wrapper, for compiler $(MPI_COMPILER) $(COMPILER_VERSION)

	# if it's gcc we want to check if the version is 4.8 or later
	# if it is then we'll disable aggressive loop optimizations, see #100
	ifeq (gcc, $(MPI_COMPILER))
		GCCVERSIONGTEQ4 := $(shell expr `gcc -dumpversion | cut -f1-2 -d.` \>= 4.8)
		ifeq ("$(GCCVERSIONGTEQ4)", "1")
			EXTRA_FLAGS += -fno-aggressive-loop-optimizations 	# add the flag to EXTRA_FLAGS
			COMPILER_PRINT_STRING += with -fno-aggressive-loop-optimizations
		endif
	endif

else ifeq (gcc, $(CC))
	# no mpicc,
	MPI_FLAG =

	# check the version
	# we'll use this to print to the user and also to do some checks
	# COMPILER_VERSION := $(shell expr `gcc -dumpversion`)

	# if it's gcc we want to check if the version is 4.8 or later
	# if it is then we'll disable aggressive loop optimizations, see #100
	GCCVERSIONGTEQ4 := $(shell expr `gcc -dumpversion | cut -f1-2 -d.` \>= 4.8)
	COMPILER_PRINT_STRING = Compiling with $(CC) $(COMPILER_VERSION)
	ifeq ("$(GCCVERSIONGTEQ4)", "1")
		EXTRA_FLAGS += -fno-aggressive-loop-optimizations
		COMPILER_PRINT_STRING += with -fno-aggressive-loop-optimizations
	endif
else	# you must be using clang or icc
	MPI_FLAG =

	# check the version we'll use this to print to the user
	# COMPILER_VERSION = $(shell expr `$(CC) -dumpversion`)
	COMPILER_PRINT_STRING = Compiling with $(CC) $(COMPILER_VERSION)
endif

# this command finds out how many files with uncommitted changes there are
GIT_DIFF_STATUS := $(shell expr `git status --porcelain 2>/dev/null| grep "^ M" | wc -l`)
GIT_COMMIT_HASH := $(shell expr `git rev-parse HEAD`)



INCLUDE = ../include
LIB = ../lib
BIN = ../bin

ifeq (D,$(firstword $(MAKECMDGOALS)))
# use pg when you want to use gprof the profiler
# to use profiler make with arguments "make D python"
# this can be altered to whatever is best
	CFLAGS = -g -pg -Wall $(EXTRA_FLAGS) -I$(INCLUDE)  $(MPI_FLAG)
	FFLAGS = -g -pg
	PRINT_VAR = DEBUGGING, -g -pg -Wall flags
        XDEBUG = True
	ifeq ($(shell $(CC) -v 2>&1 | grep -c "clang version"), 1)
		CFLAGS = -g -Wall $(EXTRA_FLAGS) -I$(INCLUDE)  $(MPI_FLAG)
		FFLAGS = -g 
		PRINT_VAR = DEBUGGING, -g -Wall flags
	endif
else
# Use this for large runs
	CFLAGS = -O3 -Wall $(EXTRA_FLAGS) -I$(INCLUDE)  $(MPI_FLAG)
	FFLAGS =
	PRINT_VAR = LARGE RUNS, -03 -Wall flags
endif



# next line for debugging when concerned about memory problems and duma installed in python directory
# LDFLAGS= -L$(LIB)  -lm -lkpar  -lgslcblas ../duma_2_5_3/libduma.a -lpthread
# next line if you want to use kpar as a library, rather than as source below
# LDFLAGS= -L$(LIB)  -lm -lkpar -lcfitsio -lgsl -lgslcblas
LDFLAGS+= -L$(LIB) -lm -lgsl -lgslcblas

#Note that version should be a single string without spaces.


<<<<<<< HEAD
VERSION = 86a
=======
VERSION = 86
>>>>>>> 8720fba7

INDENT = yes

startup:
	@echo $(COMPILER_PRINT_STRING)			# prints out compiler information
	@echo 'Compiler is really  $(XVERSION)'
	@echo 'YOU ARE COMPILING FOR' $(PRINT_VAR)	# tells user if compiling for optimized or debug
	@echo 'MPI_FLAG=' $(MPI_FLAG)
	echo "#define VERSION " \"$(VERSION)\" > version.h
	echo "#define GIT_COMMIT_HASH" \"$(GIT_COMMIT_HASH)\" >> version.h
	echo "#define GIT_DIFF_STATUS" $(GIT_DIFF_STATUS)\ >> version.h


# indent:
# 	@echo $(INDENT_STRING)
# 	$(INDENT_CMD)





indent:
	# Fix indenting, if necessary.
	@if [ $(INDENT) = yes ] ; then  \
	../py_progs/run_indent.py -changed ; \
	fi \


zoo:
	# Fix indenting, if necessary.
	@if [ $(INDENT) = yes ] ; then  ../py_progs/run_indent.py -changed ; fi



foo: foo.o signal.o time.o
	$(CC) ${cfllags} foo.o signal.o time.o ${LDFLAGS}  -o foo


# these are the objects required for compiltion of python
# note that the kpar_source is now separate from this
python_objects = bb.o atomicdata.o atomicdata_init.o atomicdata_sub.o photon2d.o photon_gen.o parse.o setup_files.o \
		saha.o spectra.o wind2d.o wind.o  vvector.o recipes.o \
		trans_phot.o phot_util.o resonate.o radiation.o estimators_simple.o\
		wind_updates2d.o windsave.o extract.o cdf.o roche.o random.o \
		stellar_wind.o homologous.o hydro_import.o corona.o knigge.o  disk.o\
		lines.o  continuum.o get_models.o emission.o cooling.o recomb.o diag.o \
		sv.o ionization.o  levels.o gradv.o \
		anisowind.o wind_util.o density.o  bands.o time.o \
		matom.o estimators_macro.o wind_sum.o cylindrical.o rtheta.o spherical.o  \
		cylind_var.o bilinear.o gridwind.o partition.o signal.o  \
		agn.o shell_wind.o compton.o zeta.o dielectronic.o \
		spectral_estimators.o matom_diag.o disk_init.o \
		xlog.o rdpar.o direct_ion.o pi_rates.o matrix_ion.o para_update.o \
		setup_star_bh.o setup_domains.o setup_disk.o photo_gen_matom.o  macro_gen_f.o macro_gov.o windsave2table_sub.o \
		import.o import_spherical.o import_cylindrical.o import_rtheta.o  \
		reverb.o paths.o setup.o run.o brem.o synonyms.o walls.o xtest.o \
		setup_reverb.o setup_line_transfer.o rdpar_init.o cv.o import_calloc.o charge_exchange.o frame.o \
		macro_accelerate.o atomic_extern_init.o python_extern_init.o  models_extern_init.o




# For reasons that are unclear to me.  get_models.c cannot be included in the sources
# Problems ocurr due to the prototypes that are generated.  ksl 160705
python_source= bb.c atomicdata.c atomicdata_init.c atomicdata_sub.c python.c photon2d.c photon_gen.c parse.c \
		saha.c spectra.c wind2d.c wind.c  vvector.c recipes.c \
		trans_phot.c phot_util.c resonate.c radiation.c estimators_simple.c setup_files.c \
		wind_updates2d.c windsave.c extract.c cdf.c roche.c random.c \
		stellar_wind.c homologous.c hydro_import.c corona.c knigge.c  disk.c\
		lines.c  continuum.c emission.c cooling.c recomb.c diag.c \
		sv.c ionization.c  levels.c gradv.c \
		anisowind.c wind_util.c density.c  bands.c time.c \
		matom.c estimators_macro.c wind_sum.c cylindrical.c rtheta.c spherical.c  \
		cylind_var.c bilinear.c gridwind.c partition.c signal.c  \
		agn.c shell_wind.c compton.c zeta.c dielectronic.c \
		spectral_estimators.c matom_diag.c disk_init.c \
		direct_ion.c pi_rates.c matrix_ion.c para_update.c setup_star_bh.c setup_domains.c \
		setup_disk.c photo_gen_matom.c  macro_gen_f.c macro_gov.c windsave2table_sub.c \
		import.c import_spherical.c import_cylindrical.c import_rtheta.c\
		reverb.c paths.c setup.c run.c brem.c synonyms.c walls.c xtest.c \
		setup_reverb.c setup_line_transfer.c cv.c import_calloc.c charge_exchange.c frame.c \
		macro_accelerate.c atomic_extern_init.c  python_extern_init.o  models_extern_init.c

#
# kpar_source is now declared separately from python_source so that the file log.h
# can be made using cproto
kpar_source = rdpar.c xlog.c synonyms.c

additional_py_wind_source = py_wind_sub.c py_wind_ion.c py_wind_write.c py_wind_macro.c py_wind.c windsave2table.c windsave2table_sub.c

prototypes:
	cp templates.h templates.h.old
	cproto -I$(INCLUDE) $(python_source) ${additional_py_wind_source} > foo.h
	cp foo.h templates.h
	rm foo.h
	cproto -I$(INCLUDE) $(kpar_source) > log.h
	cproto  -I$(INCLUDE) atomicdata.c > atomic_proto.h
	cproto  -I$(INCLUDE) atomicdata_sub.c >> atomic_proto.h
	cproto  -I$(INCLUDE) atomicdata_init.c >> atomic_proto.h

python: startup python.o $(python_objects)
	$(CC) ${CFLAGS} python.o $(python_objects) $(kpar_objects) $(LDFLAGS) -o python
	cp $@ $(BIN)/py 
        ifdef XDEBUG
	  mv $@ $(BIN)/py$(VERSION)_debug
        else
	  mv $@ $(BIN)/py$(VERSION)
        endif
	# Fix indenting, if necessary.
	@if [ $(INDENT) = yes ] ; then  ../py_progs/run_indent.py -changed ; fi


#This line is jsut so you can use make D python for debugging
D:
	@echo 'Debugging Mode'

py_wind_objects = py_wind.o atomicdata.o atomicdata_init.o atomicdata_sub.o py_wind_sub.o windsave.o py_wind_ion.o \
		emission.o recomb.o wind_util.o para_update.o \
		cdf.o random.o recipes.o saha.o \
		stellar_wind.o homologous.o sv.o hydro_import.o corona.o knigge.o  disk.o\
		lines.o vvector.o wind2d.o wind.o  ionization.o  py_wind_write.o levels.o \
		radiation.o estimators_simple.o gradv.o phot_util.o anisowind.o resonate.o spectra.o density.o \
		matom.o estimators_macro.o photon2d.o cylindrical.o rtheta.o spherical.o \
		import.o import_spherical.o import_cylindrical.o import_rtheta.o \
		cylind_var.o bilinear.o gridwind.o py_wind_macro.o partition.o \
		spectral_estimators.o shell_wind.o compton.o zeta.o dielectronic.o \
		bb.o rdpar.o xlog.o direct_ion.o diag.o matrix_ion.o \
		pi_rates.o photo_gen_matom.o  macro_gen_f.o macro_gov.o \
		time.o reverb.o paths.o synonyms.o cooling.o windsave2table_sub.o \
		rdpar_init.o import_calloc.o walls.o charge_exchange.o frame.o \
		macro_accelerate.o  atomic_extern_init.o python_extern_init.o  models_extern_init.o




py_wind: startup $(py_wind_objects)
	$(CC) $(CFLAGS) $(py_wind_objects) $(LDFLAGS) -o py_wind
	cp $@ $(BIN)
	mv $@ $(BIN)/py_wind$(VERSION)
	@if [ $(INDENT) = yes ] ; then  ../py_progs/run_indent.py -changed ; fi


table_objects = windsave2table.o windsave2table_sub.o atomicdata.o atomicdata_init.o atomicdata_sub.o py_wind_sub.o windsave.o py_wind_ion.o \
		emission.o recomb.o wind_util.o  \
		cdf.o random.o recipes.o saha.o para_update.o\
		stellar_wind.o homologous.o sv.o hydro_import.o corona.o knigge.o  disk.o\
		lines.o vvector.o wind2d.o wind.o  ionization.o  py_wind_write.o levels.o \
		radiation.o estimators_simple.o gradv.o phot_util.o anisowind.o resonate.o spectra.o density.o \
		matom.o estimators_macro.o photon2d.o cylindrical.o rtheta.o spherical.o \
		import.o import_spherical.o import_cylindrical.o import_rtheta.o  \
		cylind_var.o bilinear.o gridwind.o py_wind_macro.o partition.o \
		spectral_estimators.o shell_wind.o compton.o zeta.o dielectronic.o \
		bb.o rdpar.o rdpar_init.o xlog.o direct_ion.o diag.o matrix_ion.o \
		pi_rates.o photo_gen_matom.o  macro_gen_f.o macro_gov.o reverb.o paths.o time.o synonyms.o \
		cooling.o import_calloc.o walls.o charge_exchange.o frame.o macro_accelerate.o \
		atomic_extern_init.o python_extern_init.o  models_extern_init.o


rhf_objects = rad_hydro_files.o atomicdata.o atomicdata_init.o atomicdata_sub.o py_wind_sub.o windsave.o py_wind_ion.o \
		emission.o recomb.o wind_util.o  \
		cdf.o random.o recipes.o saha.o para_update.o\
		stellar_wind.o homologous.o sv.o hydro_import.o corona.o knigge.o  disk.o\
		lines.o vvector.o wind2d.o wind.o  ionization.o  py_wind_write.o levels.o \
		radiation.o estimators_simple.o gradv.o phot_util.o anisowind.o resonate.o spectra.o density.o \
		matom.o estimators_macro.o photon2d.o cylindrical.o rtheta.o spherical.o \
		import.o import_spherical.o import_cylindrical.o import_rtheta.o  \
		cylind_var.o bilinear.o gridwind.o py_wind_macro.o partition.o \
		spectral_estimators.o shell_wind.o compton.o zeta.o dielectronic.o \
		bb.o rdpar.o rdpar_init.o xlog.o direct_ion.o diag.o matrix_ion.o \
		pi_rates.o photo_gen_matom.o  macro_gen_f.o macro_gov.o reverb.o paths.o time.o synonyms.o \
		cooling.o import_calloc.o frame.o walls.o charge_exchange.o macro_accelerate.o \
		atomic_extern_init.o python_extern_init.o  models_extern_init.o


run_indent:
	../py_progs/run_indent.py -all_no_headers


windsave2table: $(table_objects)
	$(CC) $(CFLAGS) $(table_objects) $(LDFLAGS) -o windsave2table
	cp $@ $(BIN)
	mv $@ $(BIN)/windsave2table$(VERSION)
	@if [ $(INDENT) = yes ] ; then  ../py_progs/run_indent.py -changed ; fi



rad_hydro_files: $(rhf_objects)
	$(CC) $(CFLAGS) $(rhf_objects) $(LDFLAGS) -o rad_hydro_files
	cp $@ $(BIN)
	mv $@ $(BIN)/rad_hydro_files$(VERSION)
	@if [ $(INDENT) = yes ] ; then  ../py_progs/run_indent.py -changed ; fi



modify_wind_objects = modify_wind.o windsave.o  windsave2table_sub.o\
		emission.o recomb.o wind_util.o  \
		cdf.o random.o recipes.o saha.o para_update.o\
		stellar_wind.o homologous.o sv.o hydro_import.o corona.o knigge.o  disk.o\
		lines.o vvector.o wind2d.o wind.o  ionization.o  py_wind_write.o levels.o \
		radiation.o estimators_simple.o gradv.o phot_util.o anisowind.o resonate.o density.o \
		matom.o estimators_macro.o photon2d.o cylindrical.o rtheta.o spherical.o \
		import.o import_spherical.o import_cylindrical.o import_rtheta.o  \
		cylind_var.o bilinear.o gridwind.o py_wind_macro.o partition.o \
		spectral_estimators.o shell_wind.o compton.o zeta.o dielectronic.o \
		bb.o rdpar.o rdpar_init.o xlog.o direct_ion.o diag.o matrix_ion.o \
		pi_rates.o photo_gen_matom.o  macro_gen_f.o macro_gov.o reverb.o paths.o time.o synonyms.o \
		cooling.o import_calloc.o walls.o charge_exchange.o frame.o \
		atomicdata.o atomicdata_init.o atomicdata_sub.o spectra.o macro_accelerate.o \
		atomic_extern_init.o python_extern_init.o  models_extern_init.o


modify_wind:  $(modify_wind_objects)
	$(CC) $(CFLAGS) $(modify_wind_objects) $(LDFLAGS) -o modify_wind
	cp $@ $(BIN)                                                               
	mv $@ $(BIN)/modify_wind$(VERSION)                                         
	@if [ $(INDENT) = yes ] ; then  ../py_progs/run_indent.py -changed ; fi         


inspect_wind_objects = inspect_wind.o windsave.o  windsave2table_sub.o\
		emission.o recomb.o wind_util.o  \
		cdf.o random.o recipes.o saha.o para_update.o\
		stellar_wind.o homologous.o sv.o hydro_import.o corona.o knigge.o  disk.o\
		lines.o vvector.o wind2d.o wind.o  ionization.o  py_wind_write.o levels.o \
		radiation.o estimators_simple.o gradv.o phot_util.o anisowind.o resonate.o density.o \
		matom.o estimators_macro.o photon2d.o cylindrical.o rtheta.o spherical.o \
		import.o import_spherical.o import_cylindrical.o import_rtheta.o  \
		cylind_var.o bilinear.o gridwind.o py_wind_macro.o partition.o \
		spectral_estimators.o shell_wind.o compton.o zeta.o dielectronic.o \
		bb.o rdpar.o rdpar_init.o xlog.o direct_ion.o diag.o matrix_ion.o \
		pi_rates.o photo_gen_matom.o  macro_gen_f.o macro_gov.o reverb.o paths.o time.o synonyms.o \
		cooling.o import_calloc.o walls.o charge_exchange.o frame.o \
		atomicdata.o atomicdata_init.o atomicdata_sub.o spectra.o macro_accelerate.o \
		atomic_extern_init.o python_extern_init.o  models_extern_init.o



inspect_wind:  $(inspect_wind_objects)
	$(CC) $(CFLAGS) $(inspect_wind_objects) $(LDFLAGS)  -o inspect_wind
	cp $@ $(BIN)
	mv $@ $(BIN)/inspect_wind$(VERSION)
	@if [ $(INDENT) = yes ] ; then  ../py_progs/run_indent.py -changed ; fi


py_optd_obj = py_optd.o py_optd_output.o py_optd_trans.o py_optd_util.o \
		bb.o atomicdata.o atomicdata_init.o atomicdata_sub.o photon2d.o photon_gen.o parse.o setup_files.o \
		saha.o spectra.o wind2d.o wind.o  vvector.o recipes.o \
		trans_phot.o phot_util.o resonate.o radiation.o estimators_simple.o\
		wind_updates2d.o windsave.o extract.o cdf.o roche.o random.o \
		stellar_wind.o homologous.o hydro_import.o corona.o knigge.o  disk.o\
		lines.o  continuum.o get_models.o emission.o cooling.o recomb.o diag.o \
		sv.o ionization.o  levels.o gradv.o \
		anisowind.o wind_util.o density.o  bands.o time.o \
		matom.o estimators_macro.o wind_sum.o cylindrical.o rtheta.o spherical.o  \
		cylind_var.o bilinear.o gridwind.o partition.o signal.o  \
		agn.o shell_wind.o compton.o zeta.o dielectronic.o \
		spectral_estimators.o matom_diag.o disk_init.o \
		xlog.o rdpar.o direct_ion.o pi_rates.o matrix_ion.o para_update.o \
		setup_star_bh.o setup_domains.o setup_disk.o photo_gen_matom.o  macro_gen_f.o macro_gov.o windsave2table_sub.o \
		import.o import_spherical.o import_cylindrical.o import_rtheta.o  \
		reverb.o paths.o setup.o run.o brem.o synonyms.o walls.o xtest.o \
		setup_reverb.o setup_line_transfer.o rdpar_init.o cv.o import_calloc.o charge_exchange.o frame.o \
		macro_accelerate.o atomic_extern_init.o python_extern_init.o  models_extern_init.o \
		py_optd_extern_init.o

py_optd: startup $(py_optd_obj)
	$(CC) $(CFLAGS) $(py_optd_obj) $(LDFLAGS) -o $@
	cp $@ $(BIN)
	mv $@ $(BIN)/py_optd$(VERSION)
	@if [ $(INDENT) = yes ] ; then  ../py_progs/run_indent.py -changed ; fi



# The next line runs recompiles all of the routines after first cleaning the directory
# all: clean run_indent python windsave2table py_wind

all: clean python windsave2table py_wind indent rad_hydro_files modify_wind inspect_wind py_optd


FILE = atomicdata.o atomicdata_init.o atomicdata_sub.o atomic.o

libatomic.a:  atomicdata.o atomicdata_init.o atomic.o
	ar ru libatomic.a atomicdata.o atomic.o
	ranlib libatomic.a
	mv libatomic.a $(LIB)
	cp atomic.h  $(INCLUDE)



clean :
	rm -f *.o  *~<|MERGE_RESOLUTION|>--- conflicted
+++ resolved
@@ -119,12 +119,7 @@
 
 #Note that version should be a single string without spaces.
 
-
-<<<<<<< HEAD
 VERSION = 86a
-=======
-VERSION = 86
->>>>>>> 8720fba7
 
 INDENT = yes
 
