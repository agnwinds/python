# This is the makefile for the python related programs
#
# usage      make [CC=...] [D] python
# 			 make [CC=...] [D] all to remake all of the routines, and assure they
# 			 					are properly indented.
#
# Adding D causes the routine to be run in a way that profiling and ddd can be used.
# Otherwise the run will be optimized to run as fast as possible. CC is an option to choose
# a different compiler other than mpicc.
#


#MPICC is now default compiler
CC = mpicc
# CC = gcc	can use GCC either from command line or by uncommenting this
FC = g77
# FC = gfortran
# speciify any extra compiler flags here
EXTRA_FLAGS =
LDFLAGS =


# Check a load of compiler options
# This is mostly to address GitHub issues #100
ifeq (mpicc, $(CC))
	# you're using mpicc, so we'll compile with the DMPI_ON flag
	MPI_FLAG = -DMPI_ON

	# check what underlying compiler mpi is using, and the version
	# we'll use this to print to the user and also to do some checks
	MPI_COMPILER := $(shell mpicc --showme:command)
	COMPILER_VERSION := $(shell expr `'$(CC)' -dumpversion`)
	COMPILER_PRINT_STRING = Compiling with mpicc wrapper, for compiler $(MPI_COMPILER) $(COMPILER_VERSION)

	# if it's gcc we want to check if the version is 4.8 or later
	# if it is then we'll disable aggressive loop optimizations, see #100
	ifeq (gcc, $(MPI_COMPILER))
		GCCVERSIONGTEQ4 := $(shell expr `gcc -dumpversion | cut -f1-2 -d.` \>= 4.8)
		ifeq ("$(GCCVERSIONGTEQ4)", "1")
			EXTRA_FLAGS += -fno-aggressive-loop-optimizations 	# add the flag to EXTRA_FLAGS
			COMPILER_PRINT_STRING += with -fno-aggressive-loop-optimizations
		endif
	endif

else ifeq (gcc, $(CC))
	# no mpicc,
	MPI_FLAG =

	# check the version
	# we'll use this to print to the user and also to do some checks
	COMPILER_VERSION := $(shell expr `gcc -dumpversion`)

	# if it's gcc we want to check if the version is 4.8 or later
	# if it is then we'll disable aggressive loop optimizations, see #100
	GCCVERSIONGTEQ4 := $(shell expr `gcc -dumpversion | cut -f1-2 -d.` \>= 4.8)
	COMPILER_PRINT_STRING = Compiling with $(CC) $(COMPILER_VERSION)
	ifeq ("$(GCCVERSIONGTEQ4)", "1")
		EXTRA_FLAGS += -fno-aggressive-loop-optimizations
		COMPILER_PRINT_STRING += with -fno-aggressive-loop-optimizations
	endif
else	# you must be using clang or icc
	MPI_FLAG =

	# check the version we'll use this to print to the user
	COMPILER_VERSION = $(shell expr `$(CC) -dumpversion`)
	COMPILER_PRINT_STRING = Compiling with $(CC) $(COMPILER_VERSION)
endif

# this command finds out how many files with uncommitted changes there are
GIT_DIFF_STATUS := $(shell expr `git status --porcelain 2>/dev/null| grep "^ M" | wc -l`)
GIT_COMMIT_HASH := $(shell expr `git rev-parse HEAD`)



INCLUDE = ../include
LIB = ../lib
BIN = ../bin

ifeq (D,$(firstword $(MAKECMDGOALS)))
# use pg when you want to use gprof the profiler
# to use profiler make with arguments "make D python"
# this can be altered to whatever is best
	CFLAGS = -g -pg -Wall $(EXTRA_FLAGS) -I$(INCLUDE)  $(MPI_FLAG)
	FFLAGS = -g -pg
	PRINT_VAR = DEBUGGING, -g -pg -Wall flags
else
# Use this for large runs
	CFLAGS = -O3 -Wall $(EXTRA_FLAGS) -I$(INCLUDE)  $(MPI_FLAG)
	FFLAGS =
	PRINT_VAR = LARGE RUNS, -03 -Wall flags
endif



# next line for debugging when concerned about memory problems and duma installed in python directory
# LDFLAGS= -L$(LIB)  -lm -lkpar  -lgslcblas ../duma_2_5_3/libduma.a -lpthread
# next line if you want to use kpar as a library, rather than as source below
# LDFLAGS= -L$(LIB)  -lm -lkpar -lcfitsio -lgsl -lgslcblas
LDFLAGS+= -L$(LIB) -lm -lgsl -lgslcblas

#Note that version should be a single string without spaces.

VERSION = 84c

INDENT = yes

startup:
	@echo $(COMPILER_PRINT_STRING)			# prints out compiler information
	@echo 'YOU ARE COMPILING FOR' $(PRINT_VAR)	# tells user if compiling for optimized or debug
	@echo 'MPI_FLAG=' $(MPI_FLAG)
	echo "#define VERSION " \"$(VERSION)\" > version.h
	echo "#define GIT_COMMIT_HASH" \"$(GIT_COMMIT_HASH)\" >> version.h
	echo "#define GIT_DIFF_STATUS" $(GIT_DIFF_STATUS)\ >> version.h

# indent:
# 	@echo $(INDENT_STRING)
# 	$(INDENT_CMD)





indent:
	# Fix indenting, if necessary.
	@if [ $(INDENT) = yes ] ; then  \
	../py_progs/run_indent.py -changed ; \
	fi \


zoo:
	# Fix indenting, if necessary.
	@if [ $(INDENT) = yes ] ; then  ../py_progs/run_indent.py -changed ; fi



foo: foo.o signal.o time.o
	$(CC) ${cfllags} foo.o signal.o time.o ${LDFLAGS}  -o foo


# these are the objects required for compiltion of python
# note that the kpar_source is now separate from this
python_objects = bb.o get_atomicdata.o photon2d.o photon_gen.o parse.o setup_files.o \
		saha.o spectra.o wind2d.o wind.o  vvector.o recipes.o \
		trans_phot.o phot_util.o resonate.o radiation.o \
		wind_updates2d.o windsave.o extract.o cdf.o roche.o random.o \
		stellar_wind.o homologous.o hydro_import.o corona.o knigge.o  disk.o\
		lines.o  continuum.o get_models.o emission.o cooling.o recomb.o diag.o \
		sv.o ionization.o  levels.o gradv.o reposition.o \
		anisowind.o wind_util.o density.o  bands.o time.o \
		matom.o estimators.o wind_sum.o cylindrical.o rtheta.o spherical.o  \
		cylind_var.o bilinear.o gridwind.o partition.o signal.o  \
		agn.o shell_wind.o compton.o zeta.o dielectronic.o \
		spectral_estimators.o matom_diag.o \
		xlog.o rdpar.o direct_ion.o pi_rates.o matrix_ion.o para_update.o \
		setup_star_bh.o setup_domains.o setup_disk.o photo_gen_matom.o macro_gov.o windsave2table_sub.o \
		import.o import_spherical.o import_cylindrical.o import_rtheta.o  \
		reverb.o paths.o setup.o run.o brem.o synonyms.o \
		setup_reverb.o setup_line_transfer.o rdpar_init.o cv.o import_calloc.o



# For reasons that are unclear to me.  get_models.c cannot be included in the sources
# Problems ocurr due to the prototypes that are generated.  ksl 160705
python_source= bb.c get_atomicdata.c python.c photon2d.c photon_gen.c parse.c \
		saha.c spectra.c wind2d.c wind.c  vvector.c recipes.c \
		trans_phot.c phot_util.c resonate.c radiation.c setup_files.c \
		wind_updates2d.c windsave.c extract.c cdf.c roche.c random.c \
		stellar_wind.c homologous.c hydro_import.c corona.c knigge.c  disk.c\
		lines.c  continuum.c emission.c cooling.c recomb.c diag.c \
		sv.c ionization.c  levels.c gradv.c reposition.c \
		anisowind.c wind_util.c density.c  bands.c time.c \
		matom.c estimators.c wind_sum.c cylindrical.c rtheta.c spherical.c  \
		cylind_var.c bilinear.c gridwind.c partition.c signal.c  \
		agn.c shell_wind.c compton.c zeta.c dielectronic.c \
		spectral_estimators.c matom_diag.c \
		direct_ion.c pi_rates.c matrix_ion.c para_update.c setup_star_bh.c setup_domains.c \
		setup_disk.c photo_gen_matom.c macro_gov.c windsave2table_sub.c \
		import.c import_spherical.c import_cylindrical.c import_rtheta.c\
		reverb.c paths.c setup.c run.c brem.c synonyms.c \
		setup_reverb.c setup_line_transfer.c cv.c import_calloc.c

#
# kpar_source is now declared separately from python_source so that the file log.h
# can be made using cproto
kpar_source = rdpar.c xlog.c synonyms.c

additional_py_wind_source = py_wind_sub.c py_wind_ion.c py_wind_write.c py_wind_macro.c py_wind.c windsave2table.c windsave2table_sub.c

prototypes:
	cp templates.h templates.h.old
	cproto -I$(INCLUDE) $(python_source) ${additional_py_wind_source} > foo.h
	cp foo.h templates.h
	rm foo.h
	cproto -I$(INCLUDE) $(kpar_source) > log.h
	cproto  -I$(INCLUDE) get_atomicdata.c > atomic_proto.h

python: startup python.o $(python_objects)
	$(CC) ${CFLAGS} python.o $(python_objects) $(kpar_objects) $(LDFLAGS) -o python
	cp $@ $(BIN)/py
	mv $@ $(BIN)/py$(VERSION)
	# Fix indenting, if necessary.
	@if [ $(INDENT) = yes ] ; then  ../py_progs/run_indent.py -changed ; fi


#This line is jsut so you can use make D python for debugging
D:
	@echo 'Debugging Mode'

py_wind_objects = py_wind.o get_atomicdata.o py_wind_sub.o windsave.o py_wind_ion.o \
		emission.o recomb.o wind_util.o  \
		cdf.o random.o recipes.o saha.o \
		stellar_wind.o homologous.o sv.o hydro_import.o corona.o knigge.o  disk.o\
		lines.o vvector.o wind2d.o wind.o  ionization.o  py_wind_write.o levels.o \
		radiation.o gradv.o phot_util.o anisowind.o resonate.o density.o \
		matom.o estimators.o photon2d.o cylindrical.o rtheta.o spherical.o \
		import.o import_spherical.o import_cylindrical.o import_rtheta.o \
		cylind_var.o bilinear.o gridwind.o py_wind_macro.o partition.o \
		spectral_estimators.o shell_wind.o compton.o zeta.o dielectronic.o \
		bb.o rdpar.o xlog.o direct_ion.o diag.o matrix_ion.o \
		pi_rates.o photo_gen_matom.o macro_gov.o \
		time.o reverb.o paths.o synonyms.o cooling.o windsave2table_sub.o \
<<<<<<< HEAD
		rdpar_init.o import_calloc.o setup_domains.o setup.o setup_line_transfer.o get_models.o
=======
		rdpar_init.o import_calloc.o
>>>>>>> b84b3498



py_wind: startup $(py_wind_objects)
	$(CC) $(CFLAGS) $(py_wind_objects) $(LDFLAGS) -o py_wind
	cp $@ $(BIN)
	mv $@ $(BIN)/py_wind$(VERSION)
	@if [ $(INDENT) = yes ] ; then  ../py_progs/run_indent.py -changed ; fi


table_objects = windsave2table.o windsave2table_sub.o get_atomicdata.o py_wind_sub.o windsave.o py_wind_ion.o \
		emission.o recomb.o wind_util.o  \
		cdf.o random.o recipes.o saha.o \
		stellar_wind.o homologous.o sv.o hydro_import.o corona.o knigge.o  disk.o\
		lines.o vvector.o wind2d.o wind.o  ionization.o  py_wind_write.o levels.o \
		radiation.o gradv.o phot_util.o anisowind.o resonate.o density.o \
		matom.o estimators.o photon2d.o cylindrical.o rtheta.o spherical.o \
		import.o import_spherical.o import_cylindrical.o import_rtheta.o  \
		cylind_var.o bilinear.o gridwind.o py_wind_macro.o partition.o \
		spectral_estimators.o shell_wind.o compton.o zeta.o dielectronic.o \
		bb.o rdpar.o rdpar_init.o xlog.o direct_ion.o diag.o matrix_ion.o \
		pi_rates.o photo_gen_matom.o macro_gov.o reverb.o paths.o time.o synonyms.o \
		cooling.o import_calloc.o setup_domains.o setup.o setup_line_transfer.o get_models.o


run_indent:
	../py_progs/run_indent.py -all_no_headers


windsave2table: $(table_objects)
	$(CC) $(CFLAGS) $(table_objects) $(LDFLAGS) -o windsave2table
	cp $@ $(BIN)
	mv $@ $(BIN)/windsave2table$(VERSION)
	@if [ $(INDENT) = yes ] ; then  ../py_progs/run_indent.py -changed ; fi


# The next line runs recompiles all of the routines after first cleaning the directory
# all: clean run_indent python windsave2table py_wind
all: clean python windsave2table py_wind indent


FILE = get_atomicdata.o atomic.o

libatomic.a:  get_atomicdata.o atomic.o
	ar ru libatomic.a get_atomicdata.o atomic.o
	ranlib libatomic.a
	mv libatomic.a $(LIB)
	cp atomic.h  $(INCLUDE)



clean :
	rm -f *.o  *~<|MERGE_RESOLUTION|>--- conflicted
+++ resolved
@@ -219,11 +219,7 @@
 		bb.o rdpar.o xlog.o direct_ion.o diag.o matrix_ion.o \
 		pi_rates.o photo_gen_matom.o macro_gov.o \
 		time.o reverb.o paths.o synonyms.o cooling.o windsave2table_sub.o \
-<<<<<<< HEAD
-		rdpar_init.o import_calloc.o setup_domains.o setup.o setup_line_transfer.o get_models.o
-=======
 		rdpar_init.o import_calloc.o
->>>>>>> b84b3498
 
 
 
@@ -246,7 +242,7 @@
 		spectral_estimators.o shell_wind.o compton.o zeta.o dielectronic.o \
 		bb.o rdpar.o rdpar_init.o xlog.o direct_ion.o diag.o matrix_ion.o \
 		pi_rates.o photo_gen_matom.o macro_gov.o reverb.o paths.o time.o synonyms.o \
-		cooling.o import_calloc.o setup_domains.o setup.o setup_line_transfer.o get_models.o
+		cooling.o import_calloc.o
 
 
 run_indent:
