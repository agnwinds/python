--- conflicted
+++ resolved
@@ -121,11 +121,7 @@
 
 #Note that version should be a single string without spaces.
 
-<<<<<<< HEAD
-VERSION = 85c
-=======
 VERSION = 85d
->>>>>>> 26f2b17f
 
 INDENT = yes
 
