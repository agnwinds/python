--- conflicted
+++ resolved
@@ -142,12 +142,9 @@
 		agn.o shell_wind.o compton.o torus.o zeta.o dielectronic.o \
 		spectral_estimators.o variable_temperature.o matom_diag.o \
 		log.o lineio.o rdpar.o direct_ion.o pi_rates.o matrix_ion.o para_update.o \
-<<<<<<< HEAD
-		setup.o reverb.o wind_keplerian.o splitting.o
-=======
+		reverb.o wind_keplerian.o splitting.o \
 		setup.o photo_gen_matom.o macro_gov.o
-		
->>>>>>> 9d9535c8
+
 
 
 python_source= bb.c get_atomicdata.c python.c photon2d.c photon_gen.c \
@@ -163,11 +160,8 @@
 		agn.c shell_wind.c compton.c torus.c zeta.c dielectronic.c \
 		spectral_estimators.c variable_temperature.c matom_diag.c \
 		direct_ion.c pi_rates.c matrix_ion.c para_update.c setup.c \
-<<<<<<< HEAD
-		reverb.c wind_keplerian.c splitting.c
-=======
+		reverb.c wind_keplerian.c splitting.c \
 		photo_gen_matom.c macro_gov.c
->>>>>>> 9d9535c8
 
 # kpar_source is now declared seaprately from python_source so that the file log.h 
 # can be made using cproto
@@ -199,14 +193,8 @@
 		matom.o estimators.o yso.o elvis.o photon2d.o cylindrical.o rtheta.o spherical.o  \
 		cylind_var.o bilinear.o gridwind.o py_wind_macro.o partition.o auger_ionization.o\
 		spectral_estimators.o shell_wind.o compton.o torus.o zeta.o dielectronic.o \
-<<<<<<< HEAD
-        variable_temperature.o bb.o rdpar.o log.o direct_ion.o wind_keplerian.o \
-		diag.o matrix_ion.o pi_rates.o reverb.o time.o
-=======
-        	variable_temperature.o bb.o rdpar.o log.o direct_ion.o diag.o matrix_ion.o \
-		pi_rates.o photo_gen_matom.o macro_gov.o
-
->>>>>>> 9d9535c8
+       	variable_temperature.o bb.o rdpar.o log.o direct_ion.o diag.o matrix_ion.o \
+		pi_rates.o photo_gen_matom.o macro_gov.o wind_keplerian.o time.o
 
 
 py_wind: startup $(py_wind_objects)
