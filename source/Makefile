# This is the makefile for the python related programs
#
# usage      make [CC=...] [D] python
#
# Adding D causes the routine to be run in a way that profiling and ddd can be used.
# Otherwise the run will be optimized to run as fast as possible. CC is an option to choose
# a different compiler other than mpicc.
#
# History
# 05jan	ksl	54f  Modified Makefile so that the Version number is automatically
# 		copied to version.h  Also fixed so that one does not need to put
# 		a new filename in two separate places, and so that the latest
# 		compile version automatically becomve shte 
# 05apr	ksl	55c   Modified in a way that implies that one must have gsl as part
# 		of the Python directory tree.  This is because I was having problems
# 		with gsl after we went to Redhat Enterprise at the Institute, and
# 		so that Stuart and I could standardise on the distribution.
# 08jul	ksl	Removed pfop from routines so no need to complile with g77
# 13jun jm      Added capability to switch to use debugger routne
#
# 13jun jm/ss	SS added parallel flag -DMPI_ON and mpicc wrapper for gcc
#		is now used as C compiler
# 13jul jm	can now compiled with gcc using 'make CC=gcc python'
# 13jul jm	kpar is now integrated into python and compiled here


#MPICC is now default compiler- currently code will not compile with gcc
CC = mpicc
# CC = gcc	can use GCC either from command line or by uncommenting this
FC = g77
# FC = gfortran
# speciify any extra compiler flags here
EXTRA_FLAGS =


#Check a load of compiler options
#this is mostly to address issue $100
ifeq (mpicc, $(CC))		
	# you're using mpicc, so we'll compile with the DMPI_ON flag
	MPI_FLAG = -DMPI_ON

	# check what underlying compiler mpi is using, and the version
	# we'll use this to print to the user and also to do some checks
	MPI_COMPILER := $(shell mpicc --showme:command)
	COMPILER_VERSION := $(shell expr `'$(CC)' -dumpversion`)
	COMPILER_PRINT_STRING = Compiling with mpicc wrapper, for compiler $(MPI_COMPILER) $(COMPILER_VERSION)

	# if it's gcc we want to check if the version is 4.8 or later
	# if it is then we'll disable aggressive loop optimizations, see #100
	ifeq (gcc, $(MPI_COMPILER))
		GCCVERSIONGTEQ4 := $(shell expr `gcc -dumpversion | cut -f1-2 -d.` \>= 4.8)
		ifeq ("$(GCCVERSIONGTEQ4)", "1")
			EXTRA_FLAGS += -fno-aggressive-loop-optimizations 	# add the flag to EXTRA_FLAGS
			COMPILER_PRINT_STRING += with -fno-aggressive-loop-optimizations
		endif
	endif	

else ifeq (gcc, $(CC))
	# no mpicc,
	MPI_FLAG =

	# check the version
	# we'll use this to print to the user and also to do some checks
	COMPILER_VERSION := $(shell expr `gcc -dumpversion`)

	# if it's gcc we want to check if the version is 4.8 or later
	# if it is then we'll disable aggressive loop optimizations, see #100
	GCCVERSIONGTEQ4 := $(shell expr `gcc -dumpversion | cut -f1-2 -d.` \>= 4.8)
	COMPILER_PRINT_STRING = Compiling with $(CC) $(COMPILER_VERSION)
	ifeq ("$(GCCVERSIONGTEQ4)", "1")
		EXTRA_FLAGS += -fno-aggressive-loop-optimizations
		COMPILER_PRINT_STRING += with -fno-aggressive-loop-optimizations
	endif

else	# you must be using clang or icc
	MPI_FLAG =

	# check the version we'll use this to print to the user
	COMPILER_VERSION = $(shell expr `$(CC) -dumpversion`)
	COMPILER_PRINT_STRING = Compiling with $(CC) $(COMPILER_VERSION)
endif

# this command finds out how many files with uncommitted changes there are
GIT_DIFF_STATUS := $(shell expr `git status --porcelain 2>/dev/null| grep "^ M" | wc -l`)
GIT_COMMIT_HASH := $(shell expr `git rev-parse HEAD`)

INCLUDE = ../include
LIB = ../lib
BIN = ../bin

ifeq (D,$(firstword $(MAKECMDGOALS)))
# use pg when you want to use gprof the profiler
# to use profiler make with arguments "make D python" 
# this can be altered to whatever is best	
	CFLAGS = -g -pg -Wall $(EXTRA_FLAGS) -I$(INCLUDE) $(MPI_FLAG)
	FFLAGS = -g -pg   
	PRINT_VAR = DEBUGGING, -g -pg -Wall flags
else
# Use this for large runs
	CFLAGS = -O3 -Wall $(EXTRA_FLAGS) -I$(INCLUDE) $(MPI_FLAG)
	FFLAGS =         
	PRINT_VAR = LARGE RUNS, -03 -Wall flags
endif



# next line for debugging when concerned about memory problems and duma installed in python directory
# LDFLAGS= -L$(LIB)  -lm -lkpar -lcfitsio -lgsl -lgslcblas ../duma_2_5_3/libduma.a -lpthread
# next line if you want to use kpar as a library, rather than as source below
# LDFLAGS= -L$(LIB)  -lm -lkpar -lcfitsio -lgsl -lgslcblas 
LDFLAGS= -L$(LIB) -lm -lcfitsio -lgsl -lgslcblas 

#Note that version should be a single string without spaces. 


<<<<<<< HEAD
VERSION = 79d_dom2
=======
VERSION = 80
>>>>>>> ca57c8b2

CHOICE=1             // Compress plasma as much as possible
# CHOICE=0           //  Keep relation between plasma and wind identical

startup:
	@echo $(COMPILER_PRINT_STRING)			# prints out compiler information
	@echo 'YOU ARE COMPILING FOR' $(PRINT_VAR)	# tells user if compiling for optimized or debug
	@echo 'MPI_FLAG=' $(MPI_FLAG)
	echo "#define VERSION " \"$(VERSION)\" > version.h
	echo "#define CHOICE"   $(CHOICE) >> version.h
	echo "#define GIT_COMMIT_HASH" \"$(GIT_COMMIT_HASH)\" >> version.h
	echo "#define GIT_DIFF_STATUS" $(GIT_DIFF_STATUS)\ >> version.h

foo: foo.o signal.o time.o
	$(CC) ${cfllags} foo.o signal.o time.o ${LDFLAGS}  -o foo


# these are the objects required for compiltion of python
# note that the kpar_source is now separate from this
python_objects = bb.o get_atomicdata.o photon2d.o photon_gen.o \
		saha.o spectra.o wind2d.o wind.o  vvector.o debug.o recipes.o \
		trans_phot.o phot_util.o resonate.o radiation.o \
		wind_updates2d.o windsave.o extract.o pdf.o roche.o random.o \
		stellar_wind.o homologous.o hydro_import.o corona.o knigge.o  disk.o\
		lines.o  continuum.o get_models.o emission.o recomb.o diag.o \
		sv.o ionization.o  ispy.o   levels.o gradv.o reposition.o \
		anisowind.o util.o density.o  detail.o bands.o time.o \
		matom.o estimators.o wind_sum.o yso.o elvis.o cylindrical.o rtheta.o spherical.o  \
		cylind_var.o bilinear.o gridwind.o partition.o signal.o auger_ionization.o \
		agn.o shell_wind.o compton.o torus.o zeta.o dielectronic.o \
		spectral_estimators.o variable_temperature.o matom_diag.o \
		log.o lineio.o rdpar.o direct_ion.o pi_rates.o matrix_ion.o para_update.o \
		setup.o photo_gen_matom.o macro_gov.o \
		reverb.o paths.o setup2.o run.o brem.o
		


python_source= bb.c get_atomicdata.c python.c photon2d.c photon_gen.c \
		saha.c spectra.c wind2d.c wind.c  vvector.c debug.c recipes.c \
		trans_phot.c phot_util.c resonate.c radiation.c \
		wind_updates2d.c windsave.c extract.c pdf.c roche.c random.c \
		stellar_wind.c homologous.c hydro_import.c corona.c knigge.c  disk.c\
		lines.c  continuum.c emission.c recomb.c diag.c \
		sv.c ionization.c  ispy.c  levels.c gradv.c reposition.c \
		anisowind.c util.c density.c  detail.c bands.c time.c \
		matom.c estimators.c wind_sum.c yso.c elvis.c cylindrical.c rtheta.c spherical.c  \
		cylind_var.c bilinear.c gridwind.c partition.c signal.c auger_ionization.c \
		agn.c shell_wind.c compton.c torus.c zeta.c dielectronic.c \
		spectral_estimators.c variable_temperature.c matom_diag.c \
		direct_ion.c pi_rates.c matrix_ion.c para_update.c setup.c \
		photo_gen_matom.c macro_gov.c \
		reverb.c paths.c setup2.c run.c brem.c

# kpar_source is now declared seaprately from python_source so that the file log.h 
# can be made using cproto
kpar_source = lineio.c rdpar.c log.c 

additional_py_wind_source = py_wind_sub.c py_wind_ion.c py_wind_write.c py_wind_macro.c py_wind.c 

prototypes: 
	cp templates.h templates.h.old
	cproto -I$(INCLUDE) $(python_source) ${additional_py_wind_source} > foo.h  
	cp foo.h templates.h
	cproto -I$(INCLUDE) $(kpar_source) > log.h 

python: startup  python.o $(python_objects)
	$(CC)  ${CFLAGS} python.o $(python_objects) $(kpar_objects) $(LDFLAGS) -o python
		cp $@ $(BIN)/py
		mv $@ $(BIN)/py$(VERSION)

#This line is jsut so you can use make D python for debugging
D:	
	@echo 'Debugging Mode'

py_wind_objects = py_wind.o get_atomicdata.o py_wind_sub.o windsave.o py_wind_ion.o \
		emission.o recomb.o util.o detail.o \
		pdf.o random.o recipes.o saha.o \
		stellar_wind.o homologous.o sv.o hydro_import.o corona.o knigge.o  disk.o\
		lines.o vvector.o wind2d.o wind.o  ionization.o  py_wind_write.o levels.o \
		radiation.o gradv.o phot_util.o anisowind.o resonate.o density.o \
		matom.o estimators.o yso.o elvis.o photon2d.o cylindrical.o rtheta.o spherical.o  \
		cylind_var.o bilinear.o gridwind.o py_wind_macro.o partition.o auger_ionization.o\
		spectral_estimators.o shell_wind.o compton.o torus.o zeta.o dielectronic.o \
        variable_temperature.o bb.o rdpar.o log.o direct_ion.o diag.o matrix_ion.o \
		pi_rates.o photo_gen_matom.o macro_gov.o \
		time.o reverb.o paths.o



py_wind: startup $(py_wind_objects)
	$(CC) $(CFLAGS) $(py_wind_objects) $(LDFLAGS) -o py_wind
	cp $@ $(BIN)
	mv $@ $(BIN)/py_wind$(VERSION)


summarize_atomic: summarize_atomic.o get_atomicdata.o log.o rdpar.o  
	$(CC) $(CFLAGS) summarize_atomic.o get_atomicdata.o log.o rdpar.o   -o summarize_atomic
	mv $@ $(BIN)


table_objects = windsave2table.o get_atomicdata.o py_wind_sub.o windsave.o py_wind_ion.o \
		emission.o recomb.o util.o detail.o \
		pdf.o random.o recipes.o saha.o \
		stellar_wind.o homologous.o sv.o hydro_import.o corona.o knigge.o  disk.o\
		lines.o vvector.o wind2d.o wind.o  ionization.o  py_wind_write.o levels.o \
		radiation.o gradv.o phot_util.o anisowind.o resonate.o density.o \
		matom.o estimators.o yso.o elvis.o photon2d.o cylindrical.o rtheta.o spherical.o  \
		cylind_var.o bilinear.o gridwind.o py_wind_macro.o partition.o auger_ionization.o\
		spectral_estimators.o shell_wind.o compton.o torus.o zeta.o dielectronic.o \
        	variable_temperature.o bb.o rdpar.o log.o direct_ion.o diag.o matrix_ion.o \
		pi_rates.o photo_gen_matom.o macro_gov.o reverb.o paths.o time.o



windsave2table: $(table_objects) 
	$(CC) $(CFLAGS) $(table_objects) $(LDFLAGS) -o windsave2table
	cp $@ $(BIN)
	mv $@ $(BIN)/windsave2table$(VERSION)

py_smooth: py_smooth.o 
	$(CC) $(CFLAGS) py_smooth.o  $(LDFLAGS)  -o py_smooth
		mv $@ $(BIN)

test_bb: bb.o test_bb.o pdf.o recipes.o bilinear.o time.o 
	$(CC)  ${CFLAGS} bb.o pdf.o test_bb.o  recipes.o bilinear.o time.o $(LDFLAGS) -o test_bb
	
test_pow: test_pow.o pdf.o recipes.o bilinear.o time.o 
	$(CC)  ${CFLAGS} pdf.o test_pow.o  recipes.o bilinear.o time.o $(LDFLAGS) -o test_pow

test_matrix: test_matrix.o $(python_objects)
	$(CC) ${CFLAGS} test_matrix.o $(python_objects) $(LDFLAGS) -o test_matrix
		mv $@ $(BIN)

test_dielectronic: test_dielectronic.o $(python_objects)
	$(CC) ${CFLAGS} test_dielectronic.o $(python_objects) $(LDFLAGS) -o test_dielectronic
		mv $@ $(BIN)

t_bilinear:  t_bilinear.o bilinear.o  
	$(CC) $(CFLAGS) t_bilinear.o  bilinear.o  $(LDFLAGS)  -o t_bilinear

	
plot_roche: plot_roche.o roche.o vvector.o phot_util.o recipes.o 
	${CC} ${CFLAGS} plot_roche.o roche.o vvector.o phot_util.o recipes.o  \
		$(LDFLAGS) -o plot_roche
		mv $@ $(BIN)/plot_roche



# This diagnostic routine has not been kept up to date
py_grid: bb.o get_atomicdata.o py_grid.o photon2d.o photon_gen.o \
		saha.o spectra.o wind2d.o wind.o  vvector.o debug.o recipes.o \
		trans_phot.o phot_util.o resonate.o radiation.o \
		wind_updates2d.o windsave.o extract.o pdf.o roche.o random.o \
		stellar_wind.o homologous.o sv.o hydro_import.o corona.o knigge.o  disk.o\
		lines.o continuum.o get_models.o emission.o recomb.o util.o anisowind.o \
		sv.o ionization.o  ispy.o   levels.o gradv.o reposition.o \
		yso.o elvis.o cylindrical.o rtheta.o \
		matom.o estimators.o wind_sum.o \
		density.o bands.o detail.o 
	$(CC)  ${CFLAGS} py_grid.o get_atomicdata.o photon2d.o photon_gen.o \
		bb.o\
		saha.o spectra.o wind2d.o wind.o  vvector.o debug.o recipes.o \
		trans_phot.o phot_util.o resonate.o radiation.o \
		stellar_wind.o homologous.o  corona.o util.o anisowind.o \
		wind_updates2d.o windsave.o extract.o ispy.o bands.o\
		pdf.o roche.o random.o continuum.o get_models.o  \
		lines.o ionization.o emission.o  recomb.o reposition.o \
		sv.o hydro_import.o knigge.o disk.o  levels.o gradv.o density.o \
		yso.o elvis.o cylindrical.o rtheta.o \
		matom.o estimators.o wind_sum.o \
		detail.o \
		$(LDFLAGS) -o py_grid
		cp $@ $(BIN)/py_grid
		mv $@ $(BIN)/py_grid$(VERSION)


FILE = get_atomicdata.o atomic.o

libatomic.a:  get_atomicdata.o atomic.o
	ar ru libatomic.a get_atomicdata.o atomic.o
	ranlib libatomic.a
	mv libatomic.a $(LIB)
	cp atomic.h  $(INCLUDE)


saha_sources = saha_inv.c get_atomicdata.c

startup_saha: startup $(saha_sources)
	cproto -I$(INCLUDE) $(saha_sources) > saha_templates.h

saha_inv: saha_inv.o get_atomicdata.c
	$(CC) ${CFLAGS} saha_inv.o get_atomicdata.o
	cp $@ $(BIN)/saha_inv
	mv $@ $(BIN)/saha_inv$(VERSION)


clean :
	rm -f *.o  *~ <|MERGE_RESOLUTION|>--- conflicted
+++ resolved
@@ -113,11 +113,8 @@
 #Note that version should be a single string without spaces. 
 
 
-<<<<<<< HEAD
-VERSION = 79d_dom2
-=======
-VERSION = 80
->>>>>>> ca57c8b2
+VERSION = 80_dom2
+
 
 CHOICE=1             // Compress plasma as much as possible
 # CHOICE=0           //  Keep relation between plasma and wind identical
