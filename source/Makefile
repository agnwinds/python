--- conflicted
+++ resolved
@@ -140,11 +140,6 @@
 #Note that version should be a single string without spaces. 
 VERSION = 82h
 
-<<<<<<< HEAD
-
-
-=======
->>>>>>> 9f3d3032
 startup:
 	@echo $(COMPILER_PRINT_STRING)			# prints out compiler information
 	@echo 'YOU ARE COMPILING FOR' $(PRINT_VAR)	# tells user if compiling for optimized or debug
