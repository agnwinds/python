# This is the makefile for the python related programs
#
# usage      make [CC=...] [D] python
#
# Adding D causes the routine to be run in a way that profiling and ddd can be used.
# Otherwise the run will be optimized to run as fast as possible. CC is an option to choose
# a different compiler other than mpicc.
#
# History
# 05jan	ksl	54f  Modified Makefile so that the Version number is automatically
# 		copied to version.h  Also fixed so that one does not need to put
# 		a new filename in two separate places, and so that the latest
# 		compile version automatically becomve shte 
# 05apr	ksl	55c   Modified in a way that implies that one must have gsl as part
# 		of the Python directory tree.  This is because I was having problems
# 		with gsl after we went to Redhat Enterprise at the Institute, and
# 		so that Stuart and I could standardise on the distribution.
# 08jul	ksl	Removed pfop from routines so no need to complile with g77
# 13jun jm      Added capability to switch to use debugger routne
#
# 13jun jm/ss	SS added parallel flag -DMPI_ON and mpicc wrapper for gcc
#		is now used as C compiler
# 13jul jm	can now compiled with gcc using 'make CC=gcc python'
# 13jul jm	kpar is now integrated into python and compiled here


#MPICC is now default compiler- currently code will not compile with gcc
CC = mpicc
# CC = gcc	can use GCC either from command line or by uncommenting this
FC = g77
# FC = gfortran
# speciify any extra compiler flags here
EXTRA_FLAGS =


#Check a load of compiler options
#this is mostly to address issue $100
ifeq (mpicc, $(CC))		
	# you're using mpicc, so we'll compile with the DMPI_ON flag
	MPI_FLAG = -DMPI_ON

	# check what underlying compiler mpi is using, and the version
	# we'll use this to print to the user and also to do some checks
	MPI_COMPILER := $(shell mpicc --showme:command)
	COMPILER_VERSION := $(shell expr `'$(CC)' -dumpversion`)
	COMPILER_PRINT_STRING = Compiling with mpicc wrapper, for compiler $(MPI_COMPILER) $(COMPILER_VERSION)

	# if it's gcc we want to check if the version is 4.8 or later
	# if it is then we'll disable aggressive loop optimizations, see #100
	ifeq (gcc, $(MPI_COMPILER))
		GCCVERSIONGTEQ4 := $(shell expr `gcc -dumpversion | cut -f1-2 -d.` \>= 4.8)
		ifeq ("$(GCCVERSIONGTEQ4)", "1")
			EXTRA_FLAGS += -fno-aggressive-loop-optimizations 	# add the flag to EXTRA_FLAGS
			COMPILER_PRINT_STRING += with -fno-aggressive-loop-optimizations
		endif
	endif	

else ifeq (gcc, $(CC))
	# no mpicc,
	MPI_FLAG =

	# check the version
	# we'll use this to print to the user and also to do some checks
	COMPILER_VERSION := $(shell expr `gcc -dumpversion`)

	# if it's gcc we want to check if the version is 4.8 or later
	# if it is then we'll disable aggressive loop optimizations, see #100
	GCCVERSIONGTEQ4 := $(shell expr `gcc -dumpversion | cut -f1-2 -d.` \>= 4.8)
	COMPILER_PRINT_STRING = Compiling with $(CC) $(COMPILER_VERSION)
	ifeq ("$(GCCVERSIONGTEQ4)", "1")
		EXTRA_FLAGS += -fno-aggressive-loop-optimizations
		COMPILER_PRINT_STRING += with -fno-aggressive-loop-optimizations
	endif

else	# you must be using clang or icc
	MPI_FLAG =

	# check the version we'll use this to print to the user
	COMPILER_VERSION = $(shell expr `$(CC) -dumpversion`)
	COMPILER_PRINT_STRING = Compiling with $(CC) $(COMPILER_VERSION)
endif

GIT_COMMIT_HASH := $(shell expr `git rev-parse HEAD`)

INCLUDE = ../include
LIB = ../lib
BIN = ../bin

ifeq (D,$(firstword $(MAKECMDGOALS)))
# use pg when you want to use gprof the profiler
# to use profiler make with arguments "make D python" 
# this can be altered to whatever is best	
	CFLAGS = -g -pg -Wall $(EXTRA_FLAGS) -I$(INCLUDE)$(MPI_FLAG)
	FFLAGS = -g -pg   
	PRINT_VAR = DEBUGGING, -g -pg -Wall flags
else
# Use this for large runs
	CFLAGS = -O3 -Wall $(EXTRA_FLAGS) -I$(INCLUDE) $(MPI_FLAG)
	FFLAGS =         
	PRINT_VAR = LARGE RUNS, -03 -Wall flags
endif



# next line for debugging when concerned about memory problems and duma installed in python directory
# LDFLAGS= -L$(LIB)  -lm -lkpar -lcfitsio -lgsl -lgslcblas ../duma_2_5_3/libduma.a -lpthread
# next line if you want to use kpar as a library, rather than as source below
# LDFLAGS= -L$(LIB)  -lm -lkpar -lcfitsio -lgsl -lgslcblas 
LDFLAGS= -L$(LIB) -lm -lcfitsio -lgsl -lgslcblas 

#Note that version should be a single string without spaces. 

<<<<<<< HEAD
VERSION = 78b_mat
=======
VERSION = 78c
>>>>>>> 7485da1b

CHOICE=1             // Compress plasma as much as possible
# CHOICE=0           //  Keep relation between plasma and wind identical

startup:
	@echo $(COMPILER_PRINT_STRING)			# prints out compiler information
	@echo 'YOU ARE COMPILING FOR' $(PRINT_VAR)	# tells user if compiling for optimized or debug
	@echo 'MPI_FLAG=' $(MPI_FLAG)
	echo "#define VERSION " \"$(VERSION)\" > version.h
	echo "#define CHOICE"   $(CHOICE) >> version.h
	echo "#define GIT_COMMIT_HASH" \"$(GIT_COMMIT_HASH)\" >> version.h

foo: foo.o signal.o time.o
	$(CC) ${cfllags} foo.o signal.o time.o ${LDFLAGS}  -o foo


# these are the objects required for compiltion of python
# note that the kpar_source is now separate from this
python_objects = bb.o get_atomicdata.o photon2d.o photon_gen.o \
		saha.o spectra.o wind2d.o wind.o  vector.o debug.o recipes.o \
		trans_phot.o phot_util.o resonate.o radiation.o \
		wind_updates2d.o windsave.o extract.o pdf.o roche.o random.o \
		stellar_wind.o homologous.o proga.o corona.o knigge.o  disk.o\
		lines.o  continuum.o get_models.o emission.o recomb.o diag.o \
		sv.o ionization.o  ispy.o   levels.o gradv.o reposition.o \
		anisowind.o util.o density.o  detail.o bands.o time.o \
		matom.o estimators.o wind_sum.o yso.o elvis.o cylindrical.o rtheta.o spherical.o  \
		cylind_var.o bilinear.o gridwind.o partition.o signal.o auger_ionization.o \
		agn.o shell_wind.o compton.o torus.o zeta.o dielectronic.o \
		spectral_estimators.o variable_temperature.o matom_diag.o \
<<<<<<< HEAD
		log.o lineio.o rdpar.o direct_ion.o pi_rates.o matrix_ion.o 
		
=======
		log.o lineio.o rdpar.o direct_ion.o para_update.o
>>>>>>> 7485da1b


python_source= bb.c get_atomicdata.c python.c photon2d.c photon_gen.c \
		saha.c spectra.c wind2d.c wind.c  vector.c debug.c recipes.c \
		trans_phot.c phot_util.c resonate.c radiation.c \
		wind_updates2d.c windsave.c extract.c pdf.c roche.c random.c \
		stellar_wind.c homologous.c proga.c corona.c knigge.c  disk.c\
		lines.c  continuum.c emission.c recomb.c diag.c \
		sv.c ionization.c  ispy.c  levels.c gradv.c reposition.c \
		anisowind.c util.c density.c  detail.c bands.c time.c \
		matom.c estimators.c wind_sum.c yso.c elvis.c cylindrical.c rtheta.c spherical.c  \
		cylind_var.c bilinear.c gridwind.c partition.c signal.c auger_ionization.c \
		agn.c shell_wind.c compton.c torus.c zeta.c dielectronic.c \
		spectral_estimators.c variable_temperature.c matom_diag.c \
<<<<<<< HEAD
		direct_ion.c pi_rates.c matrix_ion.c 
=======
		direct_ion.c para_update.c
>>>>>>> 7485da1b

# kpar_source is now declared seaprately from python_source so that the file log.h 
# can be made using cproto
kpar_source = lineio.c rdpar.c log.c 

additional_py_wind_source = py_wind_sub.c py_wind_ion.c py_wind_write.c py_wind_macro.c py_wind.c 

prototypes: 
	cp templates.h templates.h.old
	cproto -I$(INCLUDE) $(python_source) ${additional_py_wind_source} test_saha.c  > foo.h  
	cp foo.h templates.h
	cproto -I$(INCLUDE) $(kpar_source) > log.h 

python: startup  python.o $(python_objects)
	$(CC)  ${CFLAGS} python.o $(python_objects) $(kpar_objects) $(LDFLAGS) -o python
		cp $@ $(BIN)/py
		mv $@ $(BIN)/py$(VERSION)

#This line is jsut so you can use make D python for debugging
D:	
	@echo 'Debugging Mode'

py_wind_objects = py_wind.o get_atomicdata.o py_wind_sub.o windsave.o py_wind_ion.o \
		emission.o recomb.o util.o detail.o \
		pdf.o random.o recipes.o saha.o \
		stellar_wind.o homologous.o sv.o proga.o corona.o knigge.o  disk.o\
		lines.o vector.o wind2d.o wind.o  ionization.o  py_wind_write.o levels.o \
		radiation.o gradv.o phot_util.o anisowind.o resonate.o density.o \
		matom.o estimators.o yso.o elvis.o photon2d.o cylindrical.o rtheta.o spherical.o  \
		cylind_var.o bilinear.o gridwind.o py_wind_macro.o partition.o auger_ionization.o\
		spectral_estimators.o shell_wind.o compton.o torus.o zeta.o dielectronic.o \
        	variable_temperature.o bb.o rdpar.o log.o direct_ion.o diag.o matrix_ion.o \
		pi_rates.o 



py_wind: startup $(py_wind_objects)
	$(CC) $(CFLAGS) $(py_wind_objects) $(LDFLAGS) -o py_wind
	cp $@ $(BIN)
	mv $@ $(BIN)/py_wind$(VERSION)

py_smooth: py_smooth.o 
	$(CC) $(CFLAGS) py_smooth.o  $(LDFLAGS)  -o py_smooth
		mv $@ $(BIN)

test_bb: bb.o test_bb.o pdf.o recipes.o bilinear.o time.o 
	$(CC)  ${CFLAGS} bb.o pdf.o test_bb.o  recipes.o bilinear.o time.o $(LDFLAGS) -o test_bb
	
test_pow: test_pow.o pdf.o recipes.o bilinear.o time.o 
	$(CC)  ${CFLAGS} pdf.o test_pow.o  recipes.o bilinear.o time.o $(LDFLAGS) -o test_pow


test_saha: test_saha.o $(python_objects)
	$(CC) ${CFLAGS} test_saha.o $(python_objects) $(LDFLAGS) -o test_saha
		mv $@ $(BIN)

test_matrix: test_matrix.o $(python_objects)
	$(CC) ${CFLAGS} test_matrix.o $(python_objects) $(LDFLAGS) -o test_matrix
		mv $@ $(BIN)

test_dielectronic: test_dielectronic.o $(python_objects)
	$(CC) ${CFLAGS} test_dielectronic.o $(python_objects) $(LDFLAGS) -o test_dielectronic
		mv $@ $(BIN)

t_bilinear:  t_bilinear.o bilinear.o  
	$(CC) $(CFLAGS) t_bilinear.o  bilinear.o  $(LDFLAGS)  -o t_bilinear

	
plot_roche: plot_roche.o roche.o vector.o phot_util.o recipes.o 
	${CC} ${CFLAGS} plot_roche.o roche.o vector.o phot_util.o recipes.o  \
		$(LDFLAGS) -o plot_roche
		mv $@ $(BIN)/plot_roche

# This diagnostic routine has not been kept up to date
py_ray: bb.o get_atomicdata.o py_ray.o photon2d.o photon_gen.o \
		saha.o spectra.o wind2d.o wind.o  vector.o debug.o recipes.o \
		trans_phot.o phot_util.o resonate.o radiation.o \
		wind_updates2d.o windsave.o extract.o pdf.o roche.o random.o \
		stellar_wind.o homologous.o sv.o proga.o corona.o knigge.o  disk.o\
		lines.o continuum.o get_models.o emission.o recomb.o util.o anisowind.o \
		sv.o ionization.o  ispy.o   levels.o gradv.o reposition.o \
		density.o  detail.o  bands.o \
		yso.o elvis.o cylindrical.o rtheta.o \
		matom.o estimators.o wind_sum.o
	$(CC)  ${CFLAGS} py_ray.o get_atomicdata.o photon2d.o photon_gen.o \
		bb.o detail.o \
		saha.o spectra.o wind2d.o wind.o  vector.o debug.o recipes.o \
		trans_phot.o phot_util.o resonate.o radiation.o \
		stellar_wind.o homologous.o  corona.o util.o anisowind.o \
		wind_updates2d.o windsave.o extract.o ispy.o bands.o\
		pdf.o roche.o random.o continuum.o get_models.o  \
		lines.o ionization.o emission.o  recomb.o reposition.o \
		sv.o proga.o knigge.o disk.o  levels.o gradv.o density.o \
		yso.o elvis.o cylindrical.o rtheta.o \
		matom.o estimators.o wind_sum.o \
		$(LDFLAGS) -o py_ray
		cp $@ $(BIN)/py_ray
		mv $@ $(BIN)/py_ray$(VERSION)




# This diagnostic routine has not been kept up to date
py_grid: bb.o get_atomicdata.o py_grid.o photon2d.o photon_gen.o \
		saha.o spectra.o wind2d.o wind.o  vector.o debug.o recipes.o \
		trans_phot.o phot_util.o resonate.o radiation.o \
		wind_updates2d.o windsave.o extract.o pdf.o roche.o random.o \
		stellar_wind.o homologous.o sv.o proga.o corona.o knigge.o  disk.o\
		lines.o continuum.o get_models.o emission.o recomb.o util.o anisowind.o \
		sv.o ionization.o  ispy.o   levels.o gradv.o reposition.o \
		yso.o elvis.o cylindrical.o rtheta.o \
		matom.o estimators.o wind_sum.o \
		density.o bands.o detail.o 
	$(CC)  ${CFLAGS} py_grid.o get_atomicdata.o photon2d.o photon_gen.o \
		bb.o\
		saha.o spectra.o wind2d.o wind.o  vector.o debug.o recipes.o \
		trans_phot.o phot_util.o resonate.o radiation.o \
		stellar_wind.o homologous.o  corona.o util.o anisowind.o \
		wind_updates2d.o windsave.o extract.o ispy.o bands.o\
		pdf.o roche.o random.o continuum.o get_models.o  \
		lines.o ionization.o emission.o  recomb.o reposition.o \
		sv.o proga.o knigge.o disk.o  levels.o gradv.o density.o \
		yso.o elvis.o cylindrical.o rtheta.o \
		matom.o estimators.o wind_sum.o \
		detail.o \
		$(LDFLAGS) -o py_grid
		cp $@ $(BIN)/py_grid
		mv $@ $(BIN)/py_grid$(VERSION)

balance_sources = balance_abso.c balance_bb.c balance.c balance_gen.c balance_sub.c bal_photon2d.c bal_trans_phot.c plane.c \
		  partition.c agn.c compton.c torus.c spectral_estimators.c dielectronic.c variable_temperature.c  zeta.c

startup_balance: startup $(balance_sources)
	cproto -I$(INCLUDE) $(balance_sources) > balance_templates.h

balance: balance.o balance_sub.o balance_gen.o balance_abso.o \
		emission.o recomb.o balance_bb.o gradv.o \
		bb.o pdf.o sv.o vector.o wind_updates2d.o windsave.o \
		radiation.o continuum.o get_models.o bal_trans_phot.o phot_util.o extract.o \
		ionization.o saha.o recipes.o plane.o resonate.o ispy.o \
		roche.o stellar_wind.o homologous.o proga.o corona.o disk.o  knigge.o  \
		lines.o get_atomicdata.o random.o wind2d.o wind.o   bal_photon2d.o  levels.o  \
		util.o anisowind.o reposition.o density.o  detail.o bands.o matom.o estimators.o  bilinear.o   \
		spherical.o cylindrical.o cylind_var.o rtheta.o yso.o elvis.o gridwind.o wind_sum.o \
		partition.o auger_ionization.o agn.o shell_wind.o compton.o torus.o spectral_estimators.o \
		dielectronic.o variable_temperature.o zeta.o
	$(CC)   ${CFLAGS} balance.o balance_sub.o balance_gen.o   balance_abso.o \
		emission.o recomb.o balance_bb.o gradv.o  detail.o \
		get_atomicdata.o random.c wind2d.o wind.o  bal_trans_phot.o \
		bb.o pdf.o sv.o vector.o wind_updates2d.o windsave.o \
		radiation.o continuum.o get_models.o plane.o phot_util.o resonate.o levels.o \
		lines.o ionization.o saha.o recipes.o bal_photon2d.o  \
		extract.o ispy.o roche.o stellar_wind.o homologous.o proga.o corona.o disk.o  knigge.o  \
		util.o anisowind.o reposition.o density.o bands.o matom.o estimators.o bilinear.o \
		spherical.o cylindrical.o cylind_var.o rtheta.o  yso.o elvis.o   gridwind.o wind_sum.o\
		partition.o  auger_ionization.o agn.o shell_wind.o torus.o compton.o spectral_estimators.o\
		dielectronic.o  variable_temperature.o zeta.o \
		$(LDFLAGS) -o balance
	cp $@ $(BIN)/balance
	mv $@ $(BIN)/balance$(VERSION)


FILE = get_atomicdata.o atomic.o

libatomic.a:  get_atomicdata.o atomic.o
	ar ru libatomic.a get_atomicdata.o atomic.o
	ranlib libatomic.a
	mv libatomic.a $(LIB)
	cp atomic.h  $(INCLUDE)


saha_sources = saha_inv.c get_atomicdata.c

startup_saha: startup $(saha_sources)
	cproto -I$(INCLUDE) $(saha_sources) > saha_templates.h

saha_inv: saha_inv.o get_atomicdata.c
	$(CC) ${CFLAGS} saha_inv.o get_atomicdata.o
	cp $@ $(BIN)/saha_inv
	mv $@ $(BIN)/saha_inv$(VERSION)


clean :
	rm -f *.o  *~ <|MERGE_RESOLUTION|>--- conflicted
+++ resolved
@@ -110,11 +110,7 @@
 
 #Note that version should be a single string without spaces. 
 
-<<<<<<< HEAD
-VERSION = 78b_mat
-=======
-VERSION = 78c
->>>>>>> 7485da1b
+VERSION = 78c_dev
 
 CHOICE=1             // Compress plasma as much as possible
 # CHOICE=0           //  Keep relation between plasma and wind identical
@@ -145,12 +141,7 @@
 		cylind_var.o bilinear.o gridwind.o partition.o signal.o auger_ionization.o \
 		agn.o shell_wind.o compton.o torus.o zeta.o dielectronic.o \
 		spectral_estimators.o variable_temperature.o matom_diag.o \
-<<<<<<< HEAD
-		log.o lineio.o rdpar.o direct_ion.o pi_rates.o matrix_ion.o 
-		
-=======
-		log.o lineio.o rdpar.o direct_ion.o para_update.o
->>>>>>> 7485da1b
+		log.o lineio.o rdpar.o direct_ion.o pi_rates.o matrix_ion.o para_update.o
 
 
 python_source= bb.c get_atomicdata.c python.c photon2d.c photon_gen.c \
@@ -165,11 +156,7 @@
 		cylind_var.c bilinear.c gridwind.c partition.c signal.c auger_ionization.c \
 		agn.c shell_wind.c compton.c torus.c zeta.c dielectronic.c \
 		spectral_estimators.c variable_temperature.c matom_diag.c \
-<<<<<<< HEAD
-		direct_ion.c pi_rates.c matrix_ion.c 
-=======
-		direct_ion.c para_update.c
->>>>>>> 7485da1b
+		direct_ion.c pi_rates.c matrix_ion.c para_update.c
 
 # kpar_source is now declared seaprately from python_source so that the file log.h 
 # can be made using cproto
