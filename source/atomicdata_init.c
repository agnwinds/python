--- conflicted
+++ resolved
@@ -263,19 +263,12 @@
 
   for (i = 0; i < NLEVELS; i++)
   {
-<<<<<<< HEAD
     config[i].n_bbu_jump = 0;   // initialising the number of jumps from each level to 0. (SS)
     config[i].n_bbd_jump = 0;
     config[i].n_bfu_jump = 0;
     config[i].n_bfd_jump = 0;
     config[i].iauger = -1;
     config[i].nauger = 0;
-=======
-    xconfig[i].n_bbu_jump = 0;  // initialising the number of jumps from each level to 0. (SS)
-    xconfig[i].n_bbd_jump = 0;
-    xconfig[i].n_bfu_jump = 0;
-    xconfig[i].n_bfd_jump = 0;
->>>>>>> afeff05b
   }
 
   for (n = 0; n < NLINES; n++)
