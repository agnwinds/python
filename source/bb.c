
/***********************************************************
                                       Space Telescope Science Institute

 Synopsis:
	
double planck(t,freqmin,freqmax)	returns the frequency of a "pseudo-randomly generated photon. 
double t,freqmin,freqmax;		temperature of BB, and frequency limits
  
 					The frequency is pseudo random in the following limited sense.  
					The photons are returned are weighted so that the energy distribution 
 					of a planck function is approximately reproduced. Within an energy 
 					bin the photon frequency is uniform.  

double
emittance_bb (freqmin, freqmax, t)

double freqmin, freqmax, t;
					Calculate the emittance of a bb between freqmin and freqmax

double integ_planck_d(alphamin,alphamax)
double alphamin,alphamax;

					returns the integral of the dimensionless blackbody function
					between alphamin and alphamax.  

					Because we cannot afford to keep reintegrating this integral, 
					the following procedure is used.  The first time the function is
					called the integ_planck[] is filled.  integ_plank[n]  contains the 
					integral of the dimensionless planck function from  ALPHAMIN to 
					ALPHAMAX.  Therefore if one wants to obtain the integral of the 
					dimensionless bb function, one simply interpolates this array


init_integ_planck_d() 			performs the integration of the dimensionless bb function
					in order to fill the arry integ_planck.  This routine needs only to be
					 called onetime. The actuall integration is done with the numerical 
					 recipes routine "qromb" .

check_fmax(fmin,fmax,temp)		This is a little helper routine written by NSH in August 2012. We
					were having lots of problems with trying to integrate cross sections
					x a plack function at temperatures where there is no flux at fmax. This
					little routine just checks if fmax is going to be more than 100xt/(h/k)
					which will return tiny numbers for planck, and make qromb return
					nonsense.

Arguments:		

Returns:
 
Description:	
		The way this works currently is a little obscure.  The primary routines are emittance_bb or planck.  
		They call the other routines

		The first call to either of these routines (surely emittance_bb) results in a call to integ_planck_d, 
		which in turn calls integ_planck_init.  This initialization routine in turn populates the 
		array integ_planck , which contains the integral of the bb function in an array.

		bb_emittance continues to access the array integ_plank through integ_planck_d every 
		future time is is called.

		planck does the same thing albeit more indirectly. It sets up a cdf each time new frequency 
		limits are placed on it.  planck therefore really uses the
		cdf.

		
Notes:
		It seems possible that some of these routines could be combined in a clever way
		

History:
 	97	ksl	The various portions of this file were written in 1997 as part of the python effort
 	98mar	ksl	Combined the routines here from bb_gen.c and planck.c to reduce the total number of
 			files.
 	98mar23	ksl	planck(t,freqmin,freqmax) modified to use new pdf routines
 	98apr25	ksl	integ_planck_d modified to fix an error when the ranges of alphamin and alphamax
 			were out of bounds
	98jul27	ksl	planck moddified to force denser selection of gridpoints for small and high freq relative
			to kt
	01dec	ksl	Increased number of points at high end as part of exercise to force selection
			of some high frequency photons (python_40)
	04mar	ksl	Modified to provide a better treatment when the frequency range is
			above or below the frequency limits of the cdf that was calculated 
			initially.
	05jul	ksl	56d -- Relegated writing the pdf file to a case where you were debugging
	06aug	kls	57h -- Recommented and reorganized the file, so that could complete a partial
			fix to a problem Sturat had identified.  The partial fix was generating 
			photons outsde the min and maximum frequency
	12aug	nsh	73e -- check_fmax written to check qromb calls will work properly.
	12nov	ksl	74a_ksl -- Revised  rand_exp, which is used to allow us to reasonalbly 
			approximate photons in the high alpha limit.  Eliminated some old notes about
			this routine that seemed no longer very relevant.\
	13mar	jm	74b5_JM -- fixed bug JM130303 in init_integ_planck. This bug was causing 
			the emittance in the range wavemin-wavemax in the spectral cycles to be calculated 
			wrongly. Was noticed when testing YSO models.

**************************************************************/

#include <stdio.h>
#include <stdlib.h>
#include <math.h>
#include "atomic.h"
#include "python.h"

/***********************************************************
                                       Space Telescope Science Institute

 Synopsis: planck returns the frequency of a "pseudo-randomly generated photon.  The
   frequency is pseudo random in the following limited sense.  The photons are returned
   are weighted so that the energy distribution of a planck function is approximately
   reproduced. Within an energy bin the photon frequency is uniform.  
	

Arguments:		

     temperature, 
     freqmin, freqmax  - frequency interval 

Returns:

     The frequency of a photon  drawn randomly from a BB function with 
     temperature T
 
Description:	

	The first time one enters the program, a cdf for a diminensionaless
	BB function is created.  On subseqent entries, when the temperature
	or frequency limits are changed, we use standard routines to limit
	what portion of the dimensionless cdf to use.

	Because of of the rapid fall off of the proabability density function
	at very low and high frequency, special routines exist to deal with
	photons in these regions of the spectrum.

Notes:

	12nov - ksl - I have deleted some of the old notes associated with
	this routine.  When this routine was written, computers are a lot
	slower than they are today, and I was quite concerned about the
	possibility that this routine would take a lot of computer time.
	Computers are much faster today, and this routine does not 
	consitute a significant fraction of the time of the entire 
	program.  It is possible, that a more accurate routine could
	be created more simply today.

History:
	06aug	ksl	57h --Recommented, as moved to fix a problem
			that was returning photons that were occassionally outside
			of the frequency limits.  The problem had been introduced
			to handle the YSO case, where Stuart had found the uniform
			distribution used to interpolate between frequency points
			annoyoing
	06aug	ksl	Eliminated call to Stuart's attempt to better handle
			the low frequency limit, in favor of a new routine
			that I hope fixes the problem of the frequency
			limits.  
	06sep	ksl	Hopefully correct the remaining problems with this,
			but there is a significant issue with all of our pdfs after 
			we have created pdf arrays, we simply create a uniform 
			distribution within an interval.
	06sep	ksl	57i -- Have simplfied this to elimiante for now any lo or hi
			frequency special cases
	12nov	ksl	Removed some of the old Notes assocaited with this routine.
			See version earlier than 74 for these old notes.
	17jul	nsh - changed references to PDFs to CDFs
**************************************************************/

#define ALPHAMIN 0.05            // Region below which we will use a low frequency approximation
#define ALPHAMAX 30.            // Region above which we will use a high frequency approximation
#define ALPHABIG 100.           //  Region over which can maximmally integrate the Planck function
#define NJUMPS 30
#define NMAX 		1000

int ninit_planck = 0;

double old_t = 0;
double old_freqmin = 0;
double old_freqmax = 0;
double alphamin, alphamax;
double cdf_bb_lo, cdf_bb_hi, cdf_bb_tot;        // The precise boundaries in the the bb cdf 
double cdf_bb_ylo, cdf_bb_yhi;  // The places in the CDF defined by freqmin & freqmax
double lo_freq_alphamin, lo_freq_alphamax, hi_freq_alphamin, hi_freq_alphamax;  //  the limits to use for the low and high frequency values

// bb_set is thae array that cdf_gen_from_func uses to esablish the 
// specific points in the cdf of the dimensionless bb function.

/* These are what we call 'jumps' and are used by cdf_gen_from_func to 
ensure important parts of the CDF have points */
double bb_set[] = {
  10.0, 11.0, 12.0, 13.0, 14.0, 15.0, 16.0, 17.0, 18.0,
  19., 20., 21., 22., 23., 24., 25., 26., 27., 28., 29., 30.
};


int error_bb_hi = 0;
int error_bb_lo = 0;

double
planck (t, freqmin, freqmax)
     double t, freqmin, freqmax;
{
  FILE *fopen ();
  double freq, alpha, y;
  double planck_d (), cdf_get_rand_limit ();
  double get_rand_pow ();
  int cdf_gen_from_func (), cdf_to_file (), echeck;
  int cdf_limit ();
  
  


  /*First time through create the array containing the proper boundaries for the integral of the BB function,
     Note calling cdf_gen_from func also defines ylo and yhi */

  if (ninit_planck == 0)
  {                             /* First time through p_alpha must be initialized */
    if ((echeck = cdf_gen_from_func (&cdf_bb, &planck_d, ALPHAMIN, ALPHAMAX, 21, bb_set)) != 0)
    {
      Error ("Planck: on return from cdf_gen_from_func %d\n", echeck);
    }
    /* We need the integral of the bb function outside of the regions of interest as well */


    cdf_bb_tot = qromb (planck_d, 0, ALPHABIG, 1e-8);
    cdf_bb_lo = qromb (planck_d, 0, ALPHAMIN, 1e-8) / cdf_bb_tot;       //position in the full cdf of low frequcny boundary
    cdf_bb_hi = 1. - qromb (planck_d, ALPHAMAX, ALPHABIG, 1e-8) / cdf_bb_tot;   //postion in fhe full hi frequcny boundary

//      cdf_to_file (&cdf_bb, "cdf.out");
    ninit_planck++;

  }


/* If temperatures or frequencies have changed since the last call to planck
redefine various limitsi, including the region of the pcdfdf  to be used

Note - ksl - 1211 - It is not obvious why all of these parameters need to be
reset.  A careful review of them is warranted.
*/

  if (t != old_t || freqmin != old_freqmin || freqmax != old_freqmax)
  {
	  
    alphamin = H * freqmin / (BOLTZMANN * t);
    alphamax = H * freqmax / (BOLTZMANN * t);

    old_t = t;
    old_freqmin = freqmin;
    old_freqmax = freqmax;

    cdf_bb_ylo = cdf_bb_yhi = 1.0;
    if (alphamin < ALPHABIG)  //check to make sure we get a sensible number - planck_d(ALPHAMAX is too small to sensibly integrate)
    {
      cdf_bb_ylo = qromb (planck_d, 0, alphamin, 1e-8) / cdf_bb_tot;    //position in the full cdf of current low frequency boundary
      if (cdf_bb_ylo > 1.0)
        cdf_bb_ylo = 1.0;
    }
    if (alphamax < ALPHABIG)  //again, check to see that the integral will be sensible 
    {
      cdf_bb_yhi = qromb (planck_d, 0, alphamax, 1e-8) / cdf_bb_tot;    //position in the full cdf of currnet hi frequency boundary
      if (cdf_bb_yhi > 1.0)
        cdf_bb_yhi = 1.0;
    }
    printf ("BLAH ALPHAMIN %f cdf_bb_lo %1.20e ALPHAMAX %f cdf_bb_hi %1.20e\n",ALPHAMIN,cdf_bb_lo,ALPHAMAX,cdf_bb_hi);

	printf ("BLAH alphamin %f %e cdf_bb_ylo %1.20e alphamax %f %e cdf_bb_yhi %1.20e\n",alphamin,freqmin*HEV,cdf_bb_ylo,alphamax,freqmax*HEV,cdf_bb_yhi);

/* These variables are not always used */
    lo_freq_alphamin = alphamin;        //Set the minimum frequency to use the low frequency approximation to the lower band limit
    lo_freq_alphamax = alphamax;        //Set to a default value
    if (lo_freq_alphamax > ALPHAMIN)    //If the upper alpha for this band is above the loew frequency approximation lower limit
      lo_freq_alphamax = ALPHAMIN;      //Set the maximum alpha we will use the low frequency approximation to the default value

    hi_freq_alphamax = alphamax;         //Set the maximum frequency to use the high frequency approximation to to the upper band limit
    hi_freq_alphamin = alphamin;         //Set to a default value
    if (hi_freq_alphamin < ALPHAMAX)     //If the lower band limit is less than the high frequency limit
      hi_freq_alphamin = ALPHAMAX;       //Se the minimum alpha value to use the high frequency limit to the default value


    if (alphamin < ALPHAMAX && alphamax > ALPHAMIN) //Since alphamin is always below alphamax, this is saying we are within the 'normal' bb range.
    {
      cdf_limit (&cdf_bb, alphamin, alphamax);
    }

  }
  /* End of section redefining limits */







  y = rand () / (MAXRAND);   //We get a random number between 0 and 1

  y = cdf_bb_ylo * (1. - y) + cdf_bb_yhi * y;   // y is now in an allowed place in the cdf
  

	  

/* There are 3 cases to worry about
	The case where everything is in the low frequency limit
	The case where everything is in the normal limit
	The case where some photons are in the low regime and some are
	in the normal regime
*/

  if (y <= cdf_bb_lo || alphamax < ALPHAMIN) //we are in the low frequency limit
  {
    alpha = get_rand_pow (lo_freq_alphamin, lo_freq_alphamax, 2.);
  }
  else if (y >= cdf_bb_hi || alphamin > ALPHAMAX) //We are in the high frequency limit
  {
    alpha = get_rand_exp (hi_freq_alphamin, hi_freq_alphamax);
  }
  else 
  {
    alpha = cdf_get_rand_limit (&cdf_bb); //We are in the region where we use the BB function
  }

  freq = BOLTZMANN * t / H * alpha;
  if (freq < freqmin || freqmax < freq)
  {
    Error ("planck: freq %g out of range %g %g\n", freq, freqmin, freqmax);
  }
  return (freq);
}



/***********************************************************
	Space Telescope Science Institute

 Synopsis: get_rand_pow obtains a random number between x1 and x2 
 	for a power law densiity distribution with index alpha
	

Arguments:		

Returns:
 
Description:	

Notes:
		
History:
	06sep	ksl	Coded       
**************************************************************/
double
get_rand_pow (x1, x2, alpha)
     double x1, x2, alpha;
{
  double r;
  double a;

  r = rand () / MAXRAND;

  if (alpha == -1)
  {
    x1 = log (x1);
    x2 = log (x2);
    a = (1. - r) * x1 + r * x2;
    a = exp (a);
  }
  else
  {
    x1 = pow (x1, alpha + 1.);
    x2 = pow (x2, alpha + 1.);

    a = (1. - r) * x1 + r * x2;

    a = pow (a, 1. / (alpha + 1.));
  }
  return (a);
}


/***********************************************************
	Space Telescope Science Institute

 Synopsis: get_rand_exp obtains a random number between x1 and x2 
 	for an exp law density distribution with index alpha. 
	

Arguments:		

	alpha_min and alpha_max, the range of the exponential
	function over which one wants the random number 
	to be returned

Returns:

	A double precision random number
 
Description:	

	
Notes:

	The cdf for an exponential distribution can be easily
	shown to be given by solving this equation for alpha

	r*(exp(-alpha_min)-exp(-alpha_max))=(exp(-alpha_min)-exp(alpha))

	but you can recast this and solve for delta_alpha

	exp(-delta_alpha)=(1-R)+R*exp(-(alpha_max-alpha_min))

	This has the advantage that it depends only on the 
	difference of alpha_max and alpha_min and not their
	actual values, and as long as the exp of a very 
	large number turns out to be zero and not 
	not a number, it shuld not generate sane checks
		
History:
	06oct	ksl	Coded       
	12nov	ksl	Added sane check to find a problem with
			returning NaN.  The problem was due to
			the fact that alpha_min and almax was so
			large that x1 and x2 were both identically
			zero and as a result the logarithm was
			negative.  
	12nov	ksl	Changed algorithm to minimimize the effects
			of very large values of alpha_min and 
			alpha_max.  Instead of calculating 
			alpha directly, we calculate delta_alpha
			the difference between alpha_min and the
			value we want
**************************************************************/
double
get_rand_exp (alpha_min, alpha_max)
     double alpha_min, alpha_max;
{
  double r;
  //Old ksl 12nov double x1, x2;
  double x;
  double a, aa;
  double delta_alpha;

  r = rand () / MAXRAND;

  x = exp (alpha_min - alpha_max);


  aa = (1. - r) + r * x;
  delta_alpha = -(log (aa));

  a = alpha_min + delta_alpha;

  if (sane_check (a))
  {
    Error ("get_rand_exp:sane_check %e %e %e %e %e\n", a, aa, delta_alpha, x, r);
  }
  return (a);
}

/***********************************************************
	Space Telescope Science Institute

 Synopsis: integ_plank_d(alphamin,alphamax) returns the integral of the dimensionless blackbody function
   between alphamin and alphamax.  
	

Arguments:		

Returns:
 
Description:	
	To save computing time, the routine actually accesses an array that contains the
	the integral of the bb function from 0 to x.

   	The first time the function is
	called the integ_planck[] is filled.  integ_plank[n]  contains the integral of the
	dimensionless planck function from  ALPHAMIN to ALPHAMAX.  Therefore if one
	wants to obtain the integral of the dimensionless bb function, one simply interpolates
	this array. 
Notes:
		
History:
	06aug	ksl	Recommented
**************************************************************/


double integ_planck[NMAX + 1];
int i_integ_planck_d = 0;
double
integ_planck_d (alphamin, alphamax)
     double alphamin, alphamax;
{
  double x, z1, z2;
  int n;
  int init_integ_planck_d ();
  if (i_integ_planck_d == 0)
  {                             /*First time through integ_planck must be defined */
    init_integ_planck_d ();
    i_integ_planck_d++;
  }

  x = (alphamin - ALPHAMIN) / (ALPHAMAX - ALPHAMIN) * NMAX;
  if (x <= 0.0)
    z1 = 0.0;
  else if (x >= (NMAX))
  {
    return (0.0);               /* Because the minimum frequency is too high */
  }
  else
  {
    n = x;
    x -= n;
    z1 = integ_planck[n] * (1. - x) + integ_planck[n + 1] * x;
  }

  x = (alphamax - ALPHAMIN) / (ALPHAMAX - ALPHAMIN) * NMAX;
  if (x < 0.0)
  {
    return (0.0);               /* Because the maximum frequency is too low */
  }
  else if (x >= (NMAX))
  {
    z2 = integ_planck[NMAX];
  }
  else
  {
    n = x;
    x -= n;
    z2 = integ_planck[n] * (1. - x) + integ_planck[n + 1] * x;
  }

  return (z2 - z1);
}


/***********************************************************
       Space Telescope Science Institute

 Synopsis: init_integ_planck_d calulates integrals of the dimensionaless bb function and
 	stores it in the array integ_planck.  Each value of integ_plank contains
	the integration from 0 to x
	

Arguments:		

Returns:
 
Description:	
   This routine needs to be called once, since ALPHAMIN and ALPHAMAX are
   hardcoded. 

   The actual integration is done with the numerical recipes routine "qromb" 

Notes:
		
History:
	97+	ksl	Originally coded
	06aug	ksl	Revised comments

**************************************************************/

int
init_integ_planck_d ()
{
  double x;
  double planck_d (), qromb ();
  int n;
  for (n = 0; n < NMAX + 1; n++)
  {
    x = ALPHAMIN + n * (ALPHAMAX - ALPHAMIN) / NMAX;
// 1e-7 is the fractional accuracy in my modified version of qromb -- ksl
    integ_planck[n] = qromb (planck_d, 0.0, x, 1e-7);
  }

  return (0);
}


/***********************************************************
	Space Telescope Science Institute

 Synopsis:
"planck_d" is the dimensionless bb function.  The total emittance
   is related to planck_d as follows:
	

Arguments:		

Returns:
 
Description:	
   F_nu= 2*PI* (kT/h**3)*planck_d(h*freq/ k T)
Notes:
		
History:
	06aug	ksl	Recommented
**************************************************************/

#define EPSILON	1.e-6

double
planck_d (alpha)
     double alpha;
{
  double x;
  if (alpha < EPSILON || alpha > ALPHABIG)
    return (0);
  x = (alpha * alpha * alpha) / (exp (alpha) - 1);
  return (x);
}

// Calculate the emittance of a bb between freqmin and freqmax
// Should integrate to sigma 
double
emittance_bb (freqmin, freqmax, t)
     double freqmin, freqmax, t;
{
  double alphamin, alphamax, q1;
  double integ_planck_d ();
  q1 = 2. * PI * (BOLTZMANN * BOLTZMANN * BOLTZMANN * BOLTZMANN) / (H * H * H * C * C);




  alphamin = H * freqmin / (BOLTZMANN * t);
  alphamax = H * freqmax / (BOLTZMANN * t);
  
  
  return (q1 * t * t * t * t * qromb (planck_d, alphamin, alphamax, 1e-7));
  
  
  if (alphamin > ALPHAMIN && alphamax < ALPHAMAX) 
  {
    return (q1 * t * t * t * t * integ_planck_d (alphamin, alphamax));
  }
<<<<<<< HEAD
  else 
  {
    return (q1 * t * t * t * t * qromb (planck_d, alphamin, alphamax, 1e-7));
  }

=======
  else
  {
    return (q1 * t * t * t * t * qromb (planck_d, alphamin, alphamax, 1e-7));
  }
>>>>>>> 52d18ce2
}


/***********************************************************
	Southampton University

 Synopsis:

check_fmax decides whether a maximum frequency requested for an integral is sensible.
If it is too far off the end of the planck function, qromb will malfunction. We
just have to set it to a frequency where the BB function is tiny, say where hnu/kT =100.
At this point the bb function is

Arguments:		

Returns:
 
Description:	
We use alphabig to define the place in the BB spectrum where we want to give up
Notes:
		
History:
	12aug	nsh	written
**************************************************************/


double
check_fmax (fmin, fmax, temp)
     double fmin, fmax, temp;
{
  double bblim;

  bblim = ALPHABIG * (temp / H_OVER_K); /*This is the frequency at which the exponent in the 
                                           planck law will be -100. This will give a *very* small b(nu). */
  if (bblim < fmax)
  {
    fmax = bblim;
  }

  return (fmax);

}




#undef NMAX
#undef ALPHAMIN
#undef ALPHAMAX<|MERGE_RESOLUTION|>--- conflicted
+++ resolved
@@ -187,6 +187,7 @@
 /* These are what we call 'jumps' and are used by cdf_gen_from_func to 
 ensure important parts of the CDF have points */
 double bb_set[] = {
+	
   10.0, 11.0, 12.0, 13.0, 14.0, 15.0, 16.0, 17.0, 18.0,
   19., 20., 21., 22., 23., 24., 25., 26., 27., 28., 29., 30.
 };
@@ -608,6 +609,8 @@
 
 // Calculate the emittance of a bb between freqmin and freqmax
 // Should integrate to sigma 
+
+//NSH - 17Jul - made change to if/else statement so that qromb used whenever bounds are not completely withing the tabulated bands.
 double
 emittance_bb (freqmin, freqmax, t)
      double freqmin, freqmax, t;
@@ -623,25 +626,16 @@
   alphamax = H * freqmax / (BOLTZMANN * t);
   
   
-  return (q1 * t * t * t * t * qromb (planck_d, alphamin, alphamax, 1e-7));
   
   
   if (alphamin > ALPHAMIN && alphamax < ALPHAMAX) 
   {
     return (q1 * t * t * t * t * integ_planck_d (alphamin, alphamax));
   }
-<<<<<<< HEAD
-  else 
+  else
   {
     return (q1 * t * t * t * t * qromb (planck_d, alphamin, alphamax, 1e-7));
   }
-
-=======
-  else
-  {
-    return (q1 * t * t * t * t * qromb (planck_d, alphamin, alphamax, 1e-7));
-  }
->>>>>>> 52d18ce2
 }
 
 
