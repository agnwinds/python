--- conflicted
+++ resolved
@@ -368,12 +368,7 @@
   geo.cool_adiabatic = cool_adiab;
   geo.heat_adiabatic = heat_adiab;
   
-<<<<<<< HEAD
-  
-//  cool = cool+ cool_comp+cool_dr+cool_di+cool_adiab; 1709 - no longer needed since cooloing adds all this on now
-=======
 //  cool = cool+ cool_comp+cool_dr+cool_di+cool_adiab; //1708 NSH we no longer need to add these things on - its done in cooli ng
->>>>>>> 02e7f650
 
   return (cool);
 }
