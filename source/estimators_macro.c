--- conflicted
+++ resolved
@@ -527,10 +527,6 @@
                upper_density, lower_density, xplasma->levden[config[nlev_upper].nden]);
         macro_pops_check_if_level_inversion(nlev_upper);
         stimfac = 0.0;
-<<<<<<< HEAD
-        Exit (0);
-=======
->>>>>>> a44be789
       }
       else
       {
