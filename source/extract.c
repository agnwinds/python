
/***********************************************************/
/** @file  extract.c
 * @author ksl
 * @date   April, 2018
 *
 * @brief  Maing routines for extracting photons during the 
 * spectral generation phase.
 *
 ***********************************************************/

#include <stdio.h>
#include <stdlib.h>
#include <math.h>

#include "atomic.h"
#include "python.h"


/**********************************************************/
/** 
 * @brief      A supervisory routine called to 
 * 	builds detailed spectra in the normal (extract) mode.
 *
 * @param [in] WindPtr  w   The entire wind
 * @param [in] PhotPtr  p   The photon to extract
 * @param [in] int  itype   An integer representing the type of photon 
 * for the purpose of being extracted.
 * @return     Always returns 0
 *
 * @details
 * extract is called when a photon begins its flight and every time that photon
 * scatters, unless the user has exercised the "live or die" option, in
 * which case it is not called.  
 *
 * extract carries out several preperatory steps for the extraction
 * and for each spectrum one wants to build, it calls extract_one,
 * where the actual incrementing of the spectrum is done.
 *
 * itype takes on the following values:
 * * PTYPE_STAR->the photon came for the star 
 * * PTYPE_BL->the photon came from the boundary layer
 * * PTYPE_DISK->the photon being redirected arose in the disk,
 * * PTYPE_WIND->the photon being redirected arose in the wind,
 * 
 * extract uses the types to prepare the photon for extraction, including
 * doppler shifting the photon if is of PTYPE_WIND or PTYPE_DISK.
 * 
 * Usually, Python constructs a spectrum of all photons, but there are
 * advanced options which allone to restict the spectrum created to
 * those produced with a certain number of scatters or from photons 
 * that arise from the above or below the disk.  extract enforces
 * those choices before calling extract_one.
 * The parameters for this option all come in through
 * python.h, and are contained in the spectrum structure. 
 *
 * The basic choices, some of which can be used in tandom are as follows:
 *
 * *	If s[n].nscat>999; then one obtains the entire spectrum
 * *	if s[n].nscat is a positive number, then the spectrum is composed just 
 * 		of photons with that number of scatters
 * *	if s[n].nscat is a negative number, then the spectrum contains all photons
 * 		with >=  the absolute value of s[n].nscat
 * * 	s[n].top_bot=0 -> accept all photons
 * * 	s[n].top_bot    >0  -> accept photons last above the disk
 * * 	s[n].top_bot    <0  -> accept photons below the disk
 * *    One can also select photons that are to be extracted from a particular
 * spherical region.
 * ### Notes ###
 * 
 * @bug This routine as well as extract_one have options for tracking the photon
 * history.  The routines are in diag.c It is not clear that they have been used 
 * in a long time and so it may be worthwhile to remove them. Furthermore,
 * we have established a new mechanism save_phot for essentially this same
 * task.  This really should be consolidated. 
 *
 * @bug This is also commented in the text, but there is a rather bizarre separation
 * for where the photon frequency is updated and where the weight is update. The former is
 * done in extract, while the latter is done in extract_one.  This is not an error precisely
 * but makes the code more confusing than it needs to be.
 *
 **********************************************************/

int
extract (w, p, itype)
     WindPtr w;
     PhotPtr p;
     int itype;
{
  int n, mscat, mtopbot;
  struct photon pp;
  double length ();
  int vsub ();
  int yep;
  double xdiff[3];
<<<<<<< HEAD
=======
  int ndom;
  double p_norm, tau_norm;
>>>>>>> 0f6c8b3a


  /* The next line selects the middle inclination angle for recording the absorbed energy */
  phot_history_spectrum = 0.5 * (MSPEC + nspectra);



/* The next section was moved from trans_phot 200518 */

  /* We increase weight to account for number of scatters. This is done because in extract we multiply by the escape
     probability along a given direction, but we also need to divide the weight by the mean escape probability, which is
     equal to 1/nnscat */
  if (itype == PTYPE_WIND)
  {
    if (geo.scatter_mode == SCATTER_MODE_THERMAL && p->nres <= NLINES && p->nres > -1)
    {
      /* we normalised our rejection method by the escape probability along the vector of maximum velocity gradient.
         First find the sobolev optical depth along that vector. The -1 enforces calculation of the ion density */

      tau_norm = sobolev (&wmain[p->grid], p->x, -1.0, lin_ptr[p->nres], wmain[p->grid].dvds_max);

      /* then turn into a probability */
      p_norm = p_escape_from_tau (tau_norm);

    }
    else
    {
      p_norm = 1.0;

      /* throw an error if nnscat does not equal 1 */
      if (p->nnscat != 1)
        Error
          ("trans_phot: nnscat is %i for photon %i in scatter mode %i! nres %i NLINES %i\n",
           p->nnscat, p->np, geo.scatter_mode, p->nres, NLINES);
    }

    p->w *= p->nnscat / p_norm;

  }






  for (n = MSPEC; n < nspectra; n++)
  {
    /* If statement allows one to choose whether to construct the spectrum
       from all photons or just from photons that have scattered a specific number
       of times or in specific regions of the wind. A region is specified by a position
       and a radius. */

    yep = 1;                    // Start by assuming it is a good photon for extraction

    if ((mscat = xxspec[n].nscat) > 999 || p->nscat == mscat || (mscat < 0 && p->nscat >= (-mscat)))
      yep = 1;
    else
      yep = 0;

    if (yep)
    {
      if ((mtopbot = xxspec[n].top_bot) == 0)
        yep = 1;                // Then there are no positional parameters and we are done
      else if (mtopbot == -1 && p->x[2] < 0)
        yep = 1;
      else if (mtopbot == 1 && p->x[2] > 0)
        yep = 1;
      else if (mtopbot == 2)    // Then to count, the photom must originate within sn.r of sn.x
      {
        vsub (p->x, xxspec[n].x, xdiff);
        if (length (xdiff) > xxspec[n].r)
          yep = 0;

      }
      else
        yep = 0;
    }

    if (yep)                    //Then we want to extract this photon
    {


/* Create a photon pp to use here and in extract_one.  This assures we
 * have not modified p as part of extract
 */

      stuff_phot (p, &pp);
      stuff_v (xxspec[n].lmn, pp.lmn);  /* Stuff new photon direction into pp */

/* 

Need to frequency shift the disk photons as well as the wind 
photons.    

Note that split of functionality between this and extract 
one is odd. We do frequency here but weighting is carried out in  extract */

      if (itype == PTYPE_DISK)
      {
//OLD        vdisk (pp.x, v);
//OLD        doppler (p, &pp, v, -1);
        doppler (p, &pp, -1);

      }
      if (itype == PTYPE_WIND)
      {                         /* If the photon was scattered in the wind, 
                                   the frequency also must be shifted */
//OLD        ndom = wmain[p->grid].ndom;
//OLD        vwind_xyz (ndom, &pp, v);       /*  Get the velocity at the position of pp */
//OLD        doppler (p, &pp, v, pp.nres);   /*  Doppler shift the photon -- test! */

        doppler (p, &pp, pp.nres);      /*  Doppler shift the photon -- test! */

/*  Doppler shift the photon (as nonresonant scatter) to new direction */

      }

      if (modes.save_extract_photons && 1545.0 < 2.997925e18 / pp.freq && 2.997925e18 / pp.freq < 1565.0)
      {
        save_extract_photons (n, p, &pp);
      }

/* 68b - 0902 - ksl - turn phot_history on for the middle spectrum.  Note that we have to wait
 * to actually initialize phot_hist because the photon bundle is reweighted in extract_one */

      if (phot_history_spectrum == n)
      {
        phot_hist_on = 1;       // Start recording the history of the photon
      }

      /* Now extract the photon */

      extract_one (w, &pp, itype, n);

      /* Make sure phot_hist is on, for just one extraction */

      phot_hist_on = 0;

    }

  }
  return (0);
}





/**********************************************************/
/** 
 * @brief      Extract a single photon along a single line of sight.
 *
 * @param [in] WindPtr  w   The entire wind
 * @param [in] PhotPtr  pp  The photon to be extracted
 * @param [in] int  itype   The type of photon (star, disk, wind, etc)
 * @param [in] int  nspec   the spectrum which will be incremented
 * @return     The photon status after translation
 *
 * @details
 * extract_one is analogous to the detailed portion of transphot except here the
 * basic point is to calculate the optical depth through the plasma in a certain
 * direction, and to increment the appropriate spectrum.  
 *
 * Unlike trans_phot, this routine also checks to see if 
 * whether the photon hits the secondary star, if one exists.
 *
 * ### Notes ###
 * The logic behind the weighting of the photons is described in Christian Knigge's thesis in
 * section 2.3.4.  According to equation 2.19
 * 	Pc/Pw=12 cos(theta)*(1+b cos(theta)/(3+2b) where b=1.5 corresponds to the
 * Eddington approximation.
 * 
 * In Python, and in extract and transphot in particular, tau generally refers to the tau associated
 * with scattering processes, and the weight contains the effect of dimunition of the energy of
 * the photon bundle due to pure absorption processes.  So, in extract, we add pp->w * exp(-tau)
 * to the spectrum.
 *
 * Note that both linearly and logarithmically spaced spectra are produced.
 *
 **********************************************************/

int
extract_one (w, pp, itype, nspec)
     WindPtr w;
     PhotPtr pp;
     int itype, nspec;

{
  int istat, nres;
  struct photon pstart;
  double weight_min;
  int icell;
  int k, k1;
  double x[3];
  double tau;
  double zz;
  double dvds;
  double lfreqmin, lfreqmax, ldfreq;
  int ishell;
  double normal[3];


  weight_min = EPSILON * pp->w;
  istat = P_INWIND;
  tau = 0;
  icell = 0;

/* Preserve the starting position of the photon so one can use this to determine whether the
 * photon encountered the disk or star as it tried to exist the wind.
 */

  stuff_phot (pp, &pstart);

/* Reweight the photons. Note that photons have already been frequency shifted prior 
to entering extract */

  if (itype == PTYPE_STAR || itype == PTYPE_BL)
  {                             /* It was an unscattered photon from the star */
    stuff_v (pp->x, x);
    renorm (x, 1.);
    zz = fabs (dot (x, xxspec[nspec].lmn));
    pp->w *= zz * (2.0 + 3.0 * zz);     /* Eqn 2.19 Knigge's thesis */
  }
  else if (itype == PTYPE_DISK)
  {                             /* It was an unscattered photon from the disk */
    zz = fabs (xxspec[nspec].lmn[2]);
    pp->w *= zz * (2.0 + 3.0 * zz);     /* Eqn 2.19 Knigge's thesis */
  }
  else if (pp->nres > -1 && pp->nres < NLINES)  // added < NLINES condition for macro atoms (SS)
  {

/* It was a wind photon.  In this case, what we do depends
on whether it is a photon which arose via line radiation or 
some other process.

If geo.scatter_mode==SCATTER_MODE_ISOTROPIC then there is no need 
to reweight.  This is the isotropic assumption.  Otherwise, one
needs to reweight
*/

    if (geo.scatter_mode == SCATTER_MODE_THERMAL)
    {

      dvds = dvwind_ds (pp);
      ishell = pp->grid;
      tau = sobolev (&w[ishell], pp->x, -1.0, lin_ptr[pp->nres], dvds);
      if (tau > 0.0)
        pp->w *= (1. - exp (-tau)) / tau;
      tau = 0.0;
    }

/* But in any event we have to reposition wind photons so that they don't go through
the same resonance again */

    reposition (pp);            // Only reposition the photon if it was a wind photon
  }

  if (tau > TAU_MAX)
    istat = P_ABSORB;           /* Check to see if tau already too large */
  else if (geo.binary == TRUE)
    istat = hit_secondary (pp); /* Check to see if it hit secondary */


/* 68b - 0902 - ksl If we are trying to track the history of this photon, we need to initialize the
 * phot_hist.  We had to do this here, because we have just reweighted the photon
 */

  if (phot_hist_on)
  {
    phot_hist (pp, 0);          // Initialize the photon history
  }

/* Now we can actually extract the reweighted photon */

  while (istat == P_INWIND)
  {
    istat = translate (w, pp, 20., &tau, &nres);
    icell++;

    istat = walls (pp, &pstart, normal);
    if (istat == -1)
    {
      Error ("Extract_one: Abnormal return from translate\n");
      break;
    }

    if (pp->w < weight_min)
    {
      istat = P_ABSORB;         /*This photon was absorbed within the wind */
      break;
    }

    if (istat == P_HIT_STAR)
    {                           /* It was absorbed in the photosphere */
      break;
    }
    if (istat == P_HIT_DISK)
    {                           /* It was absorbed in the disk */
      break;
    }
    if (istat == P_SCAT)
    {                           /* Cause the photon to scatter and reinitilize */
      break;
    }
  }

  if (istat == P_ESCAPE)
  {

    if (!(0 <= tau && tau < 1.e4))
      Error_silent ("Warning: extract_one: ignoring very high tau  %8.2e at %g\n", tau, pp->freq);
    else
    {
      k = (pp->freq - xxspec[nspec].freqmin) / xxspec[nspec].dfreq;

      /* Force the frequency to be in range of that recorded in the spectrum */

      if (k < 0)
        k = 0;
      else if (k > NWAVE - 1)
        k = NWAVE - 1;


      lfreqmin = log10 (xxspec[nspec].freqmin);
      lfreqmax = log10 (xxspec[nspec].freqmax);
      ldfreq = (lfreqmax - lfreqmin) / NWAVE;

      /* find out where we are in log space */
      k1 = (log10 (pp->freq) - log10 (xxspec[nspec].freqmin)) / ldfreq;
      if (k1 < 0)
      {
        k1 = 0;
      }
      if (k1 > NWAVE - 1)
      {
        k1 = NWAVE - 1;
      }

      /* Increment the spectrum.  Note that the photon weight has not been diminished
       * by its passage through th wind, even though it may have encounterd a number
       * of resonance, and so the weight must be reduced by tau
       */

      xxspec[nspec].f[k] += pp->w * exp (-(tau));       //OK increment the spectrum in question
      xxspec[nspec].lf[k1] += pp->w * exp (-(tau));     //And increment the log spectrum



      /* If this photon was a wind photon, then also increment the "reflected" spectrum */
      if (pp->origin == PTYPE_WIND || pp->origin == PTYPE_WIND_MATOM || pp->nscat > 0)
      {

        xxspec[nspec].f_wind[k] += pp->w * exp (-(tau));        //OK increment the spectrum in question
        xxspec[nspec].lf_wind[k1] += pp->w * exp (-(tau));      //OK increment the spectrum in question

      }


      /* Records the total distance travelled by extracted photon if in reverberation mode */
      if (geo.reverb != REV_NONE)
      {
        if (pstart.nscat > 0 || pstart.origin > 9 || (pstart.nres > -1 && pstart.nres < nlines))
        {                       //If this photon has scattered, been reprocessed, or originated in the wind it's important
          pstart.w = pp->w * exp (-(tau));      //Adjust weight to weight reduced by extraction
          stuff_v (xxspec[nspec].lmn, pstart.lmn);
          delay_dump_single (&pstart, nspec);   //Dump photon now weight has been modified by extraction
        }
      }



/* 68b -0902 - ksl - turn phot_history off and store the information in the appropriate locations in the PlasmaPtrs
 * The reason this is here is that we only summarizes the history if the photon actually got to the observer
 */

      if (phot_hist_on)
      {
        phot_history_summarize ();
        phot_hist_on = 0;
      }


    }

  }


  if (istat > -1 && istat < 9)
    xxspec[nspec].nphot[istat]++;
  else
    Error
      ("Extract: Abnormal photon %d %8.2e %8.2e %8.2e %8.2e %8.2e %8.2e\n",
       istat, pp->x[0], pp->x[1], pp->x[2], pp->lmn[0], pp->lmn[1], pp->lmn[2]);

  return (istat);
}<|MERGE_RESOLUTION|>--- conflicted
+++ resolved
@@ -93,11 +93,7 @@
   int vsub ();
   int yep;
   double xdiff[3];
-<<<<<<< HEAD
-=======
-  int ndom;
   double p_norm, tau_norm;
->>>>>>> 0f6c8b3a
 
 
   /* The next line selects the middle inclination angle for recording the absorbed energy */
