
#include <stdio.h>
#include <stdlib.h>
#include <math.h>

#include "atomic.h"
#include "python.h"

/***********************************************************
                                       Space Telescope Science Institute

 Synopsis:

int extract(w,p,itype) is the supervisory routine which helps normally
	builds detailed spectra as the photons are transit the wind.

Arguments:		
	PhotPtr p;	The initial photon
	WindPtr w;
	int itype	PTYPE_STAR->the photon came for the star 
			PTYPE_BL->the photon came from the boundary layer
			PTYPE_DISK->the photon being redirected arose in the disk,
			PTYPE_WIND->the photon being redirected arose in the wind,
Returns:
 
 
Description:	

extract is called when a photon begins it's flight and every time that photon
scatters, unless the user has exercised the "live or die" option, in
which case it is not called.  extract calls extract_one for each spectrum
it wants to build, where the actual incrementing of the spectrum is done.

An option allows one to construct spectra which have undergone a certain
number of scatters.  The parameters for this option all come in through
python.h.  
	If s[n].nscat>999; then one obtains the entire spectrum
	if s[n].nscat is a positive number, then the spectrum is composed just 
		of photons with that number of scatters
	if s[n].nscat is a negative number, then the spectrum contains all photons
		with >=  the absolute value of s[n].nscat
Another option allows one to construct spectra from photons which have
	scattered above or below the plane of the disk.  As for the number of
	scatters this option comes through python.h, in this case from s[n].top_bot
	s[n].top_bot=0 -> accept all photons
	                  >0  -> accept photons last above the disk
	                  <0  -> accept photons below the disk
Notes:

History:
 	97march ksl	Coded and debugged as part of Python effort.  
 	97aug28	ksl	Added the option which allows one to construct spectra with a
			specific number of scatters.
	97sep1	ksl	Added the option which allows one to construct spectra which
			originate from a specific position above or below the disk
	02jan	ksl	Fixed problems with itypes. (Photons which were wind photons
			for the purpose of extract were not being properly labelled
			as such, and this meant they were not doppler shifted properly.
			This produced photons that were further from resonance in the
			local frame and made the wind more transmissive, especially
			in the blue wing of the line.  It suggests
			that a lot of the absorption in extract is fairly local and
			that the blue wing structure could be fairly sensitive to how
			the doppler shift is carried out.)
	09feb	ksl	68b - Added hooks to track energy deposition of extracted photons
			in the wind 

**************************************************************/
int extract(WindPtr w, PhotPtr p, int itype)
{
	int n, mscat, mtopbot;
	struct photon pp;
	double v[3];
	double length();
	int vsub();
	int yep;
	double xdiff[3];

	/* 68b -09021 - ksl - The next line selects the middle inclination angle for recording the absorbed enery */
	phot_history_spectrum = 0.5 * (MSPEC + nspectra);

	for (n = MSPEC; n < nspectra; n++)
	{
		/* If statement allows one to choose whether to construct the spectrum from all photons or just from photons that have
		   scattered a specific number of times or in specific regions of the wind. */

		yep = 1;										// Start by assuming it is a good photon for extraction

		if ((mscat = xxspec[n].nscat) > 999 || p->nscat == mscat || (mscat < 0 && p->nscat >= (-mscat)))
			yep = 1;
		else
			yep = 0;

		if (yep)
		{
			if ((mtopbot = xxspec[n].top_bot) == 0)
				yep = 1;								// Then there are no positional parameters and we are done
			else if (mtopbot == -1 && p->x[2] < 0)
				yep = 1;
			else if (mtopbot == 1 && p->x[2] > 0)
				yep = 1;
			else if (mtopbot == 2)		// Then to count, the photom must originate within sn.r of sn.x
			{
				vsub(p->x, xxspec[n].x, xdiff);
				if (length(xdiff) > xxspec[n].r)
					yep = 0;

			}
			else
				yep = 0;
		}



		if (yep)										// Then we want to extract this photon
		{
			/* Create a photon pp to use here and in extract_one.  This assures we have not modified p as part of extract */
			stuff_phot(p, &pp);
			stuff_v(xxspec[n].lmn, pp.lmn);	/* Stuff new photon direction into pp */

			/* 

			   Need to frequency shift the disk photons as well as the wind photons.

			   Note that split of functionality between this and extract one is odd. We do frequency here but weighting is carried
			   out in extract */

			if (itype == PTYPE_DISK)
			{
				vdisk(pp.x, v);
				doppler(p, &pp, v, -1);

			}
			if (itype == PTYPE_WIND)
			{													/* If the photon was scattered in the wind, the frequency also must be shifted */
				vwind_xyz(&pp, v);			/* Get the velocity at the position of pp */
				doppler(p, &pp, v, pp.nres);	/* Doppler shift the photon -- test! */

				/* Doppler shift the photon (as nonresonant scatter) to new direction */
			}

			if (diag_on_off && 1545.0 < 2.997925e18 / pp.freq && 2.997925e18 / pp.freq < 1565.0)
			{
				fprintf(epltptr,
								"%3d %10.3e %10.3e %10.3e %10.3e %10.3e %10.3e %6.3f %6.3f %6.3f %6.3f %6.3f %6.3f %7.2f %7.2f \n",
								n, p->x[0], p->x[1], p->x[2], v[0], v[1], v[2],
								p->lmn[0], p->lmn[1], p->lmn[2], pp.lmn[0], pp.lmn[1], pp.lmn[2], 2.997925e18 / p->freq, 2.997925e18 / pp.freq);
			}

			/* 68b - 0902 - ksl - turn phot_history on for the middle spectrum.  Note that we have to wait to actually initialize
			   phot_hist because the photon bundle is reweighted in extract_one */

			if (phot_history_spectrum == n)
			{
				phot_hist_on = 1;				// Start recording the history of the photon
			}

			/* Now extract the photon */

			extract_one(w, &pp, itype, n);

			/* Make sure phot_hist is on, for just one extraction */

			phot_hist_on = 0;
		}
	}

	return (0);
}

/***********************************************************
                                       Space Telescope Science Institute

 Synopsis:

extract_one(w,pp,itype,nspec)

Arguments:		
	PhotPtr p;
	WindPtr w;
	int itype		0->the photon came from the star 
				1->the photon came from the boundary layer
				2->the photon being redirected arose in the disk,
				3->the photon being redirected arose in the wind,
	int nspec		the spectrum which will be incremented
Returns:
 
 	The photon status after translation
 
Description:	

extract_one is analogous to the detailed portion of transphot except here the
basic point is to calculate the optical depth through the plasma in a certain
direction, and to increment the appropriate spectrum.  There are a few differences
though because here we also check whether the photon hits the secondary star.
		
Notes:

The logic behind the weighting of the photons is described in Christian Knigge's thesis in
section 2.3.4.  According to equation 2.19
	Pc/Pw=12 cos(theta)*(1+b cos(theta)/(3+2b) where b=1.5 corresponds to the
Eddington approximation.

In python, and in extract and transphot in particular, tau generally refers to the tau associated
with scattering processes, and the weight contains the effect of dimunition of the energy of
the photon bundle due to pure absorption processes.  So, in extract, we add pp->w * exp(-tau)
to the spectrum.

History:
 	97march ksl	Coded and debugged as part of Python effort.  
 	97july	ksl	Included the possibility that the photon was absorbed by the secondary.
 	97sep28	ksl	Modified weightings of extracted photons to be those in Knigge's thesis for
			Eddington approximation
	02jan2	ksl	Adapted extract to use photon types

**************************************************************/

int extract_one(WindPtr w, PhotPtr pp, int itype, int nspec)
{
	int istat, nres;
	struct photon pstart;
	double weight_min;
	int icell;
	int k;
	double x[3];
	double tau;
	double zz;
	double dvds;
	int ishell;

	weight_min = EPSILON * pp->w;
	istat = P_INWIND;
	tau = 0;
	icell = 0;

	/* Preserve the original position of the photon so one can use this to determine whether the photon encountered the disk or
	   star as it tried to exist the wind. */

	stuff_phot(pp, &pstart);

	/* Reweight the photons. Note that photons have already been frequency shifted prior to entering extract */

	if (itype == PTYPE_STAR || itype == PTYPE_BL)
	{															/* It was an unscattered photon from the star */
		stuff_v(pp->x, x);
		renorm(x, 1.);
		zz = fabs(dot(x, xxspec[nspec].lmn));
		pp->w *= zz * (2.0 + 3.0 * zz);	/* Eqn 2.19 Knigge's thesis */
	}
	else if (itype == PTYPE_DISK)
	{															/* It was an unscattered photon from the disk */
		zz = fabs(xxspec[nspec].lmn[2]);
		pp->w *= zz * (2.0 + 3.0 * zz);	/* Eqn 2.19 Knigge's thesis */
	}
	else if (pp->nres > -1 && pp->nres < NLINES)	// added < NLINES condition for macro atoms (SS)
	{

<<<<<<< HEAD
		/* It was a wind photon.  In this case, what we do depends on whether it is a photon which arose via line radiation or some 
		   other process.

		   If geo.scatter_mode==0 then there is no need to reweight.  This is the isotropic assumption.
=======
	  dvds = dvwind_ds (pp);
	  ishell = pp->grid;
	  tau = sobolev (&w[ishell], pp->x, -1.0, lin_ptr[pp->nres], dvds);
	  if (tau > 0.0)
	    pp->w *= (1. - exp (-tau)) / tau;
	  tau = 0.0;
	}
	
/* But in any event we have to reposition wind photons so thath they don't go through
the same resonance again */
>>>>>>> 9eeed264

		   NB--It is important that reweightwind be called after scatter, as there are variables which are set in scatter and in
		   aniosowind that are used by reweightwind.  02may ksl */

		if (geo.scatter_mode == 1)
		{														// Then we have anisotropic scattering
			/* In new call it is important to realize that pp->lmn must be the new photon direction, and that the weight of the
			   photon will have been changed */
			reweightwind(pp);
		}
		else if (geo.scatter_mode == 2)	/* Then we have anisotropic scattering based on a random number of scatters at the
																		   scattering site */
		{

			dvds = dvwind_ds(pp);
			ishell = pp->grid;
			tau = sobolev(&w[ishell], pp, -1.0, lin_ptr[pp->nres], dvds);
			if (tau > 0.0)
				pp->w *= (1. - exp(-tau)) / tau;
			tau = 0.0;
		}

		/* But in any event we have to reposition wind photons so thath they don't go through the same resonance again */

		reposition(w, pp);					// Only reposition the photon if it was a wind photon
	}

	if (tau > TAU_MAX)
		istat = P_ABSORB;						/* Check to see if tau already too large */
	else if (geo.system_type == 1)	/* Changed 69 to allow for additional system types */
		istat = hit_secondary(pp);	/* Check to see if it hit secondary */


	/* 68b - 0902 - ksl If we are trying to track the history of this photon, we need to initialize the phot_hist.  We had to do
	   this here, because we have just reweighted the photon */

	if (phot_hist_on)
	{
		phot_hist(pp, 0);						// Initialize the photon history
	}

	/* Now we can actually extract the reweighted photon */

	double x_inwind[3], path_inwind;	//SWM - Tracks last photon position in wind	
	while (istat == P_INWIND)
	{
		stuff_v(pp->x,x_inwind);				//SWM -Track last photon position and path length
		path_inwind=pp->path;
		
		istat = translate(w, pp, 20., &tau, &nres);
		icell++;
		
		istat = walls(pp, &pstart);
		if (istat == -1)
		{
			Error("Extract_one: Abnormal return from translate\n");
			break;
		}

		if (pp->w < weight_min)
		{
			istat = P_ABSORB;					/* This photon was absorbed within the wind */
			break;
		}

		if (istat == P_HIT_STAR)
		{														/* It was absorbed in the photosphere */
			break;
		}
		if (istat == P_HIT_DISK)
		{														/* It was absorbed in the disk */
			break;
		}
		if (istat == P_SCAT)
		{														/* Cause the photon to scatter and reinitilize */
			break;
		}
	}

	if (istat == P_ESCAPE)
	{
		/* This seems very defensive.  Is tau ever less than 0? */
		
		if(pp->nrscat>0)	//SWM - Records total distance travelled by extract photon
		{
			stuff_v(x_inwind,pp->x);
			pp->path = path_inwind;
			delay_dump_single(pp); 
			//printf("Reverb photon extracted: %g %g %g\n",pp->freq,delay_to_observer(pp),pp->w);
		}

		if (!(0 <= tau && tau < 1.e4))
			Error_silent("Warning: extract_one: ignoring very high tau  %8.2e at %g\n", tau, pp->freq);
		else
		{
			k = (pp->freq - xxspec[nspec].freqmin) / xxspec[nspec].dfreq;

			/* Force the frequency to be in range of that recorded in the spectrum */

			if (k < 0)
				k = 0;
			else if (k > NWAVE - 1)
				k = NWAVE - 1;

			/* Increment the spectrum.  Note that the photon weight has not been diminished by its passage through th wind, even
			   though it may have encounterd a number of resonance, and so the weight must be reduced by tau */

			xxspec[nspec].f[k] += pp->w * exp(-(tau));	// OK increment the spectrum in question

			/* 68b -0902 - ksl - turn phot_history off and store the information in the appropriate locations in the PlasmaPtrs The
			   reason this is here is that we only summarizes the history if the photon actually got to the observer */

			if (phot_hist_on)
			{
				phot_history_summarize();
				phot_hist_on = 0;
			}
		}
	}

	if (istat > -1 && istat < 9)
		xxspec[nspec].nphot[istat]++;
	else
		Error
			("Extract: Abnormal photon %d %8.2e %8.2e %8.2e %8.2e %8.2e %8.2e\n",
			 istat, pp->x[0], pp->x[1], pp->x[2], pp->lmn[0], pp->lmn[1], pp->lmn[2]);

	return (istat);
}<|MERGE_RESOLUTION|>--- conflicted
+++ resolved
@@ -255,12 +255,6 @@
 	else if (pp->nres > -1 && pp->nres < NLINES)	// added < NLINES condition for macro atoms (SS)
 	{
 
-<<<<<<< HEAD
-		/* It was a wind photon.  In this case, what we do depends on whether it is a photon which arose via line radiation or some 
-		   other process.
-
-		   If geo.scatter_mode==0 then there is no need to reweight.  This is the isotropic assumption.
-=======
 	  dvds = dvwind_ds (pp);
 	  ishell = pp->grid;
 	  tau = sobolev (&w[ishell], pp->x, -1.0, lin_ptr[pp->nres], dvds);
@@ -271,9 +265,7 @@
 	
 /* But in any event we have to reposition wind photons so thath they don't go through
 the same resonance again */
->>>>>>> 9eeed264
-
-		   NB--It is important that reweightwind be called after scatter, as there are variables which are set in scatter and in
+		   /*NB--It is important that reweightwind be called after scatter, as there are variables which are set in scatter and in
 		   aniosowind that are used by reweightwind.  02may ksl */
 
 		if (geo.scatter_mode == 1)
