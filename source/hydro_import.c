--- conflicted
+++ resolved
@@ -331,8 +331,7 @@
   Log ("Read %d theta values\n", ihydro_theta);
   fclose (fptr);
 
-/* Set a couple of last tags*/
-<<<<<<< HEAD
+  /* Set a couple of last tags */
 
   zdom[ndom].coord_type = RTHETA; //At the moment we only deal with RTHETA - in the future we might want to do some clever stuff
   ndim = zdom[ndom].ndim = ihydro_r + 3;  //We need an inner radial cell to bridge the star and the inside of the wind, and an outer cell
@@ -341,9 +340,6 @@
 
 //  printf ("NSH ndim (r)=%i ihydro_theta=%i mdim(theta)=%i\n",ndim,ihydro_theta,mdim);
 
-
-=======
- 
 	geo.coord_type=RTHETA; //At the moment we only deal with RTHETA - in the future we might want to do some clever stuff
 	NDIM = geo.ndim = ihydro_r+3; //We need an inner radial cell to bridge the star and the inside of the wind, and an outer cell
 	/*
@@ -356,7 +352,6 @@
 		printf ("hydro_grid i=%i r_edge=%f r_cen=%f\n",i,hydro_r_edge[i],hydro_r_cent[i]);
 	}
 */
->>>>>>> d7fecba7
 
   return (0);
 }
@@ -461,20 +456,12 @@
   double length ();
   int ii, jj;
   int im, jm;
-<<<<<<< HEAD
-  double r, theta, rrho;
-  double f1, f2;
-  r = length (x);
-  theta = asin (sqrt (x[0] * x[0] + x[1] * x[1]) / r);
-//       printf ("NSH hydro_rho x %e %e %e  -> r= %e theta = %e ", x[0], x[1], x[2], r,        theta);
-=======
   double r, theta;
   double rrho;
   double f1, f2;
   r = length (x);
   theta = asin (sqrt (x[0] * x[0] + x[1] * x[1]) / r);
-//       printf ("NSH hydro_rho x %e %e %e  -> r= %e theta = %f ", x[0], x[1], x[2], r,        theta);
->>>>>>> d7fecba7
+  //printf ("NSH hydro_rho x %e %e %e  -> r= %e theta = %f ", x[0], x[1], x[2], r,        theta);
 
   if (( hydro_r_cent[ihydro_r] -r )/r < -1e-6)
     {
@@ -488,23 +475,11 @@
   hydro_frac (r,hydro_r_cent,ihydro_r,&im,&ii,&f1);
   hydro_frac (theta,hydro_theta_cent,ihydro_theta,&jm,&jj,&f2);
 
-<<<<<<< HEAD
-      rrho=hydro_interp_value(rho_input,im,ii,jm,jj,f1,f2);   
-=======
-  		rrho=hydro_interp_value(rho_input,im,ii,jm,jj,f1,f2);		
->>>>>>> d7fecba7
-
+  rrho=hydro_interp_value(rho_input,im,ii,jm,jj,f1,f2);   
 
   if (rrho < 1e-23)
     rrho = 1e-23;
 
-<<<<<<< HEAD
-
-//    printf ("Grid point %d %d rho %e f1=%f f2=%f\n", ii, jj, rrho,f1,f2);
-=======
-//   printf ("Grid point %d %d rho %e f1=%f f2=%f\n", ii, jj, rrho,f1,f2);
-
->>>>>>> d7fecba7
   return (rrho);
 }
 
@@ -668,37 +643,9 @@
 
   }
     }
-<<<<<<< HEAD
-=======
-	
-for (i = 0; i < NDIM; i++)
-	{
-	wind_ij_to_n (i, 0, &n);
-//	printf ("hydro_grid i=%i, ihydro_r=%i n=%i, r=%e, rcen=%e\n",i,ihydro_r,n,w[n].r,w[n].rcen);
-	}
-
-for (i = 0; i < MDIM; i++)
-	{
-	wind_ij_to_n (0, i, &n);
-//	printf ("hydro_grid j=%i,  ihydrotheta=%i, n=%i, theta=%f, thetacen=%f\n",i,ihydro_theta,n,w[n].theta,w[n].thetacen);
-	}
-
-
->>>>>>> d7fecba7
+
   /* Now set up the wind cones that are needed for calclating ds in a cell */
-  /*
-  for (i = 0; i < ndim; i++)
-    {
-    wind_ij_to_n (ndom,i, 0, &n);
-    printf ("hydro_grid i=%i, ihydro_r=%i n=%i, r=%e, rcen=%e\n",i,ihydro_r,n,w[n].r,w[n].rcen);
-    }
-
-  for (i = 0; i < mdim; i++)
-    {
-    wind_ij_to_n (ndom,0, i, &n);
-    printf ("hydro_grid j=%i,  ihydrotheta=%i, n=%i, theta=%f, thetacen=%f\n",i,ihydro_theta,n,w[n].theta,w[n].thetacen);
-    }
-*/
+
   rtheta_make_cones (ndom, w);  //NSH 130821 broken out into a seperate routine
 
 
@@ -744,13 +691,10 @@
   DomainPtr one_dom;
 
   one_dom = &zdom[ndom];
-//  printf ("NSH here in hydro_volumes\n");
-
-
+  //printf ("NSH here in hydro_volumes\n");
 
   for (i = 0; i < one_dom->ndim; i++)
     {
-<<<<<<< HEAD
       for (j = 0; j < one_dom->mdim; j++)
   {
 
@@ -768,7 +712,7 @@
     2. * 2. / 3. * PI * (rmax * rmax * rmax -
              rmin * rmin * rmin) * (cos (thetamin) -
                   cos (thetamax));
-  //    printf ("NSH_vols %i %i rmin %e rmax %e thetamin %e thatmax %e vol %e\n",i,j,rmin,rmax,thetamin,thetamax,w[n].vol);
+        //printf ("NSH_vols %i %i rmin %e rmax %e thetamin %e thatmax %e vol %e\n",i,j,rmin,rmax,thetamin,thetamax,w[n].vol);
       
         if (w[n].vol == 0.0)
     {
@@ -782,41 +726,7 @@
       w[n].vol = 0.0;
   }
     }
-=======
-      for (j = 0; j < MDIM; j++)
-	{
-	  wind_ij_to_n (i, j, &n);
-	  if (w[n].inwind == W_ALL_INWIND)
-	    {
-	      rmin = wind_x[i];
-	      rmax = wind_x[i+1];
-	      thetamin = wind_z[j] / RADIAN;
-	      thetamax = wind_z[j+1] / RADIAN;
-		  
-		  
-		  
-		  
-		  
-//		printf ("NSH1 %i %i %i %e %e %f %f ",i,j,n,rmin,rmax,thetamin,thetamax);
-
-	      //leading factor of 2 added to allow for volume above and below plane (SSMay04)
-	      w[n].vol =
-		2. * 2. / 3. * PI * (rmax * rmax * rmax -
-				     rmin * rmin * rmin) * (cos (thetamin) -
-							    cos (thetamax));
-//		  printf ("NSH_vols %i %i rmin %e rmax %e thetamin %e thatmax %e vol %e\n",i,j,rmin,rmax,thetamin,thetamax,w[n].vol);
-	      if (w[n].vol == 0.0)
-		{
-		Log ("Found wind cell (%i) with no volume (%e) in wind, resetting\n",n,w[n].vol);
-		w[n].inwind = W_NOT_INWIND;
-		}
-//		printf ("%e \n",w[n].vol);
-	     }
-	  else
-		w[n].vol=0.0;
-}
-}
->>>>>>> d7fecba7
+
   return (0);
 }
 
