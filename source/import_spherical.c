--- conflicted
+++ resolved
@@ -73,7 +73,7 @@
 {
   FILE *fptr;
   char line[LINELENGTH];
-  int n, inwind, icell, ncell;
+  int n, icell, ncell;
   double r, v_r, mass_rho, t_r, t_e;
 
   Log ("Reading a 1d model %s\n", filename);
@@ -87,7 +87,7 @@
   ncell = 0;
   while (fgets (line, LINELENGTH, fptr) != NULL)
   {
-    n = sscanf (line, " %d %d %le %le %le %le %le", &icell, &inwind, &r, &v_r, &mass_rho, &t_e, &t_r);
+    n = sscanf (line, " %d %le %le %le %le %le", &icell, &r, &v_r, &mass_rho, &t_e, &t_r);
 
     if (n < READ_NO_TEMP_1D)
     {
@@ -96,7 +96,6 @@
     else
     {
       imported_model[ndom].i[ncell] = icell;
-      imported_model[ndom].inwind[ncell] = inwind;
       imported_model[ndom].r[ncell] = r;
       imported_model[ndom].v_r[ncell] = v_r;
       imported_model[ndom].mass_rho[ncell] = mass_rho;
@@ -115,12 +114,7 @@
       }
       else
       {
-<<<<<<< HEAD
-        imported_model[ndom].t_e[ncell] = zdom[ndom].twind;
-        imported_model[ndom].t_r[ncell] = 1.1 * zdom[ndom].twind;
-=======
         imported_model[ndom].init_temperature = TRUE;
->>>>>>> b84b3498
       }
 
       ncell++;
@@ -221,7 +215,6 @@
   {
     n = j + zdom[ndom].nstart;
     w[n].r = imported_model[ndom].r[j];
-    w[n].inwind = imported_model[ndom].inwind[j];
     /* Put the radial velocity in v[0] */
     w[n].v[0] = imported_model[ndom].v_r[j];
   }
