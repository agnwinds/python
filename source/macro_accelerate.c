--- conflicted
+++ resolved
@@ -1006,16 +1006,15 @@
 
   mplasma = &macromain[xplasma->nplasma];
 
-<<<<<<< HEAD
   if (mplasma->matrix_rates_known == FALSE)
   {
     if (mplasma->store_matom_matrix == FALSE)
     {
       /* we aren't storing the macro-atom matrix, so we need to allocate and calculate it */
       matom_matrix = (double **) calloc (sizeof (double *), nrows);
-      for (j = 0; j < nrows; j++)
-      {
-        matom_matrix[j] = (double *) calloc (sizeof (double), nrows);
+      for (i = 0; i < nrows; i++)
+      {
+        matom_matrix[i = (double *) calloc (sizeof (double), nrows);
       }
     }
     else
@@ -1034,11 +1033,6 @@
   else if (mplasma->store_matom_matrix == TRUE)
   {
     matom_matrix = mplasma->matom_matrix;
-=======
-  for (i = 0; i < nrows; i++)
-  {
-    matom_matrix[i] = (double *) calloc (sizeof (double), nrows);
->>>>>>> 317cb769
   }
 
   /* Now use the B matrix to calculate the outgoing state from activating state "uplvl" */
