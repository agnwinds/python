--- conflicted
+++ resolved
@@ -1,6 +1,7 @@
-/* macro_gov.c is a file which contains the functions which govern macro-atoms and obtain their level populations. The actual
-   functions which do the jumps inside an activated macro-atom are in matom.c. This is partly done to prevent overly long files
-   (JM1504) */
+/* macro_gov.c is a file which contains the functions which govern macro-atoms and obtain
+   their level populations. The actual functions which do the jumps inside an activated 
+   macro-atom are in matom.c. This is partly done to prevent overly long files (JM1504)
+*/
 
 
 #include <stdio.h>
@@ -12,7 +13,7 @@
 #include <gsl/gsl_block.h>
 #include <gsl/gsl_vector.h>
 #include <gsl/gsl_matrix.h>
-// #include <gsl/gsl_blas.h>
+//#include <gsl/gsl_blas.h>
 #include "my_linalg.h"
 
 /************************************************************
@@ -47,7 +48,7 @@
 
 Description:
 
-  
+
 Notes:   I've written this to be as general as possible so that if we want to improve the treatment of simple
          ions it should not need to be re-written.
 
@@ -72,136 +73,139 @@
 			processed by a macro atom
 ************************************************************/
 
-int macro_gov(p, nres, matom_or_kpkt, which_out)
-	 PhotPtr p;
-	 int *nres;
-	 int matom_or_kpkt;
-	 int *which_out;
+int
+macro_gov (p, nres, matom_or_kpkt, which_out)
+     PhotPtr p;
+     int *nres;
+     int matom_or_kpkt;
+     int *which_out;
 
 {
-	int escape;					// this tells us when the r-packet is escaping 
-
-	escape = 0;					// start with it not being ready to escape as an r-packet
-
-
-	while (escape == 0)
+  int escape;			//this tells us when the r-packet is escaping 
+
+  escape = 0;			//start with it not being ready to escape as an r-packet
+
+
+  while (escape == 0)
+    {
+      if (matom_or_kpkt == 1)	//excite a macro atom - depending on simple/macro choice call different routines
 	{
-		if (matom_or_kpkt == 1)	// excite a macro atom - depending on simple/macro choice call different routines
-		{
-
-			if (*nres > (-1) && *nres < NLINES && geo.macro_simple == 0 && lin_ptr[*nres]->macro_info == 1)
-				/* This is a bb line of a macro atoms and we want the full macro atom treatment. */
-			{
-
-				if (geo.matom_radiation == 1)
-				{
-					/* During the spectrum cycles we want to throw these photons away. */
-					p->w = 0.0;
-					escape = 1;	// This doesn't matter but it breaks us out of this loop
-				}
-				else
-				{
-					matom(p, nres, &escape);
-
-					if (escape == 1)
-					{
-						/* It is going to escape as a r-packet that was created by de-activation of a macro atom. Therefore, if
-						   the frequency is suitable it should be recorded as a macro atom emission event for use in the
-						   computation of the k-packet emissivity needed for the final spectrum calculation. */
-						*which_out = 1;
-						/* 0803 - ksl - 60 - Added code to modify the photon origin to indicate the packet has been processed by a
-						   macro atom */
-						if (p->origin < 10)
-							p->origin += 10;
-
-						//SWM - If reverb is on, and this is the last ionisation cycle, then track the photon path
-						if(geo.reverb == REV_MATOM && geo.ioniz_or_extract && geo.wcycle == geo.wcycles -1)
-						{
-							line_paths_add_phot(&(wmain[p->grid]), p, nres);
-						}
-						return (1);
-					}
-				}
-			}
-			else if (*nres > (-1) && *nres < NLINES && (geo.macro_simple == 1 || lin_ptr[*nres]->macro_info == 0))
-				/* This is a bb line for which we don't want a full macro atom treatment. */
-			{
-				fake_matom_bb(p, nres, &escape);
-			}
-			else if (*nres > NLINES && phot_top[*nres - NLINES - 1].macro_info == 1 && geo.macro_simple == 0)
-				/* This is a bf continuum of a macro atom and we want the full treatment. */
-			{
-
-				if (geo.matom_radiation == 1)
-				{
-					/* During the spectrum cycles we want to throw these photons away. */
-					p->w = 0.0;
-					escape = 1;	// This doesn't matter but it breaks us out of this loop
-				}
-				else
-				{
-					matom(p, nres, &escape);
-
-					if (escape == 1)
-					{
-						/* It is going to escape as a r-packet that was created by de-activation of a macro atom. Therefore, if
-						   the frequency is suitable it should be recorded as a macro atom emission event for use in the
-						   computation of the k-packet emissivity needed for the final spectrum calculation. */
-						*which_out = 1;
-						/* 0803 - ksl - 60 - Added code to modify the photon origin to indicate the packet has been processed by a
-						   macro atom */
-						if (p->origin < 10)
-							p->origin += 10;
-						return (1);
-					}
-				}
-			}
-			else if (*nres > NLINES && (phot_top[*nres - NLINES - 1].macro_info == 0 || geo.macro_simple == 1))
-				/* This is a bf continuum but we don't want the full macro atom treatment. */
-			{
-				fake_matom_bf(p, nres, &escape);
-			}
-
-			matom_or_kpkt = 2;	// if it did not escape then it must have had a
-			// de-activation by collision processes -> need a k-packet 
-		}
-		else if (matom_or_kpkt == 2)	// deal with a k-packet
-		{
-			if (geo.matom_radiation == 1)
-			{
-				/* During the spectrum cycles we want to throw these photons away. */
-				p->w = 0.0;
-				escape = 1;		// This doesn't matter but it breaks us out of the loop.
-			}
-			else
-			{
-				kpkt(p, nres, &escape);
-
-			}
-
-			matom_or_kpkt = 1;	// if it did not escape then the k-packet must have been 
-			// destroyed by collisionally exciting a macro atom - 
-			// excite a macro atom next
-		}
-		else
-		{
-			Error("macro_gov: Unknown choice for next action. Abort.\n");
-			exit(0);
-		}
+
+	  if (*nres > (-1) && *nres < NLINES && geo.macro_simple == 0
+	      && lin_ptr[*nres]->macro_info == 1)
+	    /* This is a bb line of a macro atoms and we want the full macro atom treatment. */
+	    {
+
+	      if (geo.matom_radiation == 1)
+		{
+		  /* During the spectrum cycles we want to throw these photons away. */
+		  p->w = 0.0;
+		  escape = 1;	//This doesn't matter but it breaks us out of this loop
+		}
+	      else
+		{
+		  matom (p, nres, &escape);
+
+		  if (escape == 1)
+		    {
+		      /* It is going to escape as a r-packet that was created by de-activation of a macro atom. 
+		         Therefore, if the frequency is suitable it should be recorded as a macro atom emission event for use in the 
+		         computation of the k-packet emissivity needed for the final spectrum calculation. */
+		      *which_out = 1;
+		      /* 0803 - ksl - 60 - Added code to modify the photon origin to indicate the packet has been processed
+		         by a macro atom */
+		      if (p->origin < 10)
+			p->origin += 10;
+		      return (1);
+		    }
+		}
+	    }
+	  else if (*nres > (-1) && *nres < NLINES
+		   && (geo.macro_simple == 1
+		       || lin_ptr[*nres]->macro_info == 0))
+	    /* This is a bb line for which we don't want a full macro atom treatment. */
+	    {
+	      fake_matom_bb (p, nres, &escape);
+	    }
+	  else if (*nres > NLINES
+		   && phot_top[*nres - NLINES - 1].macro_info == 1
+		   && geo.macro_simple == 0)
+	    /* This is a bf continuum of a macro atom and we want the full treatment. */
+	    {
+
+	      if (geo.matom_radiation == 1)
+		{
+		  /* During the spectrum cycles we want to throw these photons away. */
+		  p->w = 0.0;
+		  escape = 1;	//This doesn't matter but it breaks us out of this loop
+		}
+	      else
+		{
+		  matom (p, nres, &escape);
+
+		  if (escape == 1)
+		    {
+		      /* It is going to escape as a r-packet that was created by de-activation of a macro atom. 
+		         Therefore, if the frequency is suitable it should be recorded as a macro atom emission event for use in the 
+		         computation of the k-packet emissivity needed for the final spectrum calculation. */
+		      *which_out = 1;
+		      /* 0803 - ksl - 60 - Added code to modify the photon origin to indicate the packet has been processed
+		         by a macro atom */
+		      if (p->origin < 10)
+			p->origin += 10;
+		      return (1);
+		    }
+		}
+	    }
+	  else if (*nres > NLINES
+		   && (phot_top[*nres - NLINES - 1].macro_info == 0
+		       || geo.macro_simple == 1))
+	    /* This is a bf continuum but we don't want the full macro atom treatment. */
+	    {
+	      fake_matom_bf (p, nres, &escape);
+	    }
+
+	  matom_or_kpkt = 2;	//if it did not escape then it must have had a
+	  //de-activation by collision processes -> need a k-packet 
 	}
-
-	// When it gets here an escpae has taken place. That's it done.
-
-	*which_out = 2;
-
-	/* 0803 - ksl - 60 - Added code to modify the photon origin to indicate the packet has been processed by a macro atom */
-
-	if (p->origin < 10)
-		p->origin += 10;
-
-	return (0);
-
-	// All done. 
+      else if (matom_or_kpkt == 2)	//deal with a k-packet
+	{
+	  if (geo.matom_radiation == 1)
+	    {
+	      /* During the spectrum cycles we want to throw these photons away. */
+	      p->w = 0.0;
+	      escape = 1;	//This doesn't matter but it breaks us out of the loop.
+	    }
+	  else
+	    {
+	      kpkt (p, nres, &escape);
+
+	    }
+
+	  matom_or_kpkt = 1;	//if it did not escape then the k-packet must have been 
+	  //destroyed by collisionally exciting a macro atom - 
+	  //excite a macro atom next
+	}
+      else
+	{
+	  Error ("macro_gov: Unknown choice for next action. Abort.\n");
+	  exit (0);
+	}
+    }
+
+  //When it gets here an escpae has taken place. That's it done.
+
+  *which_out = 2;
+
+  /* 0803 - ksl - 60 - Added code to modify the photon origin to indicate the packet has been processed
+     by a macro atom */
+
+  if (p->origin < 10)
+    p->origin += 10;
+
+  return (0);
+
+  //All done. 
 }
 
 
@@ -253,39 +257,12 @@
     1404  	jm  77a -- Now only clean for population inversions if levels have a radiative transition between them #76
 ************************************************************/
 
-int macro_pops(xplasma, xne)
-	 PlasmaPtr xplasma;
-	 double xne;
+int
+macro_pops (xplasma, xne)
+     PlasmaPtr xplasma;
+     double xne;
 {
 
-<<<<<<< HEAD
-	int index_element, index_ion, index_lvl;
-	int n_macro_lvl;
-	double rate;
-	double rate_matrix[NLEVELS_MACRO][NLEVELS_MACRO];
-	int radiative_flag[NLEVELS_MACRO][NLEVELS_MACRO];	// 140423 JM flag if two levels are radiatively linked
-	int conf_to_matrix[NLEVELS_MACRO];
-	struct lines *line_ptr;
-	struct topbase_phot *cont_ptr;
-	int nn, mm;
-	int index_bbu, index_bbd, index_bfu, index_bfd;
-	int lower, upper;
-	double this_ion_density, level_population;
-	double inversion_test;
-	double q_ioniz(), q_recomb();
-	double *a_data, *b_data;
-	double *populations;
-	int index_fast_col, ierr;
-
-	MacroPtr mplasma;
-	mplasma = &macromain[xplasma->nplasma];
-
-	/* Start with an outer loop over elements: there are no rates that couple levels of different elements so we can always
-	   separate them out. */
-
-
-	for (index_element = 0; index_element < nelements; index_element++)
-=======
   int index_element, index_ion, index_lvl;
   int n_macro_lvl;
   double rate;
@@ -318,31 +295,29 @@
       /* Zero all elements of the matrix before doing anything else. */
 
       for (nn = 0; nn < NLEVELS_MACRO; nn++)
->>>>>>> 2fb406c2
 	{
-
-		/* Zero all elements of the matrix before doing anything else. */
-
-		for (nn = 0; nn < NLEVELS_MACRO; nn++)
-		{
-			for (mm = 0; mm < NLEVELS_MACRO; mm++)
-			{
-				rate_matrix[mm][nn] = 0.0;
-
-				/* 140423 JM -- new int array to flag if two levels are radiatively linked initialize to 0 */
-				radiative_flag[mm][nn] = 0;
-			}
-		}
-
-		/* See if this element uses a macro atom treatment or is a simple element. For now I'm assuming that either all ions of a
-		   given element are treated using the macro atom method, or else none are (mixing and matching is probably a bad idea
-		   because of the way in which bf processes couple different ionisation stages). */
-
-		/* The check is against the first ion of the element. */
-
-<<<<<<< HEAD
-		if (ion[ele[index_element].firstion].macro_info == 1 && geo.macro_simple == 0)
-=======
+	  for (mm = 0; mm < NLEVELS_MACRO; mm++)
+	    {
+	      rate_matrix[mm][nn] = 0.0;
+
+	      /* 140423 JM -- new int array to flag if  two levels are radiatively linked
+	         initialize to 0 */
+	      radiative_flag[mm][nn] = 0; 
+	    }
+	}
+
+      /* See if this element uses a macro atom treatment or is a simple element.
+         For now I'm assuming that either all ions of a given element are
+         treated using the macro atom method, or else none are (mixing and 
+         matching is probably a bad idea because of the way in which bf 
+         processes couple different ionisation stages). */
+
+      /* The check is against the first ion of the element. */
+
+      if (ion[ele[index_element].firstion].macro_info == 1
+	  && geo.macro_simple == 0)
+	{
+
 	  int sane_populations = 0;
       while (sane_populations == 0)
       {
@@ -364,136 +339,98 @@
 		   index_lvl <
 		   ion[index_ion].first_nlte_level + ion[index_ion].nlte;
 		   index_lvl++)
->>>>>>> 2fb406c2
-		{
-
-			/* Having established that the ion requires a macro atom treatment we are going to construct a matrix of rates between
-			   the levels and invert that matrix to get the level populations. The first thing we need to do is work out how many 
-			   levels we are dealing with in total. This is easily done by summing up the number of levels of each ion. */
-
-			n_macro_lvl = 0;
-
-			for (index_ion = ele[index_element].firstion;
-				 index_ion < (ele[index_element].firstion + ele[index_element].nions); index_ion++)
-			{
-				for (index_lvl = ion[index_ion].first_nlte_level;
-					 index_lvl < ion[index_ion].first_nlte_level + ion[index_ion].nlte; index_lvl++)
-				{
-					/* I want to be able to easily go from knowing the index of a level in the configurations structure to its
-					   position in the rates matrix. So I'm making two arrays here that allow the mapping between these indices to
-					   be done easily. */
-					conf_to_matrix[index_lvl] = n_macro_lvl;
-					n_macro_lvl++;
-				}
-			}
-
-			/* We now know how many levels there are and therefore how big the matrix we need to invert will be. */
-
-			/* Now we want to populate the matrix with all the rates between the levels. */
-
-			for (index_ion = ele[index_element].firstion;
-				 index_ion < (ele[index_element].firstion + ele[index_element].nions); index_ion++)
-			{
-				index_lvl = ion[index_ion].first_nlte_level;
-
-				/* The next loop judges whether or not a level is to be fixed in population relative to ground star. The input
-				   radiative lifetime is used to judge this at the moment. If the lifetime was set to be long (essentially infite)
-				   then a very fast collisional transition is put in to dominate all other rates into and out of this level.
-
-				   Whether this is really the best thing to do I don't know, but it's an improvement over ignoring this issue
-				   altogether! SS Aug 05 */
-
-				for (index_fast_col = index_lvl;
-					 index_fast_col < ion[index_ion].first_nlte_level + ion[index_ion].nlte - 1; index_fast_col++)
-				{
-					{
-						if (config[index_fast_col + 1].rad_rate > 1.e15)
-						{
-							fast_line.gl = config[index_lvl].g;
-							fast_line.gu = config[index_fast_col + 1].g;
-							fast_line.freq = (config[index_fast_col + 1].ex - config[index_lvl].ex) / H;
-							fast_line.f = 1e4;
-							rate = q12(&fast_line, xplasma->t_e) * xne;
-							lower = conf_to_matrix[index_lvl];
-							upper = conf_to_matrix[index_fast_col + 1];
-							rate_matrix[lower][lower] += -1. * rate;
-							rate_matrix[upper][lower] += rate;
-							rate = q21(&fast_line, xplasma->t_e) * xne;
-							rate_matrix[upper][upper] += -1. * rate;
-							rate_matrix[lower][upper] += rate;
-						}
-					}
-				}
-
-				for (index_lvl = ion[index_ion].first_nlte_level;
-					 index_lvl < ion[index_ion].first_nlte_level + ion[index_ion].nlte; index_lvl++)
-				{
-					/* Now add contribution for all the bb and bf processes between the levels. This is done by looping over the
-					   numbers "bbu, bbd, bfu, bfd" which tell us how many processes there are. */
-
-
-					for (index_bbu = 0; index_bbu < config[index_lvl].n_bbu_jump; index_bbu++)
-					{
-						/* These are bb upwards jumps. The rate in such a jump is given by Jbar which has been computed as a Monte
-						   Carlo estimator. I'm also including a collisional term (which depends on ne). */
-
-						line_ptr = &line[config[index_lvl].bbu_jump[index_bbu]];
-						rate = b12(line_ptr) * mplasma->jbar_old[config[index_lvl].bbu_indx_first + index_bbu];
-						rate += q12(line_ptr, xplasma->t_e) * xne;
-
-						/* This is the rate out of the level in question. We need to add it to the matrix in two places: firstly as 
-						   a -ve contribution to the diagonal and secondly as a +ve contribution for the off-diagonal corresponding 
-						   to the level populated by this process. */
-
-						/* Get the matix indices for the upper and lower states of the jump. */
-
-						lower = conf_to_matrix[index_lvl];
-						upper = conf_to_matrix[line_ptr->nconfigu];
-
-						rate_matrix[lower][lower] += -1. * rate;
-						rate_matrix[upper][lower] += rate;
-
-						/* There's a radiative jump between these levels, so we want to clean for popualtion inversions. Flag this
-						   jump */
-						radiative_flag[index_lvl][line_ptr->nconfigu] = 1;
-
-<<<<<<< HEAD
-						if (rate < 0.0 || sane_check(rate))
-						{
-							Error("macro_pops: bbu rate is %8.4e in cell/matom %i\n", rate, xplasma->nplasma);
-						}
-					}
-=======
+		{
+		  /* I want to be able to easily go from knowing the index of a level in the 
+		     configurations structure to its position in the rates matrix. So I'm making
+		     two arrays here that allow the mapping between these indices to be done easily.
+		   */
+		  conf_to_matrix[index_lvl] = n_macro_lvl;
+		  n_macro_lvl++;
+		}
+	    }
+
+	  /* We now know how many levels there are and therefore how big the matrix we
+	     need to invert will be. */
+
+	  /* Now we want to populate the matrix with all the rates between the levels. */
+
+	  for (index_ion = ele[index_element].firstion;
+	       index_ion <
+	       (ele[index_element].firstion + ele[index_element].nions);
+	       index_ion++)
+	    {
+	      index_lvl = ion[index_ion].first_nlte_level;
+
+	      /* The next loop judges whether or not a level is to be fixed in population relative to ground
+	         star. The input radiative lifetime is used to judge this at the moment. If the lifetime was set
+	         to be long (essentially infite) then a very fast collisional transition is put in to dominate
+	         all other rates into and out of this level. 
+
+	         Whether this is really the best thing to do I don't know, but it's an improvement over ignoring 
+	         this issue altogether! SS Aug 05 */
+
+	      for (index_fast_col = index_lvl;
+		   index_fast_col <
+		   ion[index_ion].first_nlte_level + ion[index_ion].nlte - 1;
+		   index_fast_col++)
+		{
+		  {
+		    if (config[index_fast_col + 1].rad_rate > 1.e15)
+		      {
+			fast_line.gl = config[index_lvl].g;
+			fast_line.gu = config[index_fast_col + 1].g;
+			fast_line.freq =
+			  (config[index_fast_col + 1].ex -
+			   config[index_lvl].ex) / H;
+			fast_line.f = 1e4;
+			rate = q12 (&fast_line, xplasma->t_e) * xne;
+			lower = conf_to_matrix[index_lvl];
+			upper = conf_to_matrix[index_fast_col + 1];
+			rate_matrix[lower][lower] += -1. * rate;
+			rate_matrix[upper][lower] += rate;
+			rate = q21 (&fast_line, xplasma->t_e) * xne;
+			rate_matrix[upper][upper] += -1. * rate;
+			rate_matrix[lower][upper] += rate;
+		      }
+		  }
+		}
+
+	      for (index_lvl = ion[index_ion].first_nlte_level;
+		   index_lvl <
+		   ion[index_ion].first_nlte_level + ion[index_ion].nlte;
+		   index_lvl++)
+		{
+		  /* Now add contribution for all the bb and bf processes between the levels. This is
+		     done by looping over the numbers "bbu, bbd, bfu, bfd" which tell us how many
+		     processes there are. */
+
+
+		  for (index_bbu = 0;
+		       index_bbu < config[index_lvl].n_bbu_jump; index_bbu++)
+		    {
+		      /* These are bb upwards jumps. The rate in such a jump is given by
+		         Jbar which has been computed as a Monte Carlo estimator. I'm also
+		         including a collisional term (which depends on ne). */
+
 		      line_ptr = &line[config[index_lvl].bbu_jump[index_bbu]];
 		      rate = b12 (line_ptr) *
 			mplasma->jbar_old[config[index_lvl].bbu_indx_first +
 					  index_bbu];
 		      rate += q12 (line_ptr, xplasma->t_e) * xne;
->>>>>>> 2fb406c2
-
-					for (index_bbd = 0; index_bbd < config[index_lvl].n_bbd_jump; index_bbd++)
-					{
-						/* These are bb downwards jumps. The rate in such a jump is given by the A-value. I'm also including a
-						   collisional term (which depends on ne). */
-
-						line_ptr = &line[config[index_lvl].bbd_jump[index_bbd]];
-						rate = (a21(line_ptr) * p_escape(line_ptr, xplasma));
-						rate += q21(line_ptr, xplasma->t_e) * xne;
-
-						/* This is the rate out of the level in question. We need to add it to the matrix in two places: firstly as 
-						   a -ve contribution to the diagonal and secondly as a +ve contribution for the off-diagonal corresponding 
-						   to the level populated by this process. */
-
-						/* Get the matix indices for the upper and lower states of the jump. */
-
-<<<<<<< HEAD
-						upper = conf_to_matrix[index_lvl];
-						lower = conf_to_matrix[line_ptr->nconfigl];
-
-						rate_matrix[upper][upper] += -1. * rate;
-						rate_matrix[lower][upper] += rate;
-
-=======
+
+		      /* This is the rate out of the level in question. We need to add it
+		         to the matrix in two places: firstly as a -ve contribution to the
+		         diagonal and secondly as a +ve contribution for the off-diagonal
+		         corresponding to the level populated by this process. */
+
+		      /* Get the matix indices for the upper and lower states of the jump. */
+
+		      lower = conf_to_matrix[index_lvl];
+		      upper = conf_to_matrix[line_ptr->nconfigu];
+
+		      rate_matrix[lower][lower] += -1. * rate;
+		      rate_matrix[upper][lower] += rate;
+
 		      if (rate < 0.0 || sane_check(rate))
               {
 		      	Error("macro_pops: bbu rate is %8.4e in cell/matom %i\n", rate, xplasma->nplasma);
@@ -520,210 +457,181 @@
 		         to the matrix in two places: firstly as a -ve contribution to the
 		         diagonal and secondly as a +ve contribution for the off-diagonal
 		         corresponding to the level populated by this process. */
->>>>>>> 2fb406c2
-
-						/* There's a radiative jump between these levels, so we want to clean for popualtion inversions. Flag this
-						   jump */
-						radiative_flag[line_ptr->nconfigl][index_lvl] = 1;
-
-						if (rate < 0.0 || sane_check(rate))
-						{
-							Error("macro_pops: bbd rate is %8.4e in cell/matom %i\n", rate, xplasma->nplasma);
-						}
-					}
-
-
-
-					for (index_bfu = 0; index_bfu < config[index_lvl].n_bfu_jump; index_bfu++)
-					{
-						/* These are bf upwards jumps. The rate in such a jump is given by gamma which has been computed as a Monte 
-						   Carlo estimator. */
-
-						cont_ptr = &phot_top[config[index_lvl].bfu_jump[index_bfu]];
-						rate = mplasma->gamma_old[config[index_lvl].bfu_indx_first + index_bfu];
-						rate += q_ioniz(cont_ptr, xplasma->t_e) * xne;
-
-						/* This is the rate out of the level in question. We need to add it to the matrix in two places: firstly as 
-						   a -ve contribution to the diagonal and secondly as a +ve contribution for the off-diagonal corresponding 
-						   to the level populated by this process. */
-
-						/* Get the matix indices for the upper and lower states of the jump. */
-
-						lower = conf_to_matrix[index_lvl];
-						upper = conf_to_matrix[cont_ptr->uplev];
-
-						rate_matrix[lower][lower] += -1. * rate;
-						rate_matrix[upper][lower] += rate;
-
-						if (rate < 0.0 || sane_check(rate))
-						{
-							Error("macro_pops: bfu rate is %8.4e in cell/matom %i\n", rate, xplasma->nplasma);
-						}
-
-						/* Now deal with the stimulated emission. */
-						/* Lower and upper are the same, but now it contributes in the other direction. */
-
-						rate = mplasma->alpha_st_old[config[index_lvl].bfu_indx_first + index_bfu] * xne;
-
-						rate_matrix[upper][upper] += -1. * rate;
-						rate_matrix[lower][upper] += rate;
-
-						if (rate < 0.0 || sane_check(rate))
-						{
-							Error("macro_pops: st. recomb rate is %8.4e in cell/matom %i\n", rate, xplasma->nplasma);
-						}
-
-					}
-
-
-
-					for (index_bfd = 0; index_bfd < config[index_lvl].n_bfd_jump; index_bfd++)
-					{
-						/* These are bf downwards jumps. The rate in such a jump is given by the alpha value. */
-						cont_ptr = &phot_top[config[index_lvl].bfd_jump[index_bfd]];
-						/* Get new values of the recombination rates and store them. */
-						mplasma->recomb_sp[config[index_lvl].bfd_indx_first + index_bfd] = alpha_sp(cont_ptr, xplasma, 0);
-						mplasma->recomb_sp_e[config[index_lvl].bfd_indx_first + index_bfd] = alpha_sp(cont_ptr, xplasma, 2);
-						rate = mplasma->recomb_sp[config[index_lvl].bfd_indx_first + index_bfd] * xne;
-						rate += q_recomb(cont_ptr, xplasma->t_e) * xne * xne;
-
-
-						/* This is the rate out of the level in question. We need to add it to the matrix in two places: firstly as 
-						   a -ve contribution to the diagonal and secondly as a +ve contribution for the off-diagonal corresponding 
-						   to the level populated by this process. */
-
-						/* Get the matix indices for the upper and lower states of the jump. */
-
-						upper = conf_to_matrix[index_lvl];
-						lower = conf_to_matrix[cont_ptr->nlev];
-
-						rate_matrix[upper][upper] += -1. * rate;
-						rate_matrix[lower][upper] += rate;
-
-						if (rate < 0.0 || sane_check(rate))
-						{
-							Error("macro_pops: bfd rate is %8.4e in cell/matom %i\n", rate, xplasma->nplasma);
-						}
-					}
-				}
-			}
-
-			/* The rate matrix is now filled up. Since the problem is not closed as it stands, the next thing is to replace one of
-			   the rows of the matrix (say the first row) with the constraint that the sum of all the populations is 1.0 (this will 
-			   let us get population fractions). */
-
-			for (index_lvl = 0; index_lvl < n_macro_lvl; index_lvl++)
-			{
-				rate_matrix[0][index_lvl] = 1.0;
-			}
-
-			/* Now we can just invert the matrix to get the fractional level populations. */
+
+		      /* Get the matix indices for the upper and lower states of the jump. */
+
+		      upper = conf_to_matrix[index_lvl];
+		      lower = conf_to_matrix[line_ptr->nconfigl];
+
+		      rate_matrix[upper][upper] += -1. * rate;
+		      rate_matrix[lower][upper] += rate;
+
+
+		      /* There's a radiative jump between these levels, so we want to clean
+		         for popualtion inversions. Flag this jump */
+		      radiative_flag[line_ptr->nconfigl][index_lvl] = 1;
+
+		      if (rate < 0.0 || sane_check(rate))
+		      {
+		      	Error("macro_pops: bbd rate is %8.4e in cell/matom %i\n", rate, xplasma->nplasma);
+		      }
+		    }
+
+
+
+		  for (index_bfu = 0;
+		       index_bfu < config[index_lvl].n_bfu_jump; index_bfu++)
+		    {
+		      /* These are bf upwards jumps. The rate in such a jump is given by
+		         gamma which has been computed as a Monte Carlo estimator. */
+
+		      cont_ptr =
+			&phot_top[config[index_lvl].bfu_jump[index_bfu]];
+		      rate =
+			mplasma->gamma_old[config[index_lvl].bfu_indx_first +
+					   index_bfu];
+		      rate += q_ioniz (cont_ptr, xplasma->t_e) * xne;
+
+		      /* This is the rate out of the level in question. We need to add it
+		         to the matrix in two places: firstly as a -ve contribution to the
+		         diagonal and secondly as a +ve contribution for the off-diagonal
+		         corresponding to the level populated by this process. */
+
+		      /* Get the matix indices for the upper and lower states of the jump. */
+
+		      lower = conf_to_matrix[index_lvl];
+		      upper = conf_to_matrix[cont_ptr->uplev];
+
+		      rate_matrix[lower][lower] += -1. * rate;
+		      rate_matrix[upper][lower] += rate;
+
+		      if (rate < 0.0 || sane_check(rate))
+		      {
+		      	Error("macro_pops: bfu rate is %8.4e in cell/matom %i\n", rate, xplasma->nplasma);
+		      }
+
+		      /* Now deal with the stimulated emission. */
+		      /* Lower and upper are the same, but now it contributes in the
+		         other direction. */
+
+		      rate =
+			mplasma->
+			alpha_st_old[config[index_lvl].bfu_indx_first +
+				     index_bfu] * xne;
+
+		      rate_matrix[upper][upper] += -1. * rate;
+		      rate_matrix[lower][upper] += rate;
+
+		      if (rate < 0.0 || sane_check(rate))
+		      {
+		      	Error("macro_pops: st. recomb rate is %8.4e in cell/matom %i\n", rate, xplasma->nplasma);
+		      }
+
+		    }
+
+
+
+		  for (index_bfd = 0;
+		       index_bfd < config[index_lvl].n_bfd_jump; index_bfd++)
+		    {
+		      /* These are bf downwards jumps. The rate in such a jump is given by
+		         the alpha value. */
+		      cont_ptr =
+			&phot_top[config[index_lvl].bfd_jump[index_bfd]];
+		      /* Get new values of the recombination rates and store them. */
+		      mplasma->recomb_sp[config[index_lvl].bfd_indx_first +
+					 index_bfd] =
+			alpha_sp (cont_ptr, xplasma, 0);
+		      mplasma->recomb_sp_e[config[index_lvl].bfd_indx_first +
+					   index_bfd] =
+			alpha_sp (cont_ptr, xplasma, 2);
+		      rate =
+			mplasma->recomb_sp[config[index_lvl].bfd_indx_first +
+					   index_bfd] * xne;
+		      rate += q_recomb (cont_ptr, xplasma->t_e) * xne * xne;
+
+
+		      /* This is the rate out of the level in question. We need to add it
+		         to the matrix in two places: firstly as a -ve contribution to the
+		         diagonal and secondly as a +ve contribution for the off-diagonal
+		         corresponding to the level populated by this process. */
+
+		      /* Get the matix indices for the upper and lower states of the jump. */
+
+		      upper = conf_to_matrix[index_lvl];
+		      lower = conf_to_matrix[cont_ptr->nlev];
+
+		      rate_matrix[upper][upper] += -1. * rate;
+		      rate_matrix[lower][upper] += rate;
+
+		      if (rate < 0.0 || sane_check(rate))
+		      {
+		      	Error("macro_pops: bfd rate is %8.4e in cell/matom %i\n", rate, xplasma->nplasma);
+		      }
+		    }
+		}
+	    }
+
+	  /* The rate matrix is now filled up. Since the problem is not closed as it stands, the next
+	     thing is to replace one of the rows of the matrix (say the first row) with the constraint
+	     that the sum of all the populations is 1.0 (this will let us get population fractions). */
+
+	  for (index_lvl = 0; index_lvl < n_macro_lvl; index_lvl++)
+	    {
+	      rate_matrix[0][index_lvl] = 1.0;
+	    }
+
+	  /* Now we can just invert the matrix to get the fractional level populations. */
 
 
 	  /********************************************************************************/
-			/* The block that follows (down to next line of ***s) is to do the matrix inversion. It uses LU decomposition - the
-			   code for doing this is taken from the GSL manual with very few modifications. */
-			/* here we solve the matrix equation M x = b, where x is our vector containing level populations as a fraction w.r.t
-			   the whole element */
-
-			/* Replaced inline array allocaation with calloc, which will work with older version of c compilers */
-
-			a_data = (double *)calloc(sizeof(rate), n_macro_lvl * n_macro_lvl);
-
-			for (nn = 0; nn < n_macro_lvl; nn++)
-			{
-				for (mm = 0; mm < n_macro_lvl; mm++)
-				{
-					a_data[nn * n_macro_lvl + mm] = rate_matrix[nn][mm];
-				}
-			}
-
-
-			/* Replaced inline array allocaation with calloc, which will work with older version of c compilers calloc also sets
-			   the elements to zero, which is required */
-
-			b_data = (double *)calloc(sizeof(rate), n_macro_lvl);
-			populations = (double *)calloc(sizeof(rate), n_macro_lvl);
-
-			/* replace the first entry with 1.0- this is part of the normalisation constraint */
-			b_data[0] = 1.0;
-
-			/* this next routine is a general routine which solves the matrix equation via LU decomposition */
-			ierr = solve_matrix(a_data, b_data, n_macro_lvl, populations);
-
-<<<<<<< HEAD
-			if (ierr != 0)
-				Error("macro_pops: bad return from solve_matrix\n");
-=======
+	  /* The block that follows (down to next line of ***s) is to do the
+	     matrix inversion. It uses LU decomposition - the code for doing this is 
+	     taken from the GSL manual with very few modifications. */
+	  /* here we solve the matrix equation M x = b, where x is our vector containing
+	     level populations as a fraction w.r.t the whole element */
+
+	  /* Replaced inline array allocaation with calloc, which will work with older version of c compilers */
+
+	  a_data =
+	    (double *) calloc (sizeof (rate), n_macro_lvl * n_macro_lvl);
+
+	  for (nn = 0; nn < n_macro_lvl; nn++)
+	    {
+	      for (mm = 0; mm < n_macro_lvl; mm++)
+		{
+		  a_data[nn * n_macro_lvl + mm] = rate_matrix[nn][mm];
+		}
+	    }
+
+
+	  /* Replaced inline array allocaation with calloc, which will work with older version of c compilers 
+	     calloc also sets the elements to zero, which is required */
+
+	  b_data = (double *) calloc (sizeof (rate), n_macro_lvl);
+	  populations = (double *) calloc (sizeof (rate), n_macro_lvl);
+
+	  /* replace the first entry with 1.0- this is part of the normalisation constraint */
+	  b_data[0] = 1.0;
+
       /* this next routine is a general routine which solves the matrix equation
          via LU decomposition */
 	  ierr = solve_matrix(a_data, b_data, n_macro_lvl, populations, xplasma->nplasma);
->>>>>>> 2fb406c2
-
-			/* free memory */
-			free(a_data);
-			free(b_data);
-
-<<<<<<< HEAD
-
-=======
+
+	  if (ierr != 0)
+	  	Error("macro_pops: bad return from solve_matrix\n");
+
       /* free memory */
       free (a_data);	
 	  free (b_data);
->>>>>>> 2fb406c2
-
-			/* MC noise can cause population inversions (particularly amongst highly excited states) which are never a good thing
-			   and most likely unphysical. Therefor let's follow Leon's procedure (Lucy 2003) and remove inversions. */
-
-
-
-			for (index_ion = ele[index_element].firstion;
-				 index_ion < (ele[index_element].firstion + ele[index_element].nions); index_ion++)
-			{
-				for (index_lvl = ion[index_ion].first_nlte_level;
-					 index_lvl < ion[index_ion].first_nlte_level + ion[index_ion].nlte; index_lvl++)
-				{				/* Start loop with lowest level of the ion. For each level in turn check to see if there's a
-								   population inversion i.e. is upper_pop > lower_pop * g_upper / g_lower. If it is then replace
-								   upper_pop with lower_pop * g_upper / g_lower. We loop over all levels higher than the currently
-								   chosen lower level. */
-					for (nn = index_lvl + 1; nn < (ion[index_ion].first_nlte_level + ion[index_ion].nlte); nn++)
-					{
-
-<<<<<<< HEAD
-						/* this if statement means we only clean if there's a radiative jump between the levels */
-						if (radiative_flag[index_lvl][nn])
-						{
-							inversion_test = populations[conf_to_matrix[index_lvl]] * config[nn].g / config[index_lvl].g * 0.999999;	// include 
-																																		// a 
-																																		// correction 
-																																		// factor 
-																																		// 
-							if (populations[conf_to_matrix[nn]] > inversion_test)
-							{
-								populations[conf_to_matrix[nn]] = inversion_test;
-							}
-						}
-					}
-				}
-			}
-
-
-			/* The populations are now known. The populations need to be stored firstly as ion populations and secondly as
-			   fractional level populations within an ion. Get the ion populations and write them to one->density[nion]. The level
-			   populations are to be put in "levden". */
-
-			nn = 0;
-			mm = 0;
-			for (index_ion = ele[index_element].firstion;
-				 index_ion < (ele[index_element].firstion + ele[index_element].nions); index_ion++)
-			{
-				this_ion_density = 0.0;
-				for (index_lvl = ion[index_ion].first_nlte_level;
-					 index_lvl < ion[index_ion].first_nlte_level + ion[index_ion].nlte; index_lvl++)
-				{
-					level_population = populations[conf_to_matrix[index_lvl]];
-					this_ion_density += level_population;
-=======
+
+
+	  /* MC noise can cause population inversions (particularly amongst highly excited states)
+	     which are never a good thing and most likely unphysical.
+	     Therefor let's follow Leon's procedure (Lucy 2003) and remove inversions. */
+
+
+
 	  for (index_ion = ele[index_element].firstion;
 	       index_ion <
 	       (ele[index_element].firstion + ele[index_element].nions);
@@ -784,23 +692,20 @@
 
 		  nn++;
 		}
->>>>>>> 2fb406c2
-
-					/* JM 140409 -- add error check for negative populations */
-					if (level_population < 0.0 || sane_check(level_population))
-						Error("macro_pops: level %i has frac. pop. %8.4e in cell %i\n",
-							  index_lvl, level_population, xplasma->nplasma);
-
-					nn++;
-				}
-
-				/* Write the level populations to the levden array. These are fractional level populations within an ion. */
-
-<<<<<<< HEAD
-				for (index_lvl = ion[index_ion].first_nlte_level;
-					 index_lvl < ion[index_ion].first_nlte_level + ion[index_ion].nlte; index_lvl++)
-				{
-=======
+
+	      /* Write the level populations to the 
+	         levden array. These are fractional level populations within an ion. */
+
+	      for (index_lvl = ion[index_ion].first_nlte_level;
+		   index_lvl <
+		   ion[index_ion].first_nlte_level + ion[index_ion].nlte;
+		   index_lvl++)
+		{
+
+		  xplasma->levden[config[index_lvl].nden] =
+		    populations[conf_to_matrix[index_lvl]] /
+		    this_ion_density;
+
 		  if (xplasma->levden[config[index_lvl].nden] < 0.0 || sane_check(xplasma->levden[config[index_lvl].nden]))
 		  {
 		  	Error("macro_pops: level %i has frac. pop. %8.4e in cell %i\n", 
@@ -810,17 +715,13 @@
 
           
 		  mm++;
->>>>>>> 2fb406c2
-
-					xplasma->levden[config[index_lvl].nden] = populations[conf_to_matrix[index_lvl]] / this_ion_density;
-
-					mm++;
-
-				}
-
-<<<<<<< HEAD
-				xplasma->density[index_ion] = this_ion_density * ele[index_element].abun * xplasma->rho * rho2nh;
-=======
+
+		}
+
+	      xplasma->density[index_ion] =
+		this_ion_density * ele[index_element].abun * xplasma->rho *
+		rho2nh;
+
 		  if (sane_check(xplasma->density[index_ion]) ||  xplasma->density[index_ion] < 0.0 )
 		  {
 		  	Error("macro_pops: ion %i has frac. pop. %8.4e in cell %i\n", 
@@ -828,17 +729,11 @@
 		  	insane = 1;
 		  }
 
->>>>>>> 2fb406c2
-
-
-
-
-<<<<<<< HEAD
-			}
-
-		}
-	}
-=======
+
+
+
+	    }
+
       /* if the variable insane has been set to 1 then that means we had either a negative or 
          non-finite level population somewhere. If that is the case, then set all the estimators
          to dilute blackbodies instead and go through the solution again */
@@ -858,8 +753,7 @@
 	}  // end of if statement for macro-atoms
     }  // end of elements loop
 
->>>>>>> 2fb406c2
-
-	return (0);
-	/* All done. (SS, Apr 04) */
+
+  return (0);
+  /* All done. (SS, Apr 04) */
 }