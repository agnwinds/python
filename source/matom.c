/***********************************************************/
/** @file  matom.c
 * @author SWM
 * @date   February, 2004
 * @brief  Macro-atom functions
 *
 * File containing Macro-atom functions.
 ***********************************************************/
#include <stdio.h>
#include <stdlib.h>
#include <math.h>

#include "atomic.h"
#include "python.h"
#include <gsl/gsl_block.h>
#include <gsl/gsl_vector.h>
#include <gsl/gsl_matrix.h>
//#include <gsl/gsl_blas.h>
#include "my_linalg.h"

/**********************************************************/
/** 
 * @brief The core of the implementation of Macro Atoms in python
 *
 * @param [in]     WindPtr w   the ptr to the structure defining the wind
 * @param [in,out]  PhotPtr p   the packet at the point of activation and deactivation
 * @param [in,out]  int nres    the process which activates and deactivates the Macro Atom
 * @param [out]  int escape  flag to tell us whether the matom de-activation
 *                             is via an r-packet (1) or a k-packet (0)
 * @return 0
 *
 * Matom is the core of the implementation of Leon Lucy's Macro Atom
 * approach to dealing with radiation-matter interactions. It is called whenever
 * a photon packet activates a macro atom. As input it takes the process by
 * which activation occurred (identified by the label "nres") which allow it 
 * to deduce the level that has been excited. It then calculates all the 
 * Macro Atom jumping/deactivaion probabilities following Lucy and so deduces
 * the process by which deactivation occurs. At output "nres" identifies this 
 * process and the packet information has been updated.
 * 
 *
 * ###Notes###
 * ksl-- There is a lot of arithmetic required to keep track of indices.  I would
 * be inclined to figure out a way to avoid this.  One possibility would be to record the
 * go_to level in an array when one is calculating the emission probabilities. This would
 * make it easier to add new processes, I suspect. 
 * 
 * CK20180801: 
 * 
 *           in non-macro atom mode, the only continuum process treates as scattering is 
 *           electron scattering, and this is assigned nres = -1. The only valid values 
 *           of nres in non-macro-atom mode are therefore nres = -1 and 0 <= nres <= nlines-1
 *           (with the lattter range covering the lines).
 * 
 *           in macro atom mode, nres = -1 indicates electron scattering, 
 *           nres = -2 indicates ff, and nres > NLINES indicates bound-free. 
 * 	     [nres == NLINES is never used. Note also that NLINES is the *max* number of lines, whereas nlines
 *	     is the *actual* number of lines. So, actually, it's not just nres = NLINES that's never used, but 
 *	     the entire range of nlines <= nres <= NLINES]
 * 
 * It would be possible to convert the for loop to a while statement.  This would avoid the
 * break statement in the middle.  
 * 
 * History:
 *   Feb 04  SS   Coding began.
 *   Mar 04  SS   Minor changes made (based on comments from ksl)
 *   04apr ksl A. Eliminated some unnecessary if statements.  These are indicated
 *       by the words extra.  Stuart should remove the lines assuming he
 *       agrees.
 *       B. Changed the logic of the major do loop so that the break is moved
 *       higher in the do loop.  Stuart, the intent is to make the
 *       code more readable, and to reduce the level of nesting. 
 *       C. Corrected an error that on upward bb transitions seemed to leave
 *       the macro-atom in the same state as previously.
 *       D. Shamelessly modified some of the comments to make it more
 *       straightforward for me to understand.
 *       E. m = m + 1 --> m++ in several places
 *       F. Modified selections to allow simple lines to be read in but
 *       not to affect matom.  nlines_macro is the number on macro-lines
 *       read in and these are the first elements in the line structure
 *       G. Modified the way matom determines that a transition is a photo
 *       ionization transition bo be consitent with change made in
 *       resonate.
 *           Apr 04   SS   Modifications to include collisional jumps/deactivation included.
 *           May 04   SS   Bug corrected for identification of line (nres is the place of the
 *                         line in the ORDERED list, not the input list).
 *           Jun 04   SS   Modified to carry the "escape" variable to identify de-activation
 *                         via r-packets and k-packets - avoids the need to call kpkt from
 *                         within this routine
 *           Jun 04   SS   Adding collisional ionization as an upwards jump possibility. No collisional
 *                         recombination for the moment.
 *           Jun 04   SS   Now putting in collisional recombination too.
 *           July04   SS   Modifying so that this routine does not call alpha_sp but rather uses 
 *                         pre-computed (stored values) for the spontaneous recombination coefficient.
 *                         This is an effort to speed up the code.
 *   06may ksl 57+ -- Adapted for use with plasma structure.  Changed call to
 *       eliminate passing entire w array
 *   06jun ksl 57g -- Split macro variables into a separate structure. The structue
 *       which is created in gridwind, is only created if there are macroatoms.
 *   06jul ksl 57h -- In the process of speeding up the program in the simple 
 *       non-macro atom case, I tried to make sure that matom and the 
 *       derivative routiens were not called at all.  Note that at present
 *       the macroatom case is quite slow, due to what is happening in
 *       matom.  I am suspicious that it could be speeded up a lot.
 *         07jul     SS    Experimenting with retaining jumping/emission probabilities to save time.
 * 
***********************************************************/

int
matom (p, nres, escape)
     PhotPtr p;
     int *nres;
     int *escape;
{
  struct lines *line_ptr;
  struct topbase_phot *cont_ptr;
  int uplvl, uplvl_old;
  double jprbs[2 * (NBBJUMPS + NBFJUMPS)];
  double eprbs[NBBJUMPS + NBFJUMPS];
  double pjnorm, penorm;
  double threshold, run_tot;
  double sp_rec_rate;
  int n, m;
  int njumps;
  int nbbd, nbbu, nbfd, nbfu;
  double t_e, ne;
  double bb_cont, choice, bf_cont;
  WindPtr one;
  double rad_rate, coll_rate, lower_density, density_ratio;
  PlasmaPtr xplasma;
  MacroPtr mplasma;
  double jprbs_known[NLEVELS_MACRO][2 * (NBBJUMPS + NBFJUMPS)], eprbs_known[NLEVELS_MACRO][2 * (NBBJUMPS + NBFJUMPS)];
  double pjnorm_known[NLEVELS_MACRO], penorm_known[NLEVELS_MACRO];
  int prbs_known[NLEVELS_MACRO];


  for (n = 0; n < NLEVELS_MACRO; n++)
  {
    prbs_known[n] = -1;         //flag all as unknown
  }


  one = &wmain[p->grid];        //This is to identify the grid cell in which we are
  xplasma = &plasmamain[one->nplasma];
  check_plasma (xplasma, "matom");

  mplasma = &macromain[xplasma->nplasma];


  t_e = xplasma->t_e;           //electron temperature 
  ne = xplasma->ne;             //electron number density

  /* these are used later for stimulated recomb */
  lower_density = density_ratio = 0.0;


  /* The first step is to identify the configuration that has been excited. */

  uplvl = 0;
  if (*nres < NLINES)           //this means that it was a line excitation CHECK
  {
    uplvl = lin_ptr[*nres]->nconfigu;

  }
  else if (*nres > NLINES)      //this means it was photoionisation
  {
    uplvl = phot_top[*nres - NLINES - 1].uplev;
  }
  else
  {
    Error ("matom: upper level not identified. nres = %d\n", *nres);
    Exit (0);
  }

  /* Now follows the main loop to govern the macro atom jumps. Keeps jumping until
     an emission occurs (at which point it breaks). */


  for (njumps = 0; njumps < MAXJUMPS; njumps++)
  {
    /*  The excited configuration is now known. Now compute all the probabilities of deactivation
       /jumping from this configuration. Then choose one. */

    nbbd = config[uplvl].n_bbd_jump;    //store these for easy access -- number of bb downward jumps
    nbbu = config[uplvl].n_bbu_jump;    // number of bb upward jump from this configuration
    nbfd = config[uplvl].n_bfd_jump;    // number of bf downward jumps from this transition
    nbfu = config[uplvl].n_bfu_jump;    // number of bf upward jumps from this transiion

    if (prbs_known[uplvl] != 1)
    {
      /* Start by setting everything to 0  */

      m = 0;                    //m counts the total number of possible ways to leave the level
      pjnorm = 0.0;             //stores the total jump probability
      penorm = 0.0;             //stores the total emission probability

      for (n = 0; n < nbbd + nbfd; n++)
      {
        eprbs_known[uplvl][n] = eprbs[n] = 0;   //stores the individual emission probabilities SS
        jprbs_known[uplvl][n] = jprbs[n] = 0;   //stores the individual jump probabilities SS
      }
      for (n = nbbd + nbfd; n < nbbd + nbfd + nbbu + nbfu; n++)
      {
        jprbs_known[uplvl][n] = jprbs[n] = 0;   /*slots for upward jumps */
      }
      /* Finished zeroing. */


      /* bb */

      /* First downward jumps. (I.e. those that have emission probabilities. */

      /* For bound-bound decays the jump probability is A-coeff * escape-probability * energy */
      /* At present the escape probability is only approximated (p_escape). This should be improved. */
      /* The collisional contribution to both the jumping and deactivation probabilities are now added (SS, Apr04) */

      for (n = 0; n < nbbd; n++)
      {
        line_ptr = &line[config[uplvl].bbd_jump[n]];

        rad_rate = (a21 (line_ptr) * p_escape (line_ptr, xplasma));
        coll_rate = q21 (line_ptr, t_e);        // this is multiplied by ne below

        if (coll_rate < 0)
        {
          coll_rate = 0;
        }

        bb_cont = rad_rate + (coll_rate * ne);
        jprbs_known[uplvl][m] = jprbs[m] = bb_cont * config[line_ptr->nconfigl].ex;     //energy of lower state

        eprbs_known[uplvl][m] = eprbs[m] = bb_cont * (config[uplvl].ex - config[line[config[uplvl].bbd_jump[n]].nconfigl].ex);  //energy difference

        if (jprbs[m] < 0.)      //test (can be deleted eventually SS)
        {
          Error ("Negative probability (matom, 1). Abort.");
          Exit (0);
        }
        if (eprbs[m] < 0.)      //test (can be deleted eventually SS)
        {
          Error ("Negative probability (matom, 2). Abort.");
          Exit (0);
        }

        pjnorm += jprbs[m];
        penorm += eprbs[m];
        m++;
      }

      /* bf */
      for (n = 0; n < nbfd; n++)
      {

        cont_ptr = &phot_top[config[uplvl].bfd_jump[n]];        //pointer to continuum
        if (n < 25)
        {
          sp_rec_rate = mplasma->recomb_sp[config[uplvl].bfd_indx_first + n];   //need this twice so store it
          bf_cont = (sp_rec_rate + q_recomb (cont_ptr, t_e) * ne) * ne;
        }
        else
        {
          bf_cont = 0.0;
        }

        jprbs_known[uplvl][m] = jprbs[m] = bf_cont * config[phot_top[config[uplvl].bfd_jump[n]].nlev].ex;       //energy of lower state
        eprbs_known[uplvl][m] = eprbs[m] = bf_cont * (config[uplvl].ex - config[phot_top[config[uplvl].bfd_jump[n]].nlev].ex);  //energy difference
        if (jprbs[m] < 0.)      //test (can be deleted eventually SS)
        {
          Error ("Negative probability (matom, 3). Abort.");
          Exit (0);
        }
        if (eprbs[m] < 0.)      //test (can be deleted eventually SS)
        {
          Error ("Negative probability (matom, 4). Abort.");
          Exit (0);
        }
        pjnorm += jprbs[m];
        penorm += eprbs[m];
        m++;
      }

      /* Now upwards jumps. */

      /* bb */
      /* For bound-bound excitation the jump probability is B-coeff times Jbar with a correction 
         for stimulated emission. To avoid the need for recalculation all the time, the code will
         be designed to include the stimulated correction in Jbar - i.e. the stimulated correction
         factor will NOT be included here. (SS) */
      /* There is no emission probability for upwards transitions. */
      /* Collisional contribution to jumping probability added. (SS,Apr04) */

      for (n = 0; n < nbbu; n++)
      {
        line_ptr = &line[config[uplvl].bbu_jump[n]];
        rad_rate = (b12 (line_ptr) * mplasma->jbar_old[config[uplvl].bbu_indx_first + n]);

        coll_rate = q12 (line_ptr, t_e);        // this is multiplied by ne below

        if (coll_rate < 0)
        {
          coll_rate = 0;
        }

        jprbs_known[uplvl][m] = jprbs[m] = ((rad_rate) + (coll_rate * ne)) * config[uplvl].ex;  //energy of lower state



        if (jprbs[m] < 0.)      //test (can be deleted eventually SS)
        {
          Error ("Negative probability (matom, 5). Abort.");
          Exit (0);
        }
        pjnorm += jprbs[m];
        m++;
      }

      /* bf */
      for (n = 0; n < nbfu; n++)
      {
        /* For bf ionization the jump probability is just gamma * energy
           gamma is the photoionisation rate. Stimulated recombination also included. */
        cont_ptr = &phot_top[config[uplvl].bfu_jump[n]];        //pointer to continuum

        /* first let us take care of the situation where the lower level is zero or close to zero */
        lower_density = den_config (xplasma, cont_ptr->nlev);
        if (lower_density >= DENSITY_PHOT_MIN)
        {
          density_ratio = den_config (xplasma, cont_ptr->uplev) / lower_density;
        }
        else
          density_ratio = 0.0;

        jprbs_known[uplvl][m] = jprbs[m] = (mplasma->gamma_old[config[uplvl].bfu_indx_first + n] - (mplasma->alpha_st_old[config[uplvl].bfu_indx_first + n] * xplasma->ne * density_ratio) + (q_ioniz (cont_ptr, t_e) * ne)) * config[uplvl].ex;        //energy of lower state

        /* this error condition can happen in unconverged hot cells where T_R >> T_E.
           for the moment we set to 0 and hope spontaneous recombiantion takes care of things */
        /* note that we check and report this in check_stimulated_recomb() in estimators.c once a cycle */
        if (jprbs[m] < 0.)      //test (can be deleted eventually SS)
        {
          //Error ("Negative probability (matom, 6). Abort?\n");
          jprbs_known[uplvl][m] = jprbs[m] = 0.0;

        }
        pjnorm += jprbs[m];
        m++;
      }

      pjnorm_known[uplvl] = pjnorm;
      penorm_known[uplvl] = penorm;
      prbs_known[uplvl] = 1;

    }

    /* Probabilities of jumping (j) and emission (e) are now known. The normalisation factor pnorm has
       also been recorded. the integer m now gives the total number of possibilities too. 
       now select what happens next. Start by choosing the random threshold value at which the
       event will occur. */

<<<<<<< HEAD
    threshold = random_number(0.0,1.0);
=======
//    threshold = ((rand () + 0.5) / MAXRAND); DONE
    threshold = random_number (0.0, 1.0);
>>>>>>> c54bcc0f

    if ((pjnorm_known[uplvl] + penorm_known[uplvl]) <= 0.0)
    {
      Error ("matom: macro atom level has no way out %d %g %g\n", uplvl, pjnorm_known[uplvl], penorm_known[uplvl]);
      Exit (0);
    }

    if (((pjnorm_known[uplvl] / (pjnorm_known[uplvl] + penorm_known[uplvl])) < threshold) || (pjnorm_known[uplvl] == 0))
      break;                    // An emission occurs and so we leave the for loop.

    uplvl_old = uplvl;

// Continue on if a jump has occured 

    /* Use a running total to decide where event occurs. */
    run_tot = 0;

    n = 0;
<<<<<<< HEAD
    threshold = random_number(0.0,1.0);
	
=======
//    threshold = ((rand () + 0.5) / MAXRAND); //DONE
    threshold = random_number (0.0, 1.0);

>>>>>>> c54bcc0f
    threshold = threshold * pjnorm_known[uplvl_old];
    while (run_tot < threshold)
    {
      run_tot += jprbs_known[uplvl_old][n];
      n++;
    }
    // This added to prevent case where theshold is essentially 0. It is already checked that the jumping probability is not zero
    if (n > 0)
    {
      n = n - 1;
    }

    /* n now identifies the jump that occurs - now set the new level. */
    if (n < nbbd)
    {                           /* bb downwards jump */
      uplvl = line[config[uplvl].bbd_jump[n]].nconfigl;
    }
    else if (n < (nbbd + nbfd))
    {                           /* bf downwards jump */
      uplvl = phot_top[config[uplvl].bfd_jump[n - nbbd]].nlev;
    }
    else if (n < (nbbd + nbfd + nbbu))
    {                           /* bb upwards jump */
      uplvl = line[config[uplvl].bbu_jump[n - nbbd - nbfd]].nconfigu;
    }
    else if (n < (nbbd + nbfd + nbbu + nbfu))
    {                           /* bf upwards jump */
      uplvl = phot_top[config[uplvl].bfu_jump[n - nbbd - nbfd - nbbu]].uplev;
    }
    else
    {
      Error ("Trying to jump but nowhere to go! Matom. Abort");
      Exit (0);
    }

/* ksl: Check added to verify that the level actually changed */
    if (uplvl_old == uplvl)
    {
      Error ("matom: uplvl did not change with jump: %d %d\n", uplvl, n);

    }

  }

  /* When is gets here either the sum has reached maxjumps: didn't find an emission: this is
     an error and stops the run OR an emission mechanism has been chosen in which case all is well. SS */

  if (njumps == MAXJUMPS)
  {
<<<<<<< HEAD
    Error ("matom: jumped %d times with no emission. Abort.\n", MAXJUMPS);
    exit (0);
=======
    Error ("Matom: jumped %d times with no emission. Abort.\n", MAXJUMPS);
    Exit (0);
>>>>>>> c54bcc0f
  }


  /* If it gets here then an emission has occurred. SS */
  /* Use a running total to decide where event occurs. SS */

  run_tot = 0;
  n = 0;
<<<<<<< HEAD
  threshold = random_number(0.0,1.0);
  
=======
//  threshold = ((rand () + 0.5) / MAXRAND); //DONE
  threshold = random_number (0.0, 1.0);

>>>>>>> c54bcc0f
  threshold = threshold * penorm_known[uplvl];  //normalise to total emission prob.
  while (run_tot < threshold)
  {
    run_tot += eprbs_known[uplvl][n];
    n++;
  }
  n = n - 1;
  /* n now identifies the jump that occurs - now set nres for the return value. */
  if (n < nbbd)
  {                             /* bb downwards jump */
    /* With collisions included we need to decide whether the deactivation is radiative (r-packet)
       or collisional (k-packet). Get a random number and then use the ratio of the collisional
       emission probability to the (already known) collisional+radiative probability to decide whether
       collisional or radiative deactivation occurs. */
<<<<<<< HEAD
    choice = random_number(0.0,1.0);
	
=======
//    choice = ((rand () + 0.5) / MAXRAND);       // the random number //DONE
    choice = random_number (0.0, 1.0);

>>>>>>> c54bcc0f

    line_ptr = &line[config[uplvl].bbd_jump[n]];        //pointer for the bb transition

    rad_rate = a21 (line_ptr) * p_escape (line_ptr, xplasma);

    /* JM130716 in some old versions the coll_rate was set incorrectly here- 
       it needs to be multiplied by electron density */
    coll_rate = q21 (line_ptr, t_e) * ne;

    if (coll_rate < 0)
    {
      coll_rate = 0.;
    }

    if (choice > (coll_rate / (rad_rate + coll_rate)))
    {
      *escape = 1;              //don't need to follow this routine with a k-packet
      /* This is radiative deactivation. */
      *nres = line[config[uplvl].bbd_jump[n]].where_in_list;
      p->freq = line[config[uplvl].bbd_jump[n]].freq;
      /* This is the comoving frequency - changed to rest frequency by doppler */
    }
    else
    {                           /* This is collisional deactivation. In this case a k-packet is created and so it must be processed by
                                   the appropriate routine. (SS, Apr04) */
      /* This is done by returning escape = 0 */
      *escape = 0;

    }
  }
  else if (n < (nbbd + nbfd))
  {                             /* bf downwards jump */
    /* With collisional recombination included we need to decide whether to deactivate
       radiatively or make a k-packet. */

    cont_ptr = &phot_top[config[uplvl].bfd_jump[n - nbbd]];

    rad_rate = mplasma->recomb_sp[config[uplvl].bfd_indx_first + n - nbbd];     //again using recomb_sp rather than alpha_sp (SS July 04)
    coll_rate = q_recomb (cont_ptr, t_e) * ne;

<<<<<<< HEAD
    choice = random_number(0.0,1.0);
	
=======
//    choice = ((rand () + 0.5) / MAXRAND);       // the random number//DONE
    choice = random_number (0.0, 1.0);

>>>>>>> c54bcc0f

    if (choice > (coll_rate / (rad_rate + coll_rate)))
    {                           //radiative deactivation
      *escape = 1;
      *nres = config[uplvl].bfd_jump[n - nbbd] + NLINES + 1;
      /* continuua are indicated by nres > NLINES */
<<<<<<< HEAD
      p->freq = phot_top[config[uplvl].bfd_jump[n - nbbd]].freq[0] - (log (1. -  random_number(0.0,1.0)) * xplasma->t_e / H_OVER_K);
=======
>>>>>>> c54bcc0f

      //p->freq = phot_top[config[uplvl].bfd_jump[n - nbbd]].freq[0] - (log (1. -  random_number(0.0,1.0)) * xplasma->t_e / H_OVER_K);
      p->freq = matom_select_bf_freq (one, config[uplvl].bfd_jump[n - nbbd]);


      /* Co-moving frequency - changed to rest frequency by doppler */
    }
    else
    {                           //collisional deactivation
      *escape = 0;
    }

  }
  else
  {
    Error ("Trying to emitt from Macro Atom but no available route (matom). Abort.");
    Exit (0);
  }

  return (0);
}





/************************************
**  
* @brief the b12 Einstein coefficient.
*
* @param struct lines line_ptr line pointer to calculate
* 
* ###Notes### 
* History:
* 2004feb       coded by S Sim
* ksl OK, Probably should be moved to lines.c for consistency, but that can be done
* later.
* Define B12_CONSTANT
***********************************/

#define B12_CONSTANT 5.01983e25

struct lines *b12_line_ptr;
double b12_a;

double
b12 (line_ptr)
     struct lines *line_ptr;
{
  double freq;

  if (b12_line_ptr != line_ptr)
  {
    freq = line_ptr->freq;
    b12_a = B12_CONSTANT * line_ptr->f / freq;
    b12_line_ptr = line_ptr;
  }

  return (b12_a);
}

/************************************************************/
/* As for similar routines in recomb.c, in order to use the integrator the 
   following external structures are used (SS)*/
/* This relates to the alpha_sp routines at the end of this file */

struct topbase_phot *cont_ext_ptr;      //continuum pointer passed externally
double temp_ext;                //temperature passed externally
int temp_choice;                //choice of type of calcualation for alpha_sp

/*****************************************************************************/




/**********************************************************/
/**  
 *  @brief the matom estimator for the spontaneous recombination rate.
 * 
 * The rate is given by 
 * 
 *    (4 pi /c2) (gu/gl) (h2/2 pi m k T)^(3/2) 
 * times the integral of   a(nu) nu2 exp [(chi- h nu)/kT].
 * 
 * ###Notes###
 * 04jul30	ksl	Modified so that one does not need to have multiple versions
 * 		of the code depending on how whether the integrand is 
 * 		multiplied by 1, f/fthresh, or f/fthresh-1.  This was
 * 		done eliminate alpha_sp_e as a separate set of routines
 * 		and to assure that bf rates are positive 
 * 			ichoice = 0   --> spontanous recombination
 * 			ichoice = 1   --> energy weighted recombination 
 * 			ichoice = 2   --> the difference between energy_weighted
 * 					and spontaneous
 * 
 * 	06may	ksl	57+ -- Modified to use plasma structure
***********************************************************/
#define ALPHA_SP_CONSTANT 5.79618e-36

double
alpha_sp (cont_ptr, xplasma, ichoice)
     struct topbase_phot *cont_ptr;
     PlasmaPtr xplasma;
     int ichoice;
{
  double alpha_sp_value;
  double fthresh, flast;
  double qromb ();
  double alpha_sp_integrand ();

  temp_choice = ichoice;
  temp_ext = xplasma->t_e;      //external for use in alph_sp_integrand
  cont_ext_ptr = cont_ptr;      //"
  fthresh = cont_ptr->freq[0];  //first frequency in list
  flast = cont_ptr->freq[cont_ptr->np - 1];     //last frequency in list
  if ((H_OVER_K * (flast - fthresh) / temp_ext) > ALPHA_MATOM_NUMAX_LIMIT)
  {
    //flast is currently very far into the exponential tail: so reduce flast to limit value of h nu / k T.
    flast = fthresh + temp_ext * ALPHA_MATOM_NUMAX_LIMIT / H_OVER_K;
  }
  alpha_sp_value = qromb (alpha_sp_integrand, fthresh, flast, 1e-4);

  /* The lines above evaluate the integral in alpha_sp. Now we just want to multiply 
     through by the appropriate constant. */
  if (cont_ptr->macro_info == 1 && geo.macro_simple == 0)
  {
    alpha_sp_value = alpha_sp_value * config[cont_ptr->nlev].g / config[cont_ptr->uplev].g * pow (xplasma->t_e, -1.5);
  }
  else                          //case for simple element
  {
    alpha_sp_value = alpha_sp_value * config[cont_ptr->nlev].g / ion[cont_ptr->nion + 1].g * pow (xplasma->t_e, -1.5);  //g for next ion up used
  }

  alpha_sp_value = alpha_sp_value * ALPHA_SP_CONSTANT;

  return (alpha_sp_value);
}



/**********************************************************/
/** 
 *  @brief This returns the integrand for alpha_sp at a chosen frequency - 
***********************************************************/

double
alpha_sp_integrand (freq)
     double freq;               //frequency 
{
  double fthresh;
  double x;
  double integrand;
  double tt;

  fthresh = cont_ext_ptr->freq[0];
  tt = temp_ext;

  if (freq < fthresh)
    return (0.0);               // No recombination at frequencies lower than the threshold freq occur

  x = sigma_phot (cont_ext_ptr, freq);  //this is the cross-section
  integrand = x * freq * freq * exp (H_OVER_K * (fthresh - freq) / tt);


  if (temp_choice == 1)
    return (integrand * freq / fthresh);        //energy weighed case
  if (temp_choice == 2)
    return (integrand * (freq - fthresh) / fthresh);    // difference case
  return (integrand);           //spontanoues case
}




/**********************************************************/
/** 
 * @brief deals with the elimination of k-packets.
 *
 * Whenever a k-packet is created it is
 * immediately destroyed insitu by this routine. At output "nres" identified the process
 * that destroys the k-packet and the packet information has been updated in the same
 * way as at the end of matom
 *
 * @param [in]     WindPtr w   the ptr to the structure defining the wind
 * @param [in,out]  PhotPtr p   the packet at the point of activation and deactivation
 * @param [in,out]  int nres    the process which activates and deactivates the Macro Atom
 * @param [in,out]  int escape  to tell us whether the matom de-activation
 *                             is via an r-packet (1) or a k-packet (0)
 * @param [in] int mode         switch which allows photon to be deactivated by a non-radiative
 * term.  (non_zero is true)
 * @return 0
 *
 * ###Notes###
 *          Mar 04  SS   Coding began.
 *          Apr 04  SS   Various improvements including the addition of ff and collisions.
 *          May 04  SS   Minor changes made to collisional cooling rates (bug fixed)
 *                       and fb cooling for simple continua.
 *          May 04  SS   Modified to work for case with all "simple" ions.
 *          May 04  SS   Modified to use "scattering probability" formalism for 
 *                       simple ion cooling rates.
 *          Jun 04  SS   Modified to include the "escape" variable to identify excitation of
 *                       macro atoms. This removes the need to call matom from within this routine.
 *          Jun 04  SS   Modified to include collisional ionization as a cooling term.
 *          July04  SS   Modified to use recomb_sp(_e) rather than alpha_sp(_e) to speed up.
 *	06may	ksl	57+ -- Modified to use new plasma array.  Eliminated passing
 *			entire w array
 *	131030	JM 		-- Added adiabatic cooling as possible kpkt destruction choice 
 *	
 *	* 180616  Updated so that one could force kpkt to deactivate via radiation
************************************************************/
#define ALPHA_FF 100.           // maximum h nu / kT to create the free free CDF

int
kpkt (p, nres, escape, mode)
     PhotPtr p;
     int *nres;
     int *escape;
     int mode;
{

  int i;
  int ulvl;
  double cooling_bf[nphot_total];
  double cooling_bf_col[nphot_total];   //collisional cooling in bf transitions
  double cooling_bb[NLINES];
  double cooling_adiabatic;
  struct topbase_phot *cont_ptr;
  struct lines *line_ptr;
  double cooling_normalisation;
  double destruction_choice;
  double electron_temperature;
  double cooling_bbtot, cooling_bftot, cooling_bf_coltot;
  double lower_density, upper_density;
  double cooling_ff, upweight_factor;
  WindPtr one;
  PlasmaPtr xplasma;
  MacroPtr mplasma;

  double coll_rate, rad_rate;
  double freqmin, freqmax;


  /* Idea is to calculated the cooling
     terms for all the processes and then choose one at random to destroy the k-packet and
     turn it back into a photon bundle. 
     The routine considers bound-free, collision excitation and ff
     emission. */

  /* The loop here runs over all the bf processes, regardless of whether they are macro or simple
     ions. The reason that we can do this is that in the macro atom method stimulated recombination
     has already been considered before creating the k-packet (by the use of gamma-twiddle) in "scatter"
     and so we only have spontaneous recombination to worry about here for ALL cases. */


  one = &wmain[p->grid];
  xplasma = &plasmamain[one->nplasma];
  check_plasma (xplasma, "kpkt");
  mplasma = &macromain[xplasma->nplasma];

  electron_temperature = xplasma->t_e;

  /* JM 1511 -- Fix for issue 187. We need band limits for free free packet
     generation (see call to one_ff below) */
  if (geo.ioniz_or_extract)
  {
    /* in spectral cycles, so use the boundaries of the photon generation bands */
    freqmin = xband.f1[0];
    /* JM 1709 -- introduce a maximum frequency based on exp(-h nu / (kT)), 
       see issue #300 */
    freqmax = ALPHA_FF * xplasma->t_e / H_OVER_K;
  }
  else
  {
    /* in spectral cycles, use the frequency range of the final spectrum */
    freqmin = em_rnge.fmin;
    freqmax = em_rnge.fmax;
  }


  /* ksl 091108 - If the kpkt destruction rates for this cell are not known they are calculated here.  This happens
   * every time the wind is updated */

  if (mplasma->kpkt_rates_known != 1)
  {
    cooling_normalisation = 0.0;
    cooling_bftot = 0.0;
    cooling_bbtot = 0.0;
    cooling_ff = 0.0;
    cooling_bf_coltot = 0.0;

    /* JM 1503 -- we used to loop over ntop_phot here, 
       but we should really loop over the tabulated Verner Xsections too
       see #86, #141 */
    for (i = 0; i < nphot_total; i++)
    {
      cont_ptr = &phot_top[i];
      ulvl = cont_ptr->uplev;

      if (cont_ptr->macro_info == 1 && geo.macro_simple == 0)
      {
        upper_density = den_config (xplasma, ulvl);
        /* SS July 04 - for macro atoms the recombination coefficients are stored so use the
           stored values rather than recompue them. */
        cooling_bf[i] = mplasma->cooling_bf[i] =
          upper_density * H * cont_ptr->freq[0] * (mplasma->recomb_sp_e[config[ulvl].bfd_indx_first + cont_ptr->down_index]);
        // _sp_e is defined as the difference 
      }
      else
      {
        upper_density = xplasma->density[cont_ptr->nion + 1];

        cooling_bf[i] = mplasma->cooling_bf[i] = upper_density * H * cont_ptr->freq[0] * (xplasma->recomb_simple[i]);
      }


      /* Note that the electron density is not included here -- all cooling rates scale
         with the electron density. */
      if (cooling_bf[i] < 0)
      {
        Error ("kpkt: bf cooling rate negative. Density was %g\n", upper_density);
        Error ("alpha_sp(cont_ptr, xplasma,2) %g \n", alpha_sp (cont_ptr, xplasma, 2));
        Error ("i, ulvl, nphot_total, nion %d %d %d %d\n", i, ulvl, nphot_total, cont_ptr->nion);
        Error ("nlev, z, istate %d %d %d \n", cont_ptr->nlev, cont_ptr->z, cont_ptr->istate);
        Error ("freq[0] %g\n", cont_ptr->freq[0]);
        cooling_bf[i] = mplasma->cooling_bf[i] = 0.0;
      }
      else
      {
        cooling_bftot += cooling_bf[i];
      }

      cooling_normalisation += cooling_bf[i];

      if (cont_ptr->macro_info == 1 && geo.macro_simple == 0)
      {
        /* Include collisional ionization as a cooling term in macro atoms. Don't include
           for simple ions for now.  SS */

        lower_density = den_config (xplasma, cont_ptr->nlev);
        cooling_bf_col[i] = mplasma->cooling_bf_col[i] = lower_density * H * cont_ptr->freq[0] * q_ioniz (cont_ptr, electron_temperature);

        cooling_bf_coltot += cooling_bf_col[i];

        cooling_normalisation += cooling_bf_col[i];

      }



    }

    /* end of loop over nphot_total */

    for (i = 0; i < nlines; i++)
    {
      line_ptr = &line[i];
      if (line_ptr->macro_info == 1 && geo.macro_simple == 0)
      {                         //It's a macro atom line and so the density of the upper level is stored
        cooling_bb[i] = mplasma->cooling_bb[i] =
          den_config (xplasma, line_ptr->nconfigl) * q12 (line_ptr, electron_temperature) * line_ptr->freq * H;

        /* Note that the electron density is not included here -- all cooling rates scale
           with the electron density so I've factored it out. */
      }
      else
      {                         //It's a simple line. Get the upper level density using two_level_atom

        two_level_atom (line_ptr, xplasma, &lower_density, &upper_density);

        /* the collisional rate is multiplied by ne later */
        coll_rate = q21 (line_ptr, electron_temperature) * (1. - exp (-H_OVER_K * line_ptr->freq / electron_temperature));

        cooling_bb[i] =
          (lower_density * line_ptr->gu / line_ptr->gl -
           upper_density) * coll_rate / (exp (H_OVER_K * line_ptr->freq / electron_temperature) - 1.) * line_ptr->freq * H;

        rad_rate = a21 (line_ptr) * p_escape (line_ptr, xplasma);

        /* Now multiply by the scattering probability - i.e. we are only going to consider bb cooling when
           the photon actually escapes - we don't to waste time by exciting a two-level macro atom only so that
           it makes another k-packet for us! (SS May 04) */

        cooling_bb[i] *= rad_rate / (rad_rate + (coll_rate * xplasma->ne));
        mplasma->cooling_bb[i] = cooling_bb[i];
      }

      if (cooling_bb[i] < 0)
      {
        cooling_bb[i] = mplasma->cooling_bb[i] = 0.0;
      }
      else
      {
        cooling_bbtot += cooling_bb[i];
      }
      cooling_normalisation += cooling_bb[i];
    }

    /* end of loop over nlines  */


    /* 57+ -- This might be modified later since we "know" that xplasma cannot be for a grid with zero
       volume.  Recall however that vol is part of the windPtr */
    if (one->vol > 0)
    {
      cooling_ff = mplasma->cooling_ff = total_free (one, xplasma->t_e, 0.0, VERY_BIG) / xplasma->vol / xplasma->ne;    // JM 1411 - changed to use filled volume
    }
    else
    {
      /* SS June 04 - This should never happen, but sometimes it does. I think it is because of 
         photons leaking from one cell to another due to the push-through-distance. It is sufficiently
         rare (~1 photon in a complete run of the code) that I'm not worrying about it for now but it does
         indicate a real problem somewhere. */

      /* SS Nov 09: actually I've not seen this problem for a long
         time. Don't recall that we ever actually fixed it,
         however. Perhaps the improved volume calculations
         removed it? We delete this whole "else" if we're sure
         volumes are never zero. */

      cooling_ff = mplasma->cooling_ff = 0.0;
      Error ("kpkt: A scattering event in cell %d with vol = 0???\n", one->nwind);
      //Diagnostic      return(-1);  //57g -- Cannot diagnose with an exit
      Exit (0);
    }


    if (cooling_ff < 0)
    {
      Error ("kpkt: ff cooling rate negative. Abort.");
      Exit (0);
    }
    else
    {
      cooling_normalisation += cooling_ff;
    }


    /* JM -- 1310 -- we now want to add adiabatic cooling as another way of destroying kpkts
       this should have already been calculated and stored in the plasma structure. Note that 
       adiabatic cooling does not depend on type of macro atom excited */

    /* note the units here- we divide the total luminosity of the cell by volume and ne to give cooling rate */

<<<<<<< HEAD

    cooling_adiabatic = xplasma->cool_adiabatic / xplasma->vol / xplasma->ne;    // JM 1411 - changed to use filled volume
=======
    cooling_adiabatic = xplasma->cool_adiabatic / xplasma->vol / xplasma->ne;   // JM 1411 - changed to use filled volume
>>>>>>> c54bcc0f

    if (geo.adiabatic == 0 && cooling_adiabatic > 0.0)
    {
      Error ("Adiabatic cooling turned off, but non zero in cell %d", xplasma->nplasma);
    }


    /* JM 1302 -- Negative adiabatic coooling- this used to happen due to issue #70, where we incorrectly calculated dvdy, 
       but this is now resolved. Now it should only happen for cellspartly in wind, because we don't treat these very well.
       Now, if cooling_adiabatic < 0 then set it to zero to avoid runs exiting for part in wind cells. */
    if (cooling_adiabatic < 0)
    {
      Error ("kpkt: Adiabatic cooling negative! Major problem if inwind (%d) == 0\n", one->inwind);
      Log ("kpkt: Setting adiabatic kpkt destruction probability to zero for this matom.\n");
      cooling_adiabatic = 0.0;
    }

    /* When we generate photons in the wind, from photon_gen we need to prevent deactivation by non-radiative cooling
     * terms.  If mode is True we include adiabatic cooling
     * this is now dealt with by setting cooling_adiabatic to 0 
     */

    cooling_normalisation += cooling_adiabatic;




    mplasma->cooling_bbtot = cooling_bbtot;
    mplasma->cooling_bftot = cooling_bftot;
    mplasma->cooling_bf_coltot = cooling_bf_coltot;
    mplasma->cooling_adiabatic = cooling_adiabatic;
    mplasma->cooling_normalisation = cooling_normalisation;
    mplasma->kpkt_rates_known = 1;

  }


  /* only include adiabatic cooling if we're in the right mode. First set a default 
     where adiabatic cooling is zero. This will be true if the mode isn't KPKT_MODE_ALL,
     and also if we are in KPKT_NET_HEAT_MODE and shock heating beats adiabatic cooling. 
     */
  /* first subtract off the "true" adiabatic cooling */
  cooling_normalisation = mplasma->cooling_normalisation - mplasma->cooling_adiabatic;
  cooling_adiabatic = 0.0; // this variable decides the probability of destruction and is altered below.

  if (mode == KPKT_MODE_ALL)
  {
    /* if we are in KPKT_NET_HEAT_MODE and cooling beats shock heating then include
       the net cooling channel */
    if (KPKT_NET_HEAT_MODE && geo.nonthermal) {
      if (xplasma->cool_adiabatic > xplasma->heat_shock) {
        cooling_adiabatic = (xplasma->cool_adiabatic - xplasma->heat_shock) / xplasma->vol / xplasma->ne;
      }
    }
    else 
    {
      /* this is the only situation where we genuinely want the destruction channel
         to be exactly equal to the adiabatic cooling */
      cooling_adiabatic = mplasma->cooling_adiabatic;
    }
  }
  /* add whatever the relevant adiabatic cooling value is back on to the normalisation. */
  cooling_normalisation += cooling_adiabatic;





  /* The cooling rates for the recombination and collisional processes are now known. 
     Choose which process destroys the k-packet with a random number. */

<<<<<<< HEAD
  destruction_choice = random_number(0.0,1.0) * cooling_normalisation;
=======
//  destruction_choice = ((rand () + 0.5) / MAXRAND) * mplasma->cooling_normalisation; //DONE
  destruction_choice = random_number (0.0, 1.0) * mplasma->cooling_normalisation;
>>>>>>> c54bcc0f

  if (destruction_choice < mplasma->cooling_bftot)
  {                             //destruction by bf

    /* JM 1503 -- we used to loop over ntop_phot here, 
       but we should really loop over the tabulated Verner Xsections too
       see #86, #141 */
    for (i = 0; i < nphot_total; i++)
    {
      if (destruction_choice < mplasma->cooling_bf[i])
      {
        /* Having got here we know that desturction of the k-packet was via the process labelled
           by i. Let's just check that i is a sensible number. */

        if (i > nphot_total - 1)
        {
          Error ("kpkt (matom.c): trying to destroy k-packet in unknown process. Abort.\n");
          Exit (0);
        }

        /* If it gets here, all seems fine. Now set nres for the destruction process. */

        *nres = i + NLINES + 1;
        *escape = 1;            //record that an r-packet is made - no need to excite a macro atom again


        /* Now (as in matom) choose a frequency for the new packet. */

        //p->freq = phot_top[i].freq[0] - (log (1. - random_number(0.0,1.0)) * xplasma->t_e / H_OVER_K);
        p->freq = matom_select_bf_freq (one, i);

        /* if the cross-section corresponds to a simple ion (macro_info == 0)
           or if we are treating all ions as simple, then adopt the total emissivity
           approach to choosing photon weights - this means we 
           multipy down the photon weight by a factor nu/(nu-nu_0)
           and we force a kpkt to be created */
#if BF_SIMPLE_EMISSIVITY_APPROACH
        if (phot_top[i].macro_info == 0 || geo.macro_simple == 1)
        {
          upweight_factor = xplasma->recomb_simple_upweight[i];
          p->w *= upweight_factor;

          /* record the amount of energy being extracted from the simple ion ionization pool */
          xplasma->bf_simple_ionpool_out += p->w - (p->w / upweight_factor);
        }
#endif

        /* Co-moving frequency - changed to rest frequency by doppler */
        /* Currently this assumed hydrogenic shape cross-section - Improve */

        /* k-packet is now eliminated. All done. */
        return (0);
      }
      else
      {
        destruction_choice = destruction_choice - mplasma->cooling_bf[i];
      }
    }
  }
  else if (destruction_choice < (mplasma->cooling_bftot + mplasma->cooling_bbtot))
  {                             //this means that a collisional destruction has occurred - this results in 
    //a macro atom being excited. Choose which macro atom and level to excite
    destruction_choice = destruction_choice - mplasma->cooling_bftot;
    for (i = 0; i < nlines; i++)
    {
      if (destruction_choice < mplasma->cooling_bb[i])
      {                         //This is the bb collision which removes the k-packet
        *nres = line[i].where_in_list;  //label for bb process 
        if (line[i].macro_info == 1 && geo.macro_simple == 0)   //line is for a macro atom
        {

          /* escape = 0 flag returned to tell macro_gov that
             a macro atom should be excited, rather than making a call to matom here. */

          *escape = 0;

        }
        else                    //line is not for a macro atom - use simple method
        {
          /* Since the cooling rate accounts for the scattering fraction we know that if we
             get here we want a line emission, not just an excited macro atom. (SS May 04) */
          *escape = 1;          //No need for re-exciting a macro atom.
          p->freq = line[i].freq;


        }
        /* When it gets here the packet is back to an
           r-packet and the emission mechanism is identified by nres
           i.e. that's it finished. (SS, Apr 04). */
        return (0);
      }
      else
      {
        destruction_choice = destruction_choice - mplasma->cooling_bb[i];
      }
    }
  }
  else if (destruction_choice < (mplasma->cooling_bftot + mplasma->cooling_bbtot + mplasma->cooling_ff))
  {                             //this is a ff destruction

    /* The limits for ff emission are hard-wired: 40 microns ->
       twice energy of He II edge. Shouldn't be a problem unless
       we're in plasma with temperatures that gives significant ff
       emission outside this range. */

    *escape = 1;                //we are making an r-packet not exciting a macro atom

    *nres = -2;

    /* used to do one_ff (one, 7.5e12, 2.626e16) here,
       but now use the band boundaries, see #187. */
    p->freq = one_ff (one, freqmin, freqmax);   //get frequency of resulting energy packet

    return (0);
  }


  /* JM 1310 -- added loop to check if destruction occurs via adiabatic cooling */
  else if (destruction_choice < (mplasma->cooling_bftot + mplasma->cooling_bbtot + mplasma->cooling_ff + cooling_adiabatic))
  {

    if (geo.adiabatic == 0 || mode != KPKT_MODE_ALL)
    {
      Error ("Destroying kpkt by adiabatic cooling even though it is turned off.\n");
    }
    *escape = 1;                // we want to escape but set photon weight to zero
    *nres = -2;
    //p->w = 0.0;             // JM131030 set photon weight to zero as energy is taken up in adiabatic expansion

    p->istat = P_ADIABATIC;     // record that this photon went into a kpkt destruction from adiabatic cooling

    return (0);
  }


  else
  {
    /* We want destruction by collisional ionization in a macro atom. */
    destruction_choice =
      destruction_choice - mplasma->cooling_bftot - mplasma->cooling_bbtot - mplasma->cooling_ff - cooling_adiabatic;

    for (i = 0; i < nphot_total; i++)
    {
      if (destruction_choice < mplasma->cooling_bf_col[i])
      {
        /* Having got here we know that destruction of the k-packet was via the process labelled
           by i. Let's just check that i is a sensible number. */

        if (i > nphot_total - 1)
        {
          Error ("kpkt (matom.c): trying to destroy k-packet in unknown process. Abort.\n");
          Exit (0);
        }

        /* Now set nres for the destruction process. */

        *nres = i + NLINES + 1;
        *escape = 0;            //collisional ionization makes an excited macro atom


        /* k-packet is now eliminated. All done. */
        return (0);
      }
      else
      {
        destruction_choice = destruction_choice - mplasma->cooling_bf_col[i];
      }
    }
  }



  Error ("matom.c: Failed to select a destruction process in kpkt. Abort.\n");
  Error
    ("matom.c: cooling_bftot %g, cooling_bbtot %g, cooling_ff %g, cooling_bf_coltot %g cooling_adiabatic %g\n",
     mplasma->cooling_bftot, mplasma->cooling_bbtot, mplasma->cooling_ff, mplasma->cooling_bf_coltot, mplasma->cooling_adiabatic);

  Exit (0);

  return (0);
}



/************************************************************
 ** 
 * @brief routine for dealing with bound-bound "simple ions" within the hybrid macro-atom framework
 *
 *
 * fake_matom_bb is the macro atom routine that deals with line events involving
 * simple ions (i.e. ions for which a full macro atom treatment is not employed.
 * When this routine is called a simple line has absorbed a packet. This routine 
 * creates a fake two-level macro atom and determines whether the packet energy
 * is simply re-emitted in the line or is thermalised. If it is thermalised it
 * turns into a k-packet and the appropriate routine is called. 
 * 
 * 
 * Arguments:
 * 
 *        WindPtr w                   the ptr to the structure defining the wind
 *        PhotPtr p                   the packet at the point of activation
 *        int nres                    the process which activates the Macro Atom
 * 
 * Returns:
 *        int nres                    the process by which deactivation occurs
 *        PhotPtr p                   the packet following deactivation
 *        int escape                  identifies whether the macro atom deactivated via an
 *                                    r-packet (escape = 1) or a k-packet (escape = 0). If
 *                                    a k-packet then the call to this routine should be
 *                                    followed by a call to kpkt.
 * 
 * ###Notes###
 * Apr 04  SS   Coding began.
 * Jun 04  SS   Modified to return escape = 1 for r-packet and 2 for k-packet
 * to avoid call to k-packet within this routine.
 * 06may	ksl	57+ -- Eliminationg passing entire w structure
************************************************************/

int
fake_matom_bb (p, nres, escape)
     PhotPtr p;
     int *nres;
     int *escape;
{
  double kprb, rprb;
  WindPtr one;
  PlasmaPtr xplasma;
  struct lines *line_ptr;
  double electron_temperature;
  double normalisation;
  double choice;

  one = &wmain[p->grid];        //record where we are
  xplasma = &plasmamain[one->nplasma];

  line_ptr = lin_ptr[*nres];    //record the line pointer
  electron_temperature = xplasma->t_e;

  /* Upon calling we know that the upper level of our fake two level macro
     atom is excited. Since it's only two-levels there are no jumping probabilities
     and the only decision that needs to be made is whether it de-excites by an r-packet
     in the line or a collisionally produced k-packet. To decide this we compute the
     two emission probabilities. rprb is the probability of the r-packet and kprb
     for the k-packet. */

  /* Since both k- and r-packet emission have the same delta energy associated with them then
     we can ignore the energy factor that is otherwise needed in the de-activation probabilities.
     The upper level population is also factored out. (SS) */

  rprb = a21 (line_ptr) * p_escape (line_ptr, xplasma);
  // Einstein-A * escape probability

  kprb = q21 (line_ptr, electron_temperature) * xplasma->ne * (1. - exp (-H_OVER_K * line_ptr->freq / electron_temperature));
  // Collision de-excitation rate coeff. * electron density 
  /* The extra factor of (1 - exp (-h nu / k T)) is explained in KSL's notes on Python. It appears because we are
     using the "scattering fraction" formalism for simple ions. (SS May 04). */

  normalisation = kprb + rprb;

  kprb = kprb / normalisation;

  rprb = rprb / normalisation;

  /* Now just use a random number to decide what happens. */

//  choice = ((rand () + 0.5) / MAXRAND); //DONE
  choice = random_number (0.0, 1.0);


  /* If "choice" is less than rprb then we have chosen a radiative decay - for this fake macro atom there 
     is only one line so there's nothing to do - the energy is re-radiated in the line and that's it. We
     don't need to change nres. Otherwise we've chosen a collisional destruction and so we need to get
     kpkt to deal with the resulting k-packet and give us a new value of nres following thermalisation and
     re-emission of the energy. */

  if (choice < rprb)
  {
    *escape = 1;                //it's an r-packet de-activation
    p->freq = line_ptr->freq;   // As in matom, set this to the comoving frequency
  }
  else
  {
    /* Return the instruction to macro_gov to
       make a k-packet. */

    *escape = 0;

  }

  /* That's it - we've dealt with the simple line. */

  return (0);

}


/************************************************************
 ** 
 *  @brief routine for dealing with bound-free "simple ions" within the hybrid macro-atom framework
 *
 * fake_matom_bf is the macro atom routine that deals with photoionisation 
 * events involving simple ions (i.e. ions for which a full macro atom treatment 
 * is not employed).
 * When this routine is called a photoionisation has absorbed a packet. 
 * The idea of this routine is to deal with the subsequenct
 * by creating a fake two-level atom. 
 * However, in the absense of collisional recombination (or something
 * similar) there's only one thing that can happen - radiative 
 * recombination. Therefore there's no need to do anything here unless
 * collisional recombination is to be introduced at some point in the
 * future.
 * All this routine does for now is choose a new frequency for the 
 * emitted r-packet.
 * 
 * 
 * Arguments:
 * 
 *        WindPtr w                   the ptr to the structure defining the wind
 *        PhotPtr p                   the packet at the point of activation
 *        int nres                    the process which activates the Macro Atom
 * 
 * Returns:
 *        int nres                    the process by which deactivation occurs
 *        PhotPtr p                   the packet following deactivation
 *        int escape                  in principle this tells us whether de-activation is
 *                                    via an r-packet or a k-packet. For this routine at the 
 *                                    moment only r-packets are possible so it always returns
 *                                    escape = 1
 * ###Notes###:
 * Apr 04  SS   Coding began.
 * Jun 04  SS   Modified to include "escape" being set to 1
 * 06may	ksl	57+ -- Modified for new structure.  Have not fixed the call to fake_atom
 * !!! Currently this assumes hydrogenic shape cross-section - Improve.
************************************************************/

int
fake_matom_bf (p, nres, escape)
     PhotPtr p;
     int *nres;
     int *escape;
{
  WindPtr one;
  PlasmaPtr xplasma;

  one = &wmain[p->grid];        //record where we are
  xplasma = &plasmamain[one->nplasma];

  /* All that can happen is radiative recombination (no collisional recombination
     for now. Just choose frequency for re-emission). */

  *escape = 1;                  //always an r-packet here

<<<<<<< HEAD
  p->freq = phot_top[*nres - NLINES - 1].freq[0] - (log (1. - random_number(0.0,1.0)) * xplasma->t_e / H_OVER_K);
  
=======
//  p->freq = phot_top[*nres - NLINES - 1].freq[0] - (log (1. - (rand () + 0.5) / MAXRAND) * xplasma->t_e / H_OVER_K); DONE
  //p->freq = phot_top[*nres - NLINES - 1].freq[0] - (log (1. - random_number(0.0,1.0)) * xplasma->t_e / H_OVER_K);
  p->freq = matom_select_bf_freq (one, *nres - NLINES - 1);

>>>>>>> c54bcc0f

  /* Currently this assumes hydrogenic shape cross-section - Improve */

  return (0);

}




/**********************************************************/
/** 
 * @brief a scaled down version of matom which deals with deactivation only for spectral cycles.
 *
 * @param [in]     WindPtr w   the ptr to the structure defining the wind
 * @param [in]     int upper   the upper level that we deactivate from
 * @param [in,out]  PhotPtr p   the packet at the point of activation and deactivation
 * @param [in,out]  int nres    the process by which deactivation occurs
 * @return 0
 *
 * emit_matom is a scaled down version of matom which deals with the emission due
 * to deactivating macro atoms in the detailed spectrum part of the calculation.
 * 
 *
 * ###Notes###
***********************************************************/

int
emit_matom (w, p, nres, upper)
     WindPtr w;
     PhotPtr p;
     int *nres;
     int upper;
{
  struct lines *line_ptr;
  struct topbase_phot *cont_ptr;
  int uplvl;
  double alpha_sp ();
  double eprbs[NBBJUMPS + NBFJUMPS];
  double penorm;
  double threshold, run_tot;
  double sp_rec_rate;
  int n, m;
  int nbbd, nbfd;
  double t_e, ne;
  double bb_cont;
  WindPtr one;
  PlasmaPtr xplasma;


  one = &w[p->grid];            //This is to identify the grip cell in which we are
  xplasma = &plasmamain[one->nplasma];

  t_e = xplasma->t_e;           //electron temperature 
  ne = xplasma->ne;             //electron number density


  /* The first step is to identify the configuration that has been excited. */

  uplvl = upper;

  /* Unlike the proper matom routine, we don't want any jumps, only deactivations here. */


  /*  The excited configuration is now known. Now compute all the probabilities of deactivation
     /jumping from this configuration. Then choose one. */


  nbbd = config[uplvl].n_bbd_jump;      //store these for easy access -- number of bb downward jumps
  nbfd = config[uplvl].n_bfd_jump;      // number of bf downared jumps from this transition


  // Start by setting everything to 0

  m = 0;                        //m counts the total number of possible ways to leave the level
  penorm = 0.0;                 //stores the total emission probability

  for (n = 0; n < nbbd + nbfd; n++)
  {
    eprbs[n] = 0;               //stores the individual emission probabilities SS
  }
  /* Finished zeroing. */


  /* bb */

  /* First downward jumps. */

  for (n = 0; n < nbbd; n++)
  {
    line_ptr = &line[config[uplvl].bbd_jump[n]];
    /* Since we are only interested in making an r-packet here we can (a) ignore collisional
       deactivation and (b) ignore lines outside the frequency range of interest. */
    if ((line_ptr->freq > em_rnge.fmin) && (line_ptr->freq < em_rnge.fmax))     // correct range
    {
      bb_cont = (a21 (line_ptr) * p_escape (line_ptr, xplasma));

      eprbs[m] = bb_cont * (config[uplvl].ex - config[line[config[uplvl].bbd_jump[n]].nconfigl].ex);    //energy difference

      if (eprbs[m] < 0.)        //test (can be deleted eventually SS)
      {
        Error ("Negative probability (matom, 2). Abort.");
        Exit (0);
      }

      penorm += eprbs[m];
    }
    m++;
  }

  /* bf */
  for (n = 0; n < nbfd; n++)
  {
    cont_ptr = &phot_top[config[uplvl].bfd_jump[n]];    //pointer to continuum

    /* If the edge is above the frequency range we are interested in then we need not consider this
       bf process. */
    if (cont_ptr->freq[0] < em_rnge.fmax)       //means that it may contribute
    {
      sp_rec_rate = alpha_sp (cont_ptr, xplasma, 0);
      eprbs[m] = sp_rec_rate * ne * (config[uplvl].ex - config[phot_top[config[uplvl].bfd_jump[n]].nlev].ex);   //energy difference
      if (eprbs[m] < 0.)        //test (can be deleted eventually SS)
      {
        Error ("Negative probability (matom, 4). Abort.");
        Exit (0);
      }
      penorm += eprbs[m];
    }
    m++;
  }



  /* No need for upwards jumps - they don't provide emission mechanisms. */

  /* Probabilities of emission (e) are now known. The normalisation factor pnorm has
     also been recorded. the integer m now gives the total number of possibilities too. 
     now select what happens next. Start by choosing the random threshold value at which the
     event will occur. */

<<<<<<< HEAD
  threshold = random_number(0.0,1.0);
  
=======
//  threshold = ((rand () + 0.5) / MAXRAND); DONE
  threshold = random_number (0.0, 1.0);

>>>>>>> c54bcc0f

  run_tot = 0;
  n = 0;
  threshold = threshold * penorm;       //normalise to total emission prob.
  while (run_tot < threshold)
  {
    run_tot += eprbs[n];
    n++;
  }
  n = n - 1;
  /* n now identifies the jump that occurs - now set nres for the return value. */
  if (n < nbbd)
  {                             /* bb downwards */
    line_ptr = &line[config[uplvl].bbd_jump[n]];        //pointer for the bb transition
    *nres = line[config[uplvl].bbd_jump[n]].where_in_list;
    p->freq = line[config[uplvl].bbd_jump[n]].freq;
    /* This is the comoving frequency - changed to rest frequency by doppler */
  }
  else if (n < (nbbd + nbfd))
  {                             /* bf downwards jump */
    *nres = config[uplvl].bfd_jump[n - nbbd] + NLINES + 1;
    /* continuua are indicated by nres > NLINES */
<<<<<<< HEAD
    p->freq = phot_top[config[uplvl].bfd_jump[n - nbbd]].freq[0] - (log (1. - random_number(0.0,1.0)) * t_e / H_OVER_K);

	
=======
    //p->freq = phot_top[config[uplvl].bfd_jump[n - nbbd]].freq[0] - (log (1. - random_number(0.0,1.0)) * t_e / H_OVER_K);
    p->freq = matom_select_bf_freq (one, config[uplvl].bfd_jump[n - nbbd]);


>>>>>>> c54bcc0f
    /* Co-moving frequency - changed to rest frequency by doppler */
    /*Currently this assumed hydrogenic shape cross-section - Improve */
  }
  else
  {
    Error ("Trying to emit from Macro Atom but no available route (emit_matom). Abort.");
    Exit (0);
  }
  return (0);
}

/* The frequency and the value of nres have been set correctly. All done. */







/**********************************************************/
/** 
 * @brief Prob. of cell emitting in a given line
 *
 * @param [in] one            Pointer to cell of interest
 * @param [in] line_ptr_emit  Pointer to line of interest
 * @return     Probability of line emission
 *
 * Given a cell and a line, calculates the probabiltiy that
 * that cell will emit in that line.
 *
 * ###Notes###
 * 6/15 - Written by SWM
***********************************************************/
double
matom_emit_in_line_prob (WindPtr one, struct lines *line_ptr_emit)
{
  double eprbs, eprbs_line;
  struct lines *line_ptr;
  struct topbase_phot *cont_ptr;
  int uplvl;
  double alpha_sp ();
  double penorm, freqmax, freqmin;
  double sp_rec_rate;
  int n;
  int nbbd, nbfd;
  double ne;
  double bb_cont;
  PlasmaPtr xplasma;

  xplasma = &plasmamain[one->nplasma];
  ne = xplasma->ne;             //electron number density


  //We know the line we're de-exciting into, so find the upper level of this line
  uplvl = line_ptr_emit->nconfigu;


  //Now find the number of jumps available from this level
  nbbd = config[uplvl].n_bbd_jump;      //store these for easy access -- number of bb downward jumps
  nbfd = config[uplvl].n_bfd_jump;      // number of bf downared jumps from this transition

  // Start by setting everything to 0
  penorm = 0.0;                 //stores the total emission probability
  eprbs_line = 0.0;
  /* Finished zeroing. */

  // Set frequency range to search to be the spectral range
  freqmin = C / (geo.swavemax * 1e-8);
  freqmax = C / (geo.swavemin * 1e-8);

  /* bb */
  /* First downward jumps. */
  for (n = 0; n < nbbd; n++)
  {
    line_ptr = &line[config[uplvl].bbd_jump[n]];
    /* Since we are only interested in making an r-packet here we can (a) ignore collisional
       deactivation and (b) ignore lines outside the frequency range of interest. */
    if ((line_ptr->freq > freqmin) && (line_ptr->freq < freqmax))       // correct range
    {
      bb_cont = (a21 (line_ptr) * p_escape (line_ptr, xplasma));
      eprbs = bb_cont * (config[uplvl].ex - config[line[config[uplvl].bbd_jump[n]].nconfigl].ex);       //energy difference
      penorm += eprbs;
      if (line_ptr == line_ptr_emit)
      {
        eprbs_line = eprbs;
      }
    }
  }

  if (eprbs_line == 0.0)
  {
    Error ("matom_emit_in_line_prob: Line frequency %g lies outside spectral range %g-%g!\n", line_ptr->freq, em_rnge.fmin, em_rnge.fmax);
    return (-1.0);
  }

  /* bf */
  /* There should be no bf jumps for Ha/Hb but included for potential use for other lines */
  for (n = 0; n < nbfd; n++)
  {
    cont_ptr = &phot_top[config[uplvl].bfd_jump[n]];    //pointer to continuum

    /* If the edge is above the frequency range we are interested in then we need not consider this
       bf process. */
    if (cont_ptr->freq[0] < freqmax)    //means that it may contribute
    {
      sp_rec_rate = alpha_sp (cont_ptr, xplasma, 0);
      eprbs = sp_rec_rate * ne * (config[uplvl].ex - config[phot_top[config[uplvl].bfd_jump[n]].nlev].ex);      //energy difference
      penorm += eprbs;
    }
  }
  //We now have the total probability of all avenues the matom could de-excite into

  //Return probability that the matom in this cell de-excites into this line
  return (eprbs_line / penorm);
}<|MERGE_RESOLUTION|>--- conflicted
+++ resolved
@@ -356,12 +356,8 @@
        now select what happens next. Start by choosing the random threshold value at which the
        event will occur. */
 
-<<<<<<< HEAD
     threshold = random_number(0.0,1.0);
-=======
-//    threshold = ((rand () + 0.5) / MAXRAND); DONE
-    threshold = random_number (0.0, 1.0);
->>>>>>> c54bcc0f
+
 
     if ((pjnorm_known[uplvl] + penorm_known[uplvl]) <= 0.0)
     {
@@ -380,14 +376,9 @@
     run_tot = 0;
 
     n = 0;
-<<<<<<< HEAD
+
     threshold = random_number(0.0,1.0);
 	
-=======
-//    threshold = ((rand () + 0.5) / MAXRAND); //DONE
-    threshold = random_number (0.0, 1.0);
-
->>>>>>> c54bcc0f
     threshold = threshold * pjnorm_known[uplvl_old];
     while (run_tot < threshold)
     {
@@ -437,13 +428,8 @@
 
   if (njumps == MAXJUMPS)
   {
-<<<<<<< HEAD
-    Error ("matom: jumped %d times with no emission. Abort.\n", MAXJUMPS);
-    exit (0);
-=======
     Error ("Matom: jumped %d times with no emission. Abort.\n", MAXJUMPS);
     Exit (0);
->>>>>>> c54bcc0f
   }
 
 
@@ -452,14 +438,9 @@
 
   run_tot = 0;
   n = 0;
-<<<<<<< HEAD
+
   threshold = random_number(0.0,1.0);
   
-=======
-//  threshold = ((rand () + 0.5) / MAXRAND); //DONE
-  threshold = random_number (0.0, 1.0);
-
->>>>>>> c54bcc0f
   threshold = threshold * penorm_known[uplvl];  //normalise to total emission prob.
   while (run_tot < threshold)
   {
@@ -474,14 +455,8 @@
        or collisional (k-packet). Get a random number and then use the ratio of the collisional
        emission probability to the (already known) collisional+radiative probability to decide whether
        collisional or radiative deactivation occurs. */
-<<<<<<< HEAD
     choice = random_number(0.0,1.0);
 	
-=======
-//    choice = ((rand () + 0.5) / MAXRAND);       // the random number //DONE
-    choice = random_number (0.0, 1.0);
-
->>>>>>> c54bcc0f
 
     line_ptr = &line[config[uplvl].bbd_jump[n]];        //pointer for the bb transition
 
@@ -522,26 +497,14 @@
     rad_rate = mplasma->recomb_sp[config[uplvl].bfd_indx_first + n - nbbd];     //again using recomb_sp rather than alpha_sp (SS July 04)
     coll_rate = q_recomb (cont_ptr, t_e) * ne;
 
-<<<<<<< HEAD
     choice = random_number(0.0,1.0);
 	
-=======
-//    choice = ((rand () + 0.5) / MAXRAND);       // the random number//DONE
-    choice = random_number (0.0, 1.0);
-
->>>>>>> c54bcc0f
-
     if (choice > (coll_rate / (rad_rate + coll_rate)))
     {                           //radiative deactivation
       *escape = 1;
       *nres = config[uplvl].bfd_jump[n - nbbd] + NLINES + 1;
       /* continuua are indicated by nres > NLINES */
-<<<<<<< HEAD
-      p->freq = phot_top[config[uplvl].bfd_jump[n - nbbd]].freq[0] - (log (1. -  random_number(0.0,1.0)) * xplasma->t_e / H_OVER_K);
-=======
->>>>>>> c54bcc0f
-
-      //p->freq = phot_top[config[uplvl].bfd_jump[n - nbbd]].freq[0] - (log (1. -  random_number(0.0,1.0)) * xplasma->t_e / H_OVER_K);
+
       p->freq = matom_select_bf_freq (one, config[uplvl].bfd_jump[n - nbbd]);
 
 
@@ -983,12 +946,8 @@
 
     /* note the units here- we divide the total luminosity of the cell by volume and ne to give cooling rate */
 
-<<<<<<< HEAD
-
-    cooling_adiabatic = xplasma->cool_adiabatic / xplasma->vol / xplasma->ne;    // JM 1411 - changed to use filled volume
-=======
     cooling_adiabatic = xplasma->cool_adiabatic / xplasma->vol / xplasma->ne;   // JM 1411 - changed to use filled volume
->>>>>>> c54bcc0f
+
 
     if (geo.adiabatic == 0 && cooling_adiabatic > 0.0)
     {
@@ -1060,12 +1019,8 @@
   /* The cooling rates for the recombination and collisional processes are now known. 
      Choose which process destroys the k-packet with a random number. */
 
-<<<<<<< HEAD
   destruction_choice = random_number(0.0,1.0) * cooling_normalisation;
-=======
-//  destruction_choice = ((rand () + 0.5) / MAXRAND) * mplasma->cooling_normalisation; //DONE
-  destruction_choice = random_number (0.0, 1.0) * mplasma->cooling_normalisation;
->>>>>>> c54bcc0f
+
 
   if (destruction_choice < mplasma->cooling_bftot)
   {                             //destruction by bf
@@ -1418,15 +1373,8 @@
 
   *escape = 1;                  //always an r-packet here
 
-<<<<<<< HEAD
-  p->freq = phot_top[*nres - NLINES - 1].freq[0] - (log (1. - random_number(0.0,1.0)) * xplasma->t_e / H_OVER_K);
-  
-=======
-//  p->freq = phot_top[*nres - NLINES - 1].freq[0] - (log (1. - (rand () + 0.5) / MAXRAND) * xplasma->t_e / H_OVER_K); DONE
-  //p->freq = phot_top[*nres - NLINES - 1].freq[0] - (log (1. - random_number(0.0,1.0)) * xplasma->t_e / H_OVER_K);
+
   p->freq = matom_select_bf_freq (one, *nres - NLINES - 1);
-
->>>>>>> c54bcc0f
 
   /* Currently this assumes hydrogenic shape cross-section - Improve */
 
@@ -1567,14 +1515,8 @@
      now select what happens next. Start by choosing the random threshold value at which the
      event will occur. */
 
-<<<<<<< HEAD
   threshold = random_number(0.0,1.0);
   
-=======
-//  threshold = ((rand () + 0.5) / MAXRAND); DONE
-  threshold = random_number (0.0, 1.0);
-
->>>>>>> c54bcc0f
 
   run_tot = 0;
   n = 0;
@@ -1597,16 +1539,10 @@
   {                             /* bf downwards jump */
     *nres = config[uplvl].bfd_jump[n - nbbd] + NLINES + 1;
     /* continuua are indicated by nres > NLINES */
-<<<<<<< HEAD
-    p->freq = phot_top[config[uplvl].bfd_jump[n - nbbd]].freq[0] - (log (1. - random_number(0.0,1.0)) * t_e / H_OVER_K);
-
-	
-=======
-    //p->freq = phot_top[config[uplvl].bfd_jump[n - nbbd]].freq[0] - (log (1. - random_number(0.0,1.0)) * t_e / H_OVER_K);
-    p->freq = matom_select_bf_freq (one, config[uplvl].bfd_jump[n - nbbd]);
-
-
->>>>>>> c54bcc0f
+
+   p->freq = matom_select_bf_freq (one, config[uplvl].bfd_jump[n - nbbd]);
+
+
     /* Co-moving frequency - changed to rest frequency by doppler */
     /*Currently this assumed hydrogenic shape cross-section - Improve */
   }
