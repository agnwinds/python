--- conflicted
+++ resolved
@@ -747,35 +747,14 @@
 {
 
   int i;
-<<<<<<< HEAD
   double cooling_adiabatic;
   double cooling_normalisation;
   double destruction_choice;
   double electron_temperature;
-=======
-//OLD  int ulvl;
-//OLD  double cooling_bf[nphot_total];
-//OLD  double cooling_bf_col[nphot_total];   //collisional cooling in bf transitions
-//OLD  double cooling_bb[NLINES];
-  double cooling_adiabatic;
-//OLD  struct topbase_phot *cont_ptr;
-//OLD  struct lines *line_ptr;
-  double cooling_normalisation;
-  double destruction_choice;
-  double electron_temperature;
-//OLD  double cooling_bbtot, cooling_bftot, cooling_bf_coltot;
-//OLD   double lower_density, upper_density;
-//OLD  double cooling_ff, upweight_factor;
->>>>>>> 26f2b17f
   double upweight_factor;
   WindPtr one;
   PlasmaPtr xplasma;
   MacroPtr mplasma;
-<<<<<<< HEAD
-=======
-
-//OLD  double coll_rate, rad_rate;
->>>>>>> 26f2b17f
   double freqmin, freqmax;
 
 
