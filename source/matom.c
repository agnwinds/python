

#include <stdio.h>
#include <stdlib.h>
#include <math.h>

#include "atomic.h"
#include "python.h"
#include <gsl/gsl_block.h>
#include <gsl/gsl_vector.h>
#include <gsl/gsl_matrix.h>
//#include <gsl/gsl_blas.h>
#include "my_linalg.h"

/*****************************************************************************

                                    Imperial College London
Synopsis:
	Matom is the core of the implementation of Leon Lucy's Macro Atom
	approach to dealing with radiation-matter interactions. It is called whenever
	a photon packet activates a macro atom. As input it takes the process by
	which activation occurred (identified by the label "nres") which allow it 
	to deduce the level that has been excited. It then calculates all the 
	Macro Atom jumping/deactivaion probabilities following Lucy and so deduces
	the process by which deactivation occurs. At output "nres" identifies this 
	process and the packet information has been updates. 

Arguments:

       WindPtr w                   the ptr to the structure defining the wind
       PhotPtr p                   the packet at the point of activation
       int nres                    the process which activates the Macro Atom
  
Returns:
       int nres                    the process by which deactivation occurs
       PhotPtr p                   the packet following deactivation
       int escape                  to tell us whether the de-activation of the
                                   macro atom is via an r-packet (escape = 1) or
                                   a k-packet (escape = 0)

Description:


Notes: 

ksl-- There is a lot of arithmetic required to keep track of indices.  I would
be inclined to figure out a way to avoid this.  One possibility would be to record the
go_to level in an array when one is calculating the emission probabilities. This would
make it easier to add new processes, I suspect. 

It would be possible to convert the for loop to a while statement.  This would avoid the
break statement in the middle.  

History:
          Feb 04  SS   Coding began.
          Mar 04  SS   Minor changes made (based on comments from ksl)
	04apr	ksl	A. Eliminated some unnecessary if statements.  These are indicated
			by the words extra.  Stuart should remove the lines assuming he
			agrees.
			B. Changed the logic of the major do loop so that the break is moved
			higher in the do loop.  Stuart, the intent is to make the
			code more readable, and to reduce the level of nesting. 
			C. Corrected an errror that on upward bb transitions seemed to leave
			the macro-atom in the same state as previously.
			D. Shamelessly modified some of the comments to make it more
			straightforward for me to understand.
			E. m = m + 1 --> m++ in several places
			F. Modified selections to allow simple lines to be read in but
			not to affect matom.  nlines_macro is the number on macro-lines
			read in and these are the first elements in the line structure
			G. Modified the way matom determines that a transition is a photo
			ionization transition bo be consitent with change made in
			resonate.
          Apr 04   SS   Modifications to include collisional jumps/deactivation included.
          May 04   SS   Bug corrected for identification of line (nres is the place of the
                        line in the ORDERED list, not the input list).
          Jun 04   SS   Modified to carry the "escape" variable to identify de-activation
                        via r-packets and k-packets - avoids the need to call kpkt from
                        within this routine
          Jun 04   SS   Adding collisional ionization as an upwards jump possibility. No collisional
                        recombination for the moment.
          Jun 04   SS   Now putting in collisional recombination too.
          July04   SS   Modifying so that this routine does not call alpha_sp but rather uses 
                        pre-computed (stored values) for the spontaneous recombination coefficient.
                        This is an effort to speed up the code.
	06may	ksl	57+ -- Adapted for use with plsama structure.  Changed call to
			eliminate passing entire w array
	06jun	ksl	57g -- Split macro variables into a separate structure. The structue
			which is createdin gridwind, is only created if there are macroatoms.
	06jul	ksl	57h -- In the process of speeding up the program in the simple 
			non-macro atom case, I tried to make sure that matom and the 
			derivative routiens were not called at all.  Note that at present
			the macroatom case is quite slow, due to what is happening in
			matom.  I am suspicious that it could be speeded up a lot.
        07jul     SS    Experimenting with retaining jumping/emission probabilities to save time.

************************************************************/

int
matom (PhotPtr p, int *nres, int* escape)
{
  struct lines *line_ptr;
  struct topbase_phot *cont_ptr;
  int uplvl, uplvl_old;
  double jprbs[2 * (NBBJUMPS + NBFJUMPS)];
  double eprbs[NBBJUMPS + NBFJUMPS];
  double pjnorm, penorm;
  double threshold, run_tot;
  double sp_rec_rate;
  int n, m;
  int njumps;
  int nbbd, nbbu, nbfd, nbfu;
  double t_e, ne;
  double bb_cont, choice, bf_cont;
  WindPtr one;
  double rad_rate, coll_rate;
  PlasmaPtr xplasma;
  MacroPtr mplasma;
  double jprbs_known[NLEVELS_MACRO][2 * (NBBJUMPS + NBFJUMPS)],
    eprbs_known[NLEVELS_MACRO][2 * (NBBJUMPS + NBFJUMPS)];
  double pjnorm_known[NLEVELS_MACRO], penorm_known[NLEVELS_MACRO];
  int prbs_known[NLEVELS_MACRO];


  for (n = 0; n < NLEVELS_MACRO; n++)
    {
      prbs_known[n] = -1;	//flag all as unknown
    }


  one = &wmain[p->grid];	//This is to identify the grid cell in which we are
  xplasma = &plasmamain[one->nplasma];
  check_plasma (xplasma, "matom");

  mplasma = &macromain[xplasma->nplasma];


  t_e = xplasma->t_e;		//electron temperature 
  ne = xplasma->ne;		//electron number density


  /* The first step is to identify the configuration that has been excited. */


  if (*nres < NLINES)		//this means that it was a line excitation CHECK
    {
      uplvl = lin_ptr[*nres]->nconfigu;

    }
  else if (*nres > NLINES)	//this means it was photoionisation
    {
      uplvl = phot_top[*nres - NLINES - 1].uplev;
    }
  else
    {
      Error ("matom: upper level not identified. nres = %d\n", *nres);
      exit (0);
    }

  /* Now follows the main loop to govern the macro atom jumps. Keeps jumping until
     an emission occurs (at which point it breaks). */


  for (njumps = 0; njumps < MAXJUMPS; njumps++)
    {
      /*  The excited configuration is now known. Now compute all the probabilities of deactivation
         /jumping from this configuration. Then choose one. */

      nbbd = config[uplvl].n_bbd_jump;	//store these for easy access -- number of bb downward jumps
      nbbu = config[uplvl].n_bbu_jump;	// number of bb upward jump from this configuration
      nbfd = config[uplvl].n_bfd_jump;	// number of bf downward jumps from this transition
      nbfu = config[uplvl].n_bfu_jump;	// number of bf upward jumps from this transiion

      if (prbs_known[uplvl] != 1)
	{
	  /* Start by setting everything to 0  */

	  m = 0;		//m counts the total number of possible ways to leave the level
	  pjnorm = 0.0;		//stores the total jump probability
	  penorm = 0.0;		//stores the total emission probability

	  for (n = 0; n < nbbd + nbfd; n++)
	    {
	      eprbs_known[uplvl][n] = eprbs[n] = 0;	//stores the individual emission probabilities SS
	      jprbs_known[uplvl][n] = jprbs[n] = 0;	//stores the individual jump probabilities SS
	    }
	  for (n = nbbd + nbfd; n < nbbd + nbfd + nbbu + nbfu; n++)
	    {
	      jprbs_known[uplvl][n] = jprbs[n] = 0;	/*slots for upward jumps */
	    }
	  /* Finished zeroing. */


	  /* bb */

	  /* First downward jumps. (I.e. those that have emission probabilities. */

	  /* For bound-bound decays the jump probability is A-coeff * escape-probability * energy */
	  /* At present the escape probability is only approximated (p_escape). This should be improved. */
	  /* The collisional contribution to both the jumping and deactivation probabilities are now added (SS, Apr04) */

	  for (n = 0; n < nbbd; n++)
	    {
	      line_ptr = &line[config[uplvl].bbd_jump[n]];

	      rad_rate = (a21 (line_ptr) * p_escape (line_ptr, xplasma));
	      coll_rate = q21 (line_ptr, t_e);	// this is multiplied by ne below

	      if (coll_rate < 0)
		{
		  coll_rate = 0;
		}

	      bb_cont = rad_rate + (coll_rate * ne);
	      jprbs_known[uplvl][m] = jprbs[m] = bb_cont * config[line_ptr->nconfigl].ex;	//energy of lower state

	      eprbs_known[uplvl][m] = eprbs[m] = bb_cont * (config[uplvl].ex - config[line[config[uplvl].bbd_jump[n]].nconfigl].ex);	//energy difference

	      if (jprbs[m] < 0.)	//test (can be deleted eventually SS)
		{
		  Error ("Negative probability (matom, 1). Abort.");
		  exit (0);
		}
	      if (eprbs[m] < 0.)	//test (can be deleted eventually SS)
		{
		  Error ("Negative probability (matom, 2). Abort.");
		  exit (0);
		}

	      pjnorm += jprbs[m];
	      penorm += eprbs[m];
	      m++;
	    }

	  /* bf */
	  for (n = 0; n < nbfd; n++)
	    {

	      cont_ptr = &phot_top[config[uplvl].bfd_jump[n]];	//pointer to continuum
	      if (n < 25)
		{
		  sp_rec_rate = mplasma->recomb_sp[config[uplvl].bfd_indx_first + n];	//need this twice so store it
		  bf_cont =
		    (sp_rec_rate + q_recomb (cont_ptr, t_e) * ne) * ne;
		}
	      else
		{
		  bf_cont = 0.0;
		}

	      jprbs_known[uplvl][m] = jprbs[m] = bf_cont * config[phot_top[config[uplvl].bfd_jump[n]].nlev].ex;	//energy of lower state
	      eprbs_known[uplvl][m] = eprbs[m] = bf_cont * (config[uplvl].ex - config[phot_top[config[uplvl].bfd_jump[n]].nlev].ex);	//energy difference
	      if (jprbs[m] < 0.)	//test (can be deleted eventually SS)
		{
		  Error ("Negative probability (matom, 3). Abort.");
		  exit (0);
		}
	      if (eprbs[m] < 0.)	//test (can be deleted eventually SS)
		{
		  Error ("Negative probability (matom, 4). Abort.");
		  exit (0);
		}
	      pjnorm += jprbs[m];
	      penorm += eprbs[m];
	      m++;
	    }

	  /* Now upwards jumps. */

	  /* bb */
	  /* For bound-bound excitation the jump probability is B-coeff times Jbar with a correction 
	     for stimulated emission. To avoid the need for recalculation all the time, the code will
	     be designed to include the stimulated correction in Jbar - i.e. the stimulated correction
	     factor will NOT be included here. (SS) */
	  /* There is no emission probability for upwards transitions. */
	  /* Collisional contribution to jumping probability added. (SS,Apr04) */

	  for (n = 0; n < nbbu; n++)
	    {
	      line_ptr = &line[config[uplvl].bbu_jump[n]];
	      rad_rate =
		(b12 (line_ptr) *
		 mplasma->jbar_old[config[uplvl].bbu_indx_first + n]);

	      coll_rate = q12 (line_ptr, t_e);	// this is multiplied by ne below

	      if (coll_rate < 0)
		{
		  coll_rate = 0;
		}

	      jprbs_known[uplvl][m] = jprbs[m] = ((rad_rate) + (coll_rate * ne)) * config[uplvl].ex;	//energy of lower state



	      if (jprbs[m] < 0.)	//test (can be deleted eventually SS)
		{
		  Error ("Negative probability (matom, 5). Abort.");
		  exit (0);
		}
	      pjnorm += jprbs[m];
	      m++;
	    }

	  /* bf */
	  for (n = 0; n < nbfu; n++)
	    {
	      /* For bf ionization the jump probability is just gamma * energy
	         gamma is the photoionisation rate. Stimulated recombination also included. */
	      cont_ptr = &phot_top[config[uplvl].bfu_jump[n]];	//pointer to continuum

	      jprbs_known[uplvl][m] = jprbs[m] = (mplasma->gamma_old[config[uplvl].bfu_indx_first + n] - (mplasma->alpha_st_old[config[uplvl].bfu_indx_first + n] * xplasma->ne * den_config (xplasma, cont_ptr->uplev) / den_config (xplasma, cont_ptr->nlev)) + (q_ioniz (cont_ptr, t_e) * ne)) * config[uplvl].ex;	//energy of lower state
	      if (jprbs[m] < 0.)	//test (can be deleted eventually SS)
		{
		  Error ("Negative probability (matom, 6). Abort?\n");
		  Log
		    ("mplasma->gamma_old[uplvl][n] %g, (mplasma->alpha_st_old[uplvl][n] * xplasma->ne * den_config (xplasma, cont_ptr->uplev) / den_config (xplasma, cont_ptr->nlev)) %g\n",
		     mplasma->gamma_old[config[uplvl].bfu_indx_first + n],
		     (mplasma->alpha_st_old[config[uplvl].bfu_indx_first +
					    n] * xplasma->ne *
		      den_config (xplasma,
				  cont_ptr->uplev) / den_config (xplasma,
								 cont_ptr->
								 nlev)));
		  jprbs_known[uplvl][m] = jprbs[m] = 0.0;

		}
	      pjnorm += jprbs[m];
	      m++;
	    }

	  pjnorm_known[uplvl] = pjnorm;
	  penorm_known[uplvl] = penorm;
	  prbs_known[uplvl] = 1;

	}

      /* Probabilities of jumping (j) and emission (e) are now known. The normalisation factor pnorm has
         also been recorded. the integer m now gives the total number of possibilities too. 
         now select what happens next. Start by choosing the random threshold value at which the
         event will occur. */

      threshold = ((rand () + 0.5) / MAXRAND);

      if ((pjnorm_known[uplvl] + penorm_known[uplvl]) <= 0.0)
	{
	  Error ("matom: macro atom level has no way out %d %g %g\n", uplvl,
		 pjnorm_known[uplvl], penorm_known[uplvl]);
	  exit (0);
	}

      if (((pjnorm_known[uplvl] /
	    (pjnorm_known[uplvl] + penorm_known[uplvl])) < threshold)
	  || (pjnorm_known[uplvl] == 0))
	break;			// An emission occurs and so we leave the for loop.

      uplvl_old = uplvl;

// Continue on if a jump has occured 

      /* Use a running total to decide where event occurs. */
      run_tot = 0;

      n = 0;
      threshold = ((rand () + 0.5) / MAXRAND);
      threshold = threshold * pjnorm_known[uplvl_old];
      while (run_tot < threshold)
	{
	  run_tot += jprbs_known[uplvl_old][n];
	  n++;
	}
      // This added to prevent case where theshold is essentially 0. It is already checked that the jumping probability is not zero
      if (n > 0)
	{
	  n = n - 1;
	}

      /* n now identifies the jump that occurs - now set the new level. */
      if (n < nbbd)
	{			/* bb downwards jump */
	  uplvl = line[config[uplvl].bbd_jump[n]].nconfigl;
	}
      else if (n < (nbbd + nbfd))
	{			/* bf downwards jump */
	  uplvl = phot_top[config[uplvl].bfd_jump[n - nbbd]].nlev;
	}
      else if (n < (nbbd + nbfd + nbbu))
	{			/* bb upwards jump */
	  uplvl = line[config[uplvl].bbu_jump[n - nbbd - nbfd]].nconfigu;
	}
      else if (n < (nbbd + nbfd + nbbu + nbfu))
	{			/* bf upwards jump */
	  uplvl =
	    phot_top[config[uplvl].bfu_jump[n - nbbd - nbfd - nbbu]].uplev;
	}
      else
	{
	  Error ("Trying to jump but nowhere to go! Matom. Abort");
	  exit (0);
	}

/* ksl: Check added to verify that the level actually changed */
      if (uplvl_old == uplvl)
	{
	  Error ("matom: uplvl did not change with jump: %d %d\n", uplvl, n);

	}

    }

  /* When is gets here either the sum has reached maxjumps: didn't find an emission: this is
     an error and stops the run OR an emission mechanism has been chosen in which case all is well. SS */

  if (njumps == MAXJUMPS)
    {
      Error ("Matom: jumped %d times with no emission. Abort.\n", MAXJUMPS);
      exit (0);
    }


  /* If it gets here then an emission has occurred. SS */
  /* Use a running total to decide where event occurs. SS */

  run_tot = 0;
  n = 0;
  threshold = ((rand () + 0.5) / MAXRAND);
  threshold = threshold * penorm_known[uplvl];	//normalise to total emission prob.
  while (run_tot < threshold)
    {
      run_tot += eprbs_known[uplvl][n];
      n++;
    }
  n = n - 1;
  /* n now identifies the jump that occurs - now set nres for the return value. */
  if (n < nbbd)
    {				/* bb downwards jump */
      /* With collisions included we need to decide whether the deactivation is radiative (r-packet)
         or collisional (k-packet). Get a random number and then use the ratio of the collisional
         emission probability to the (already known) collisional+radiative probability to decide whether
         collisional or radiative deactivation occurs. */
      choice = ((rand () + 0.5) / MAXRAND);	// the random number

      line_ptr = &line[config[uplvl].bbd_jump[n]];	//pointer for the bb transition

      rad_rate = a21 (line_ptr) * p_escape (line_ptr, xplasma);

      /* JM130716 in some old versions the coll_rate was set incorrectly here- 
         it needs to be multiplied by electron density */
      coll_rate = q21 (line_ptr, t_e) * ne;

      if (coll_rate < 0)
	{
	  coll_rate = 0.;
	}

      if (choice > (coll_rate / (rad_rate + coll_rate)))
	{
	  *escape = 1;		//don't need to follow this routine with a k-packet
	  /* This is radiative deactivation. */
	  *nres = line[config[uplvl].bbd_jump[n]].where_in_list;
	  p->freq = line[config[uplvl].bbd_jump[n]].freq;
	  /* This is the comoving frequency - changed to rest frequency by doppler */
	}
      else
	{			/* This is collisional deactivation. In this case a k-packet is created and so it must be processed by
				   the appropriate routine. (SS, Apr04) */
	  /* This is done by returning escape = 0 */
	  *escape = 0;

	}
    }
  else if (n < (nbbd + nbfd))
    {				/* bf downwards jump */
      /* With collisional recombination included we need to decide whether to deactivate
         radiatively or make a k-packet. */

      cont_ptr = &phot_top[config[uplvl].bfd_jump[n - nbbd]];

      rad_rate = mplasma->recomb_sp[config[uplvl].bfd_indx_first + n - nbbd];	//again using recomb_sp rather than alpha_sp (SS July 04)
      coll_rate = q_recomb (cont_ptr, t_e) * ne;

      choice = ((rand () + 0.5) / MAXRAND);	// the random number

      if (choice > (coll_rate / (rad_rate + coll_rate)))
	{			//radiative deactivation
	  *escape = 1;
	  *nres = config[uplvl].bfd_jump[n - nbbd] + NLINES + 1;
	  /* continuua are indicated by nres > NLINES */
	  p->freq = phot_top[config[uplvl].bfd_jump[n - nbbd]].freq[0]
	    -
	    (log (1. - (rand () + 0.5) / MAXRAND) * xplasma->t_e / H_OVER_K);
	  /* Co-moving frequency - changed to rest frequency by doppler */
	  /*Currently this assumed hydrogenic shape cross-section - Improve */
	}
      else
	{			//collisional deactivation
	  *escape = 0;
	}

    }
  else
    {
      Error
	("Trying to emitt from Macro Atom but no available route (matom). Abort.");
      exit (0);
    }

  return (0);
}

/********************************************************************************/

/*
  b12  very similar to a21 - returns the b12 Einstein coefficient.
  History:
  2004feb       coded by S Sim
*/

// !! ksl OK, Probably should be moved to atomic.c for consistency, but that can be done
// later.  
#define B12_CONSTANT 5.01983e25

struct lines *b12_line_ptr;
double b12_a;

double 
b12 (struct lines *line_ptr)
{
  double freq;

  if (b12_line_ptr != line_ptr)
    {
      freq = line_ptr->freq;
      b12_a = B12_CONSTANT * line_ptr->f / freq;
      b12_line_ptr = line_ptr;
    }

  return (b12_a);
}

/************************************************************/


/* As for similar routines in recomb.c, in order to use the integrator the 
   following external structures are used (SS)*/

/* This relates to the alpha_sp routines at the end of this file */

struct topbase_phot *cont_ext_ptr;	//continuum pointer passed externally
double temp_ext;		//temperature passed externally
int temp_choice;		//choice of type of calcualation for alpha_sp

/*****************************************************************************/

/*
alpha_sp - to govern the calculation of the spontaneous recombination rate.

The rate is given by (4 pi /c2) (gu/gl) (h2/2 pi m k T)^(3/2) 
times the integral of   a(nu) nu2 exp [(chi- h nu)/kT].

04jul30	ksl	Modified so that one does not need to have multiple versions
		of the code depending on how whether the integrand is 
		multiplied by 1, f/fthresh, or f/fthresh-1.  This was
		done eliminate alpha_sp_e as a separate set of routines
		and to assure that bf rates are positive 
			ichoice = 0   --> spontanous recombination
			ichoice = 1   --> energy weighted recombination 
			ichoice = 2   --> the difference between energy_weighted
					and spontaneous

	06may	ksl	57+ -- Modified to use plasma structure
*/
#define ALPHA_SP_CONSTANT 5.79618e-36

double 
alpha_sp (struct topbase_phot *cont_ptr, PlasmaPtr xplasma, int ichoice)
{
  double alpha_sp_value;
  double fthresh, flast;
  double qromb ();
  double alpha_sp_integrand ();

  temp_choice = ichoice;
  temp_ext = xplasma->t_e;	//external for use in alph_sp_integrand
  cont_ext_ptr = cont_ptr;	//"
  fthresh = cont_ptr->freq[0];	//first frequency in list
  flast = cont_ptr->freq[cont_ptr->np - 1];	//last frequency in list
  alpha_sp_value = qromb (alpha_sp_integrand, fthresh, flast, 1e-4);

  /* The lines above evaluate the integral in alpha_sp. Now we just want to multiply 
     through by the appropriate constant. */
  if (cont_ptr->macro_info == 1 && geo.macro_simple == 0)
    {
      alpha_sp_value = alpha_sp_value * config[cont_ptr->nlev].g
	/ config[cont_ptr->uplev].g * pow (xplasma->t_e, -1.5);
    }
  else				//case for simple element
    {
      alpha_sp_value = alpha_sp_value * config[cont_ptr->nlev].g / ion[cont_ptr->nion + 1].g * pow (xplasma->t_e, -1.5);	//g for next ion up used
    }

  alpha_sp_value = alpha_sp_value * ALPHA_SP_CONSTANT;

  return (alpha_sp_value);
}



/******************************************************************************/

/* alpha_sp_integrand. This returns the integrand for alpha_sp at a chosen
   frequency*/

double 
alpha_sp_integrand (double freq)		//frequency 
{
  double fthresh;
  double x;
  double integrand;
  double tt;

  fthresh = cont_ext_ptr->freq[0];
  tt = temp_ext;

  if (freq < fthresh)
    return (0.0);		// No recombination at frequencies lower than the threshold freq occur

  x = sigma_phot (cont_ext_ptr, freq);	//this is the cross-section
  integrand = x * freq * freq * exp (H_OVER_K * (fthresh - freq) / tt);

  if (temp_choice == 1)
    return (integrand * freq / fthresh);	//energy weighed case
  if (temp_choice == 2)
    return (integrand * (freq - fthresh) / fthresh);	// difference case
  return (integrand);		//spontanoues case
}

/*****************************************************************************/
/****************************************************************************/


/* kpkt
This deals with the elimination of k-packets. Whenever a k-packet is created it is
immediately destroyed insitu by this routine. At output "nres" identified the process
that destroys the k-packet and the packet information has been updated in the same
way as at the end of matom. */

/************************************************************
                                    Imperial College London
Synopsis:

Arguments:

       WindPtr w                   the ptr to the structure defining the wind
       PhotPtr p                   the packet at the point of activation
       int nres                    the process which activates the Macro Atom

Returns:
       int nres                    the process by which deactivation occurs
       PhotPtr p                   the packet following deactivation
       int escape                  indicated whether removal of k-packet was by creating
                                   an r-packet (escape = 1) or by exciting a macro atom
                                   (escape = 0)

Description:


Notes: 


History:
          Mar 04  SS   Coding began.
          Apr 04  SS   Various improvements including the addition of ff and collisions.
          May 04  SS   Minor changes made to collisional cooling rates (bug fixed)
                       and fb cooling for simple continua.
          May 04  SS   Modified to work for case with all "simple" ions.
          May 04  SS   Modified to use "scattering probability" formalism for 
                       simple ion cooling rates.
          Jun 04  SS   Modified to include the "escape" variable to identify excitation of
                       macro atoms. This removes the need to call matom from within this routine.
          Jun 04  SS   Modified to include collisional ionization as a cooling term.
          July04  SS   Modified to use recomb_sp(_e) rather than alpha_sp(_e) to speed up.
	06may	ksl	57+ -- Modified to use new plasma array.  Eliminated passing
			entire w array
	131030	JM 		-- Added adiabatic cooling as possible kpkt destruction choice
          
************************************************************/

int 
kpkt (PhotPtr p, int *nres, int *escape)
{

  int i;
  int ulvl;
  double cooling_bf[nphot_total];
  double cooling_bf_col[nphot_total];	//collisional cooling in bf transitions
  double cooling_bb[NLINES];
  double cooling_adiabatic;
  struct topbase_phot *cont_ptr;
  struct lines *line_ptr;
  double cooling_normalisation;
  double destruction_choice;
  double electron_temperature;
  double cooling_bbtot, cooling_bftot, cooling_bf_coltot;
  double lower_density, upper_density;
  double cooling_ff;
  WindPtr one;
  PlasmaPtr xplasma;
  MacroPtr mplasma;

  double coll_rate, rad_rate;
  double q_ioniz ();


  /* Idea is to calculated the cooling
     terms for all the processes and then choose one at random to destroy the k-packet and
     turn it back into a photon bundle. 
     The routine considers bound-free, collision excitation and ff
     emission. */

  /* The loop here runs over all the bf processes, regardless of whether they are macro or simple
     ions. The reason that we can do this is that in the macro atom method stimulated recombination
     has already been considered before creating the k-packet (by the use of gamma-twiddle) in "scatter"
     and so we only have spontaneous recombination to worry about here for ALL cases. */


  one = &wmain[p->grid];
  xplasma = &plasmamain[one->nplasma];
  check_plasma (xplasma, "kpkt");
  mplasma = &macromain[xplasma->nplasma];

  electron_temperature = xplasma->t_e;


  /* ksl 091108 - If the kpkt destruction rates for this cell are not known they are calculated here.  This happens
   * every time the wind is updated */

  if (mplasma->kpkt_rates_known != 1)
    {
      cooling_normalisation = 0.0;
      cooling_bftot = 0.0;
      cooling_bbtot = 0.0;
      cooling_ff = 0.0;
      cooling_bf_coltot = 0.0;

      /* JM 1503 -- we used to loop over ntop_phot here, 
         but we should really loop over the tabulated Verner Xsections too
         see #86, #141 */
      for (i = 0; i < nphot_total; i++)
	{
	  cont_ptr = &phot_top[i];
	  ulvl = cont_ptr->uplev;

	  if (cont_ptr->macro_info == 1 && geo.macro_simple == 0)
	    {
	      upper_density = den_config (xplasma, ulvl);
	      /* SS July 04 - for macro atoms the recombination coefficients are stored so use the
	         stored values rather than recompue them. */
	      cooling_bf[i] = mplasma->cooling_bf[i] =
		upper_density * H * cont_ptr->freq[0] *
		(mplasma->recomb_sp_e[config[ulvl].bfd_indx_first +
				      cont_ptr->down_index]);
	      // _sp_e is defined as the difference 
	    }
	  else
	    {
	      upper_density = xplasma->density[cont_ptr->nion + 1];

	      cooling_bf[i] = mplasma->cooling_bf[i] =
		upper_density * H * cont_ptr->freq[0] *
		(xplasma->recomb_simple[i]);
	    }


	  /* Note that the electron density is not included here -- all cooling rates scale
	     with the electron density so I've factored it out. */
	  if (cooling_bf[i] < 0)
	    {
	      Error ("kpkt: bf cooling rate negative. Density was %g\n",
		     upper_density);
	      Error ("alpha_sp(cont_ptr, xplasma,2) %g \n",
		     alpha_sp (cont_ptr, xplasma, 2));
	      Error ("i, ulvl, nphot_total, nion %d %d %d %d\n", i, ulvl,
		     nphot_total, cont_ptr->nion);
	      Error ("nlev, z, istate %d %d %d \n", cont_ptr->nlev,
		     cont_ptr->z, cont_ptr->istate);
	      Error ("freq[0] %g\n", cont_ptr->freq[0]);
	      cooling_bf[i] = mplasma->cooling_bf[i] = 0.0;
	    }
	  else
	    {
	      cooling_bftot += cooling_bf[i];
	    }

	  cooling_normalisation += cooling_bf[i];

	  if (cont_ptr->macro_info == 1 && geo.macro_simple == 0)
	    {
	      /* Include collisional ionization as a cooling term in macro atoms. Don't include
	         for simple ions for now.  SS */

	      lower_density = den_config (xplasma, cont_ptr->nlev);
	      cooling_bf_col[i] = mplasma->cooling_bf_col[i] =
		lower_density * H * cont_ptr->freq[0] * q_ioniz (cont_ptr,
								 electron_temperature);

	      cooling_bf_coltot += cooling_bf_col[i];

	      cooling_normalisation += cooling_bf_col[i];

	    }



	}

      /* end of loop over nphot_total */

      for (i = 0; i < nlines; i++)
	{
	  line_ptr = &line[i];
	  if (line_ptr->macro_info == 1 && geo.macro_simple == 0)
	    {			//It's a macro atom line and so the density of the upper level is stored
	      cooling_bb[i] = mplasma->cooling_bb[i] =
		den_config (xplasma, line_ptr->nconfigl) * q12 (line_ptr,
								electron_temperature)
		* line_ptr->freq * H;

	      /* Note that the electron density is not included here -- all cooling rates scale
	         with the electron density so I've factored it out. */
	    }
	  else
	    {			//It's a simple line. Get the upper level density using two_level_atom

	      two_level_atom (line_ptr, xplasma, &lower_density,
			      &upper_density);

	      /* the collisional rate is multiplied by ne later */
	      coll_rate =
		q21 (line_ptr,
		     electron_temperature) * (1. -
					      exp (-H_OVER_K *
						   line_ptr->freq /
						   electron_temperature));

	      cooling_bb[i] =
		(lower_density * line_ptr->gu / line_ptr->gl -
		 upper_density) * coll_rate / (exp (H_OVER_K *
						    line_ptr->freq /
						    electron_temperature) -
					       1.) * line_ptr->freq * H;

	      rad_rate = a21 (line_ptr) * p_escape (line_ptr, xplasma);

	      /* Now multiply by the scattering probability - i.e. we are only going to consider bb cooling when
	         the photon actually escapes - we don't to waste time by exciting a two-level macro atom only so that
	         it makes another k-packet for us! (SS May 04) */


	      cooling_bb[i] *=
		rad_rate / (rad_rate + (coll_rate * xplasma->ne));
	      mplasma->cooling_bb[i] = cooling_bb[i];
	    }

	  if (cooling_bb[i] < 0)
	    {
	      cooling_bb[i] = mplasma->cooling_bb[i] = 0.0;
	    }
	  else
	    {
	      cooling_bbtot += cooling_bb[i];
	    }
	  cooling_normalisation += cooling_bb[i];
	}

      /* end of loop over nlines  */


      /* 57+ -- This might be modified later since we "know" that xplasma cannot be for a grid with zero
         volume.  Recall however that vol is part of the windPtr */
      if (one->vol > 0)
	{
	  cooling_ff = mplasma->cooling_ff =
	    total_free (one, xplasma->t_e, 0.0,
			VERY_BIG) / xplasma->vol / xplasma->ne;		// JM 1411 - changed to use filled volume
	}
      else
	{
	  /* SS June 04 - This should never happen, but sometimes it does. I think it is because of 
	     photons leaking from one cell to another due to the push-through-distance. It is sufficiently
	     rare (~1 photon in a complete run of the code) that I'm not worrying about it for now but it does
	     indicate a real problem somewhere. */

	  /* SS Nov 09: actually I've not seen this problem for a long
	     time. Don't recall that we ever actually fixed it,
	     however. Perhaps the improved volume calculations
	     removed it? We delete this whole "else" if we're sure
	     volumes are never zero. */

	  cooling_ff = mplasma->cooling_ff = 0.0;
	  Error ("kpkt: A scattering event in cell %d with vol = 0???\n",
		 one->nwind);
	  //Diagnostic      return(-1);  //57g -- Cannot diagnose with an exit
	  exit (0);
	}


      if (cooling_ff < 0)
	{
	  Error ("kpkt: ff cooling rate negative. Abort.");
	  exit (0);
	}
      else
	{
	  cooling_normalisation += cooling_ff;
	}


      /* JM -- 1310 -- we now want to add adiabatic cooling as another way of destroying kpkts
         this should have already been calculated and stored in the plasma structure. Note that 
         adiabatic cooling does not depend on type of macro atom excited */

      /* note the units here- we divide the total luminosity of the cell by volume and ne to give cooling rate */

      cooling_adiabatic = xplasma->lum_adiabatic / xplasma->vol / xplasma->ne; // JM 1411 - changed to use filled volume

      if (geo.adiabatic == 0 && cooling_adiabatic > 0.0)
        {
      	  Error("Adiabatic cooling turned off, but non zero in cell %d", xplasma->nplasma);
        }


      /* JM 1302 -- Negative adiabatic coooling- this used to happen due to issue #70, where we incorrectly calculated dvdy, 
         but this is now resolved. Now it should only happen for cellspartly in wind, because we don't treat these very well.
         Now, if cooling_adiabatic < 0 then set it to zero to avoid runs exiting for part in wind cells. */
      if (cooling_adiabatic < 0)
        {
          Error("kpkt: Adiabatic cooling negative! Major problem if inwind (%d) == 0\n",
          	     one->inwind);
	      Log ("kpkt: Setting adiabatic kpkt destruction probability to zero for this matom.\n");
	      cooling_adiabatic = 0.0;
        }


      cooling_normalisation += cooling_adiabatic;


 
      mplasma->cooling_bbtot = cooling_bbtot;
      mplasma->cooling_bftot = cooling_bftot;
      mplasma->cooling_bf_coltot = cooling_bf_coltot;
      mplasma->cooling_adiabatic = cooling_adiabatic;
      mplasma->cooling_normalisation = cooling_normalisation;
      mplasma->kpkt_rates_known = 1;

    }





  /* The cooling rates for the recombination and collisional processes are now known. 
     Choose which process destroys the k-packet with a random number. */

  destruction_choice =
    ((rand () + 0.5) / MAXRAND) * mplasma->cooling_normalisation;


  if (destruction_choice < mplasma->cooling_bftot)
    {				//destruction by bf

      /* JM 1503 -- we used to loop over ntop_phot here, 
         but we should really loop over the tabulated Verner Xsections too
         see #86, #141 */
      for (i = 0; i < nphot_total; i++)
	{
	  if (destruction_choice < mplasma->cooling_bf[i])
	    {
	      /* Having got here we know that desturction of the k-packet was via the process labelled
	         by i. Let's just check that i is a sensible number. */

	      if (i > nphot_total - 1)
		{
		  Error
		    ("kpkt (matom.c): trying to destroy k-packet in unknown process. Abort.\n");
		  exit (0);
		}

	      /* If it gets here, all seems fine. Now set nres for the destruction process. */

	      *nres = i + NLINES + 1;
	      *escape = 1;	//record that an r-packet is made - no need to excite a macro atom again


	      /* Now (as in matom) choose a frequency for the new packet. */

	      p->freq = phot_top[i].freq[0] -
		(log (1. - (rand () + 0.5) / MAXRAND) * xplasma->t_e /
		 H_OVER_K);
	      /* Co-moving frequency - changed to rest frequency by doppler */
	      /*Currently this assumed hydrogenic shape cross-section - Improve */

	      /* k-packet is now eliminated. All done. */
	      return (0);
	    }
	  else
	    {
	      destruction_choice =
		destruction_choice - mplasma->cooling_bf[i];
	    }
	}
    }
  else if (destruction_choice <
	   (mplasma->cooling_bftot + mplasma->cooling_bbtot))
    {				//this means that a collisional destruction has occurred - this results in 
      //a macro atom being excited. Choose which macro atom and level to excite
      destruction_choice = destruction_choice - mplasma->cooling_bftot;
      for (i = 0; i < nlines; i++)
	{
	  if (destruction_choice < mplasma->cooling_bb[i])
	    {			//This is the bb collision which removes the k-packet
	      *nres = line[i].where_in_list;	//label for bb process 
	      if (line[i].macro_info == 1 && geo.macro_simple == 0)	//line is for a macro atom
		{

		  /* escape = 0 flag returned to tell macro_gov that
		     a macro atom should be excited, rather than making a call to matom here. */

		  *escape = 0;

		}
	      else		//line is not for a macro atom - use simple method
		{
		  /* Since the cooling rate accounts for the scattering fraction we know that if we
		     get here we want a line emission, not just an excited macro atom. (SS May 04) */
		  *escape = 1;	//No need for re-exciting a macro atom.
		  p->freq = line[i].freq;
		}
	      /* When it gets here the packet is back to an
	         r-packet and the emission mechanism is identified by nres
	         i.e. that's it finished. (SS, Apr 04). */
	      return (0);
	    }
	  else
	    {
	      destruction_choice =
		destruction_choice - mplasma->cooling_bb[i];
	    }
	}
    }
  else if (destruction_choice <
	   (mplasma->cooling_bftot +
	    mplasma->cooling_bbtot + mplasma->cooling_ff))
    {				//this is a ff destruction

      /* The limits for ff emission are hard-wired: 40 microns ->
         twice energy of He II edge. Shouldn't be a problem unless
         we're in plasma with temperatures that gives significant ff
         emission outside this range. */

      *escape = 1;		//we are making an r-packet not exciting a macro atom

      *nres = -2;

      p->freq = one_ff (one, 7.5e12, 2.626e16);	//get frequency of resulting energy packet

      return (0);
    }


  /* JM 1310 -- added loop to check if destruction occurs via adiabatic cooling */
  else if (destruction_choice <
	   (mplasma->cooling_bftot +
	    mplasma->cooling_bbtot + mplasma->cooling_ff + mplasma->cooling_adiabatic))
    {

      if (geo.adiabatic == 0)
      {
      	Error("Destroying kpkt by adiabatic cooling even though it is turned off.");
      }
      *escape = 1;		// we want to escape but set photon weight to zero
      *nres = -2;		
      //p->w = 0.0;		// JM131030 set photon weight to zero as energy is taken up in adiabatic expansion

      p->istat = P_ADIABATIC; 	// record that this photon went into a kpkt destruction from adiabatic cooling

      return (0);
    }


  else
    {
      /* We want destruction by collisional ionization in a macro atom. */
      destruction_choice =
	destruction_choice - mplasma->cooling_bftot -
	mplasma->cooling_bbtot - mplasma->cooling_ff - mplasma->cooling_adiabatic;

      for (i = 0; i < nphot_total; i++)
	{
	  if (destruction_choice < mplasma->cooling_bf_col[i])
	    {
	      /* Having got here we know that destruction of the k-packet was via the process labelled
	         by i. Let's just check that i is a sensible number. */

	      if (i > nphot_total - 1)
		{
		  Error
		    ("kpkt (matom.c): trying to destroy k-packet in unknown process. Abort.\n");
		  exit (0);
		}

	      /* Now set nres for the destruction process. */

	      *nres = i + NLINES + 1;
	      *escape = 0;	//collisional ionization makes an excited macro atom


	      /* k-packet is now eliminated. All done. */
	      return (0);
	    }
	  else
	    {
	      destruction_choice =
		destruction_choice - mplasma->cooling_bf_col[i];
	    }
	}
    }



  Error ("matom.c: Failed to select a destruction process in kpkt. Abort.\n");
  Error
    ("matom.c: cooling_bftot %g, cooling_bbtot %g, cooling_ff %g, cooling_bf_coltot %g cooling_adiabatic %g\n",
     mplasma->cooling_bftot, mplasma->cooling_bbtot,
     mplasma->cooling_ff, mplasma->cooling_bf_coltot, mplasma->cooling_adiabatic);

  exit (0);

  return (0);
}



/************************************************************
                                    Imperial College London
Synopsis:
       fake_matom_bb is the macro atom routine that deals with line events involving
       simple ions (i.e. ions for which a full macro atom treatment is not employed.
       When this routine is called a simple line has absorbed a packet. This routine 
       creates a fake two-level macro atom and determines whether the packet energy
       is simply re-emitted in the line or is thermalised. If it is thermalised it
       turns into a k-packet and the appropriate routine is called. 


Arguments:

       WindPtr w                   the ptr to the structure defining the wind
       PhotPtr p                   the packet at the point of activation
       int nres                    the process which activates the Macro Atom

Returns:
       int nres                    the process by which deactivation occurs
       PhotPtr p                   the packet following deactivation
       int escape                  identifies whether the macro atom deactivated via an
                                   r-packet (escape = 1) or a k-packet (escape = 0). If
                                   a k-packet then the call to this routine should be
                                   followed by a call to kpkt.

Description:


Notes: 

History:
          Apr 04  SS   Coding began.
          Jun 04  SS   Modified to return escape = 1 for r-packet and 2 for k-packet
                       to avoid call to k-packet within this routine.
	06may	ksl	57+ -- Eliminationg passing entire w structure

************************************************************/

int 
fake_matom_bb (PhotPtr p, int *nres, int *escape)
{
  double kprb, rprb;
  WindPtr one;
  PlasmaPtr xplasma;
  struct lines *line_ptr;
  double electron_temperature;
  double normalisation;
  double choice;

  one = &wmain[p->grid];	//record where we are
  xplasma = &plasmamain[one->nplasma];

  line_ptr = lin_ptr[*nres];	//record the line pointer
  electron_temperature = xplasma->t_e;

  /* Upon calling we know that the upper level of our fake two level macro
     atom is excited. Since it's only two-levels there are no jumping probabilities
     and the only decision that needs to be made is whether it de-excites by an r-packet
     in the line or a collisionally produced k-packet. To decide this we compute the
     two emission probabilities. rprb is the probability of the r-packet and kprb
     for the k-packet. */

  /* Since both k- and r-packet emission have the same delta energy associated with them then
     we can ignore the energy factor that is otherwise needed in the de-activation probabilities.
     The upper level population is also factored out. (SS) */

  rprb = a21 (line_ptr) * p_escape (line_ptr, xplasma);
  // Einstein-A * escape probability

  kprb =
    q21 (line_ptr,
	 electron_temperature) * xplasma->ne * (1. -
						exp (-H_OVER_K *
						     line_ptr->freq /
						     electron_temperature));
  // Collision de-excitation rate coeff. * electron density 
  /* The extra factor of (1 - exp (-h nu / k T)) is explained in KSL's notes on Python. It appears because we are
     using the "scattering fraction" formalism for simple ions. (SS May 04). */

  normalisation = kprb + rprb;

  kprb = kprb / normalisation;

  rprb = rprb / normalisation;

  /* Now just use a random number to decide what happens. */

  choice = ((rand () + 0.5) / MAXRAND);

  /* If "choice" is less than rprb then we have chosen a radiative decay - for this fake macro atom there 
     is only one line so there's nothing to do - the energy is re-radiated in the line and that's it. We
     don't need to change nres. Otherwise we've chosen a collisional destruction and so we need to get
     kpkt to deal with the resulting k-packet and give us a new value of nres following thermalisation and
     re-emission of the energy. */

  if (choice < rprb)
    {
      *escape = 1;		//it's an r-packet de-activation
      p->freq = line_ptr->freq;	// As in matom, set this to the comoving frequency
    }
  else
    {
      /* Return the instruction to macro_gov to
         make a k-packet. */

      *escape = 0;

    }

  /* That's it - we've dealt with the simple line. */

  return (0);

}


/************************************************************
                                    Imperial College London
Synopsis:
       fake_matom_bf is the macro atom routine that deals with photoionisation 
       events involving simple ions (i.e. ions for which a full macro atom treatment 
       is not employed).
       When this routine is called a photoionisation has absorbed a packet. 
       The idea of this routine is to deal with the subsequenct
       by creating a fake two-level atom. 
       However, in the absense of collisional recombination (or something
       similar) there's only one thing that can happen - radiative 
       recombination. Therefore there's no need to do anything here unless
       collisional recombination is to be introduced at some point in the
       future.
       All this routine does for now is choose a new frequency for the 
       emitted r-packet.


Arguments:

       WindPtr w                   the ptr to the structure defining the wind
       PhotPtr p                   the packet at the point of activation
       int nres                    the process which activates the Macro Atom

Returns:
       int nres                    the process by which deactivation occurs
       PhotPtr p                   the packet following deactivation
       int escape                  in principle this tells us whether de-activation is
                                   via an r-packet or a k-packet. For this routine at the 
                                   moment only r-packets are possible so it always returns
                                   escape = 1

Description:


Notes:    

History:
          Apr 04  SS   Coding began.
          Jun 04  SS   Modified to include "escape" being set to 1
	06may	ksl	57+ -- Modified for new structure.  Have not
			fixed the call to fake_atom

************************************************************/

int 
fake_matom_bf (PhotPtr p, int *nres, int *escape)
{
  WindPtr one;
  PlasmaPtr xplasma;

  one = &wmain[p->grid];	//record where we are
  xplasma = &plasmamain[one->nplasma];

  /* All that can happen is radiative recombination (no collisional recombination
     for now. Just choose frequency for re-emission). */

  *escape = 1;			//always an r-packet here

  p->freq = phot_top[*nres - NLINES - 1].freq[0]
    - (log (1. - (rand () + 0.5) / MAXRAND) * xplasma->t_e / H_OVER_K);

  /*Currently this assumes hydrogenic shape cross-section - Improve */

  return (0);

}


<<<<<<< HEAD

  /************************************************************
                                    Imperial College London
Synopsis:

       macro_pops uses the Monte Carlo estimators to compute a set
       of level populations for levels of macro atoms.


Arguments: one -> pointer to the wind 
           xne -> current value for electron density in this shell

Returns:   Should compute the fractional level populations for 
          macro atoms and store them in "levden" array. The ion fractions
          are also computed and stored in w[n].density[nion]


Description:


Notes:  
         This routine uses a matrix inversion method to get the level populations.
         For now the matrix solver used is the LU decomposition method provided
         by the Gnu Scientific Library (GSL, which is free). This requires the
         include files that I've added to the top of this file and access to the
         GSL "library" file (I've added the library into the Makefile too). I found
         GSL to be very easy to install but if there are problems in the future we
         may need to switch to another matrix solver. (SS, Apr 04)
         

History:
          Apr 04  SS   Coding began.
          May 04  SS   Checking/testing began. Corrected some problems with the
                       array indexing in the last part of the calculation.
          June04  SS   Adding collisional ionization/recombination rate.
	  Aug 05  SS   Modified to include fast collisional transition between
	               ground states and levels that should be metastable
                       - some treatment of metastables is needed for 
                       doing CNO macro atoms.
	06may	ksl	57+ -- Modified to reflect plasma structue
    1404 	jm  77a -- Added test to check that populations are solution to rate matrix equation in macro_pops
                       + more robust erro reporting in general. See pull request #75.
    1404  	jm  77a -- Now only clean for population inversions if levels have a radiative transition between them #76
************************************************************/

int 
macro_pops (PlasmaPtr xplasma, double xne)
{

  int index_element, index_ion, index_lvl;
  int n_macro_lvl;
  double rate;
  double rate_matrix[NLEVELS_MACRO][NLEVELS_MACRO];
  int radiative_flag[NLEVELS_MACRO][NLEVELS_MACRO];	// 140423 JM flag if two levels are radiatively linked
  int conf_to_matrix[NLEVELS_MACRO];
  struct lines *line_ptr;
  struct topbase_phot *cont_ptr;
  int nn, mm;
  int index_bbu, index_bbd, index_bfu, index_bfd;
  int lower, upper;
  double this_ion_density, level_population;
  double inversion_test;
  double q_ioniz (), q_recomb ();
  double *a_data, *b_data;
  double *populations;
  int index_fast_col, ierr;

  MacroPtr mplasma;
  mplasma = &macromain[xplasma->nplasma];

  /* Start with an outer loop over elements: there are no rates that couple
     levels of different elements so we can always separate them out. */


  for (index_element = 0; index_element < nelements; index_element++)
    {

      /* Zero all elements of the matrix before doing anything else. */

      for (nn = 0; nn < NLEVELS_MACRO; nn++)
	{
	  for (mm = 0; mm < NLEVELS_MACRO; mm++)
	    {
	      rate_matrix[mm][nn] = 0.0;

	      /* 140423 JM -- new int array to flag if  two levels are radiatively linked
	         initialize to 0 */
	      radiative_flag[mm][nn] = 0; 
	    }
	}

      /* See if this element uses a macro atom treatment or is a simple element.
         For now I'm assuming that either all ions of a given element are
         treated using the macro atom method, or else none are (mixing and 
         matching is probably a bad idea because of the way in which bf 
         processes couple different ionisation stages). */

      /* The check is against the first ion of the element. */

      if (ion[ele[index_element].firstion].macro_info == 1
	  && geo.macro_simple == 0)
	{

	  /* Having established that the ion requires a macro atom treatment we
	     are going to construct a matrix of rates between the levels and 
	     invert that matrix to get the level populations. The first thing we need 
	     to do is work out how many levels we are dealing with in total. This is
	     easily done by summing up the number of levels of each ion. */

	  n_macro_lvl = 0;

	  for (index_ion = ele[index_element].firstion;
	       index_ion <
	       (ele[index_element].firstion + ele[index_element].nions);
	       index_ion++)
	    {
	      for (index_lvl = ion[index_ion].first_nlte_level;
		   index_lvl <
		   ion[index_ion].first_nlte_level + ion[index_ion].nlte;
		   index_lvl++)
		{
		  /* I want to be able to easily go from knowing the index of a level in the 
		     configurations structure to its position in the rates matrix. So I'm making
		     two arrays here that allow the mapping between these indices to be done easily.
		   */
		  conf_to_matrix[index_lvl] = n_macro_lvl;
		  n_macro_lvl++;
		}
	    }

	  /* We now know how many levels there are and therefore how big the matrix we
	     need to invert will be. */

	  /* Now we want to populate the matrix with all the rates between the levels. */

	  for (index_ion = ele[index_element].firstion;
	       index_ion <
	       (ele[index_element].firstion + ele[index_element].nions);
	       index_ion++)
	    {
	      index_lvl = ion[index_ion].first_nlte_level;

	      /* The next loop judges whether or not a level is to be fixed in population relative to ground
	         star. The input radiative lifetime is used to judge this at the moment. If the lifetime was set
	         to be long (essentially infite) then a very fast collisional transition is put in to dominate
	         all other rates into and out of this level. 

	         Whether this is really the best thing to do I don't know, but it's an improvement over ignoring 
	         this issue altogether! SS Aug 05 */

	      for (index_fast_col = index_lvl;
		   index_fast_col <
		   ion[index_ion].first_nlte_level + ion[index_ion].nlte - 1;
		   index_fast_col++)
		{
		  {
		    if (config[index_fast_col + 1].rad_rate > 1.e15)
		      {
			fast_line.gl = config[index_lvl].g;
			fast_line.gu = config[index_fast_col + 1].g;
			fast_line.freq =
			  (config[index_fast_col + 1].ex -
			   config[index_lvl].ex) / H;
			fast_line.f = 1e4;
			rate = q12 (&fast_line, xplasma->t_e) * xne;
			lower = conf_to_matrix[index_lvl];
			upper = conf_to_matrix[index_fast_col + 1];
			rate_matrix[lower][lower] += -1. * rate;
			rate_matrix[upper][lower] += rate;
			rate = q21 (&fast_line, xplasma->t_e) * xne;
			rate_matrix[upper][upper] += -1. * rate;
			rate_matrix[lower][upper] += rate;
		      }
		  }
		}

	      for (index_lvl = ion[index_ion].first_nlte_level;
		   index_lvl <
		   ion[index_ion].first_nlte_level + ion[index_ion].nlte;
		   index_lvl++)
		{
		  /* Now add contribution for all the bb and bf processes between the levels. This is
		     done by looping over the numbers "bbu, bbd, bfu, bfd" which tell us how many
		     processes there are. */


		  for (index_bbu = 0;
		       index_bbu < config[index_lvl].n_bbu_jump; index_bbu++)
		    {
		      /* These are bb upwards jumps. The rate in such a jump is given by
		         Jbar which has been computed as a Monte Carlo estimator. I'm also
		         including a collisional term (which depends on ne). */

		      line_ptr = &line[config[index_lvl].bbu_jump[index_bbu]];
		      rate =
			b12 (line_ptr) *
			mplasma->jbar_old[config[index_lvl].bbu_indx_first +
					  index_bbu];
		      rate += q12 (line_ptr, xplasma->t_e) * xne;

		      /* This is the rate out of the level in question. We need to add it
		         to the matrix in two places: firstly as a -ve contribution to the
		         diagonal and secondly as a +ve contribution for the off-diagonal
		         corresponding to the level populated by this process. */

		      /* Get the matix indices for the upper and lower states of the jump. */

		      lower = conf_to_matrix[index_lvl];
		      upper = conf_to_matrix[line_ptr->nconfigu];

		      rate_matrix[lower][lower] += -1. * rate;
		      rate_matrix[upper][lower] += rate;

		      /* There's a radiative jump between these levels, so we want to clean
		         for popualtion inversions. Flag this jump */
		      radiative_flag[index_lvl][line_ptr->nconfigu] = 1;

		      if (rate < 0.0 || sane_check(rate))
		      {
		      	Error("macro_pops: bbu rate is %8.4e in cell/matom %i\n", rate, xplasma->nplasma);
		      }
		    }

		  for (index_bbd = 0;
		       index_bbd < config[index_lvl].n_bbd_jump; index_bbd++)
		    {
		      /* These are bb downwards jumps. The rate in such a jump is given by
		         the A-value. I'm also
		         including a collisional term (which depends on ne). */

		      line_ptr = &line[config[index_lvl].bbd_jump[index_bbd]];
		      rate = (a21 (line_ptr) * p_escape (line_ptr, xplasma));
		      rate += q21 (line_ptr, xplasma->t_e) * xne;

		      /* This is the rate out of the level in question. We need to add it
		         to the matrix in two places: firstly as a -ve contribution to the
		         diagonal and secondly as a +ve contribution for the off-diagonal
		         corresponding to the level populated by this process. */

		      /* Get the matix indices for the upper and lower states of the jump. */

		      upper = conf_to_matrix[index_lvl];
		      lower = conf_to_matrix[line_ptr->nconfigl];

		      rate_matrix[upper][upper] += -1. * rate;
		      rate_matrix[lower][upper] += rate;


		      /* There's a radiative jump between these levels, so we want to clean
		         for popualtion inversions. Flag this jump */
		      radiative_flag[line_ptr->nconfigl][index_lvl] = 1;

		      if (rate < 0.0 || sane_check(rate))
		      {
		      	Error("macro_pops: bbd rate is %8.4e in cell/matom %i\n", rate, xplasma->nplasma);
		      }
		    }



		  for (index_bfu = 0;
		       index_bfu < config[index_lvl].n_bfu_jump; index_bfu++)
		    {
		      /* These are bf upwards jumps. The rate in such a jump is given by
		         gamma which has been computed as a Monte Carlo estimator. */

		      cont_ptr =
			&phot_top[config[index_lvl].bfu_jump[index_bfu]];
		      rate =
			mplasma->gamma_old[config[index_lvl].bfu_indx_first +
					   index_bfu];
		      rate += q_ioniz (cont_ptr, xplasma->t_e) * xne;

		      /* This is the rate out of the level in question. We need to add it
		         to the matrix in two places: firstly as a -ve contribution to the
		         diagonal and secondly as a +ve contribution for the off-diagonal
		         corresponding to the level populated by this process. */

		      /* Get the matix indices for the upper and lower states of the jump. */

		      lower = conf_to_matrix[index_lvl];
		      upper = conf_to_matrix[cont_ptr->uplev];

		      rate_matrix[lower][lower] += -1. * rate;
		      rate_matrix[upper][lower] += rate;

		      if (rate < 0.0 || sane_check(rate))
		      {
		      	Error("macro_pops: bfu rate is %8.4e in cell/matom %i\n", rate, xplasma->nplasma);
		      }

		      /* Now deal with the stimulated emission. */
		      /* Lower and upper are the same, but now it contributes in the
		         other direction. */

		      rate =
			mplasma->
			alpha_st_old[config[index_lvl].bfu_indx_first +
				     index_bfu] * xne;

		      rate_matrix[upper][upper] += -1. * rate;
		      rate_matrix[lower][upper] += rate;

		      if (rate < 0.0 || sane_check(rate))
		      {
		      	Error("macro_pops: st. recomb rate is %8.4e in cell/matom %i\n", rate, xplasma->nplasma);
		      }

		    }



		  for (index_bfd = 0;
		       index_bfd < config[index_lvl].n_bfd_jump; index_bfd++)
		    {
		      /* These are bf downwards jumps. The rate in such a jump is given by
		         the alpha value. */
		      cont_ptr =
			&phot_top[config[index_lvl].bfd_jump[index_bfd]];
		      /* Get new values of the recombination rates and store them. */
		      mplasma->recomb_sp[config[index_lvl].bfd_indx_first +
					 index_bfd] =
			alpha_sp (cont_ptr, xplasma, 0);
		      mplasma->recomb_sp_e[config[index_lvl].bfd_indx_first +
					   index_bfd] =
			alpha_sp (cont_ptr, xplasma, 2);
		      rate =
			mplasma->recomb_sp[config[index_lvl].bfd_indx_first +
					   index_bfd] * xne;
		      rate += q_recomb (cont_ptr, xplasma->t_e) * xne * xne;


		      /* This is the rate out of the level in question. We need to add it
		         to the matrix in two places: firstly as a -ve contribution to the
		         diagonal and secondly as a +ve contribution for the off-diagonal
		         corresponding to the level populated by this process. */

		      /* Get the matix indices for the upper and lower states of the jump. */

		      upper = conf_to_matrix[index_lvl];
		      lower = conf_to_matrix[cont_ptr->nlev];

		      rate_matrix[upper][upper] += -1. * rate;
		      rate_matrix[lower][upper] += rate;

		      if (rate < 0.0 || sane_check(rate))
		      {
		      	Error("macro_pops: bfd rate is %8.4e in cell/matom %i\n", rate, xplasma->nplasma);
		      }
		    }
		}
	    }

	  /* The rate matrix is now filled up. Since the problem is not closed as it stands, the next
	     thing is to replace one of the rows of the matrix (say the first row) with the constraint
	     that the sum of all the populations is 1.0 (this will let us get population fractions). */

	  for (index_lvl = 0; index_lvl < n_macro_lvl; index_lvl++)
	    {
	      rate_matrix[0][index_lvl] = 1.0;
	    }

	  /* Now we can just invert the matrix to get the fractional level populations. */


	  /********************************************************************************/
	  /* The block that follows (down to next line of ***s) is to do the
	     matrix inversion. It uses LU decomposition - the code for doing this is 
	     taken from the GSL manual with very few modifications. */
	  /* here we solve the matrix equation M x = b, where x is our vector containing
	     level populations as a fraction w.r.t the whole element */

	  /* Replaced inline array allocaation with calloc, which will work with older version of c compilers */

	  a_data =
	    (double *) calloc (sizeof (rate), n_macro_lvl * n_macro_lvl);

	  for (nn = 0; nn < n_macro_lvl; nn++)
	    {
	      for (mm = 0; mm < n_macro_lvl; mm++)
		{
		  a_data[nn * n_macro_lvl + mm] = rate_matrix[nn][mm];
		}
	    }


	  /* Replaced inline array allocaation with calloc, which will work with older version of c compilers 
	     calloc also sets the elements to zero, which is required */

	  b_data = (double *) calloc (sizeof (rate), n_macro_lvl);
	  populations = (double *) calloc (sizeof (rate), n_macro_lvl);

	  /* replace the first entry with 1.0- this is part of the normalisation constraint */
	  b_data[0] = 1.0;

      /* this next routine is a general routine which solves the matrix equation
         via LU decomposition */
	  ierr = solve_matrix(a_data, b_data, n_macro_lvl, populations);

	  if (ierr != 0)
	  	Error("macro_pops: bad return from solve_matrix\n");

      /* free memory */
      free (a_data);	
	  free (b_data);	



	  /* MC noise can cause population inversions (particularly amongst highly excited states)
	     which are never a good thing and most likely unphysical.
	     Therefor let's follow Leon's procedure (Lucy 2003) and remove inversions. */



	  for (index_ion = ele[index_element].firstion;
	       index_ion <
	       (ele[index_element].firstion + ele[index_element].nions);
	       index_ion++)
	    {
	      for (index_lvl = ion[index_ion].first_nlte_level;
		   index_lvl <
		   ion[index_ion].first_nlte_level + ion[index_ion].nlte;
		   index_lvl++)
		{		/* Start loop with lowest level of the ion. For each level in turn check to see if there's a population 
				   inversion i.e. is  upper_pop > lower_pop * g_upper / g_lower. If it is then replace upper_pop with
				   lower_pop * g_upper / g_lower. We loop over all levels higher than the currently chosen lower level. */
		  for (nn = index_lvl + 1;
		       nn <
		       (ion[index_ion].first_nlte_level +
			ion[index_ion].nlte); nn++)
		    {

              /* this if statement means we only clean if there's a radiative jump between the levels */
              if (radiative_flag[index_lvl][nn])
              {
		        inversion_test = populations[conf_to_matrix[index_lvl]] * config[nn].g / config[index_lvl].g * 0.999999;	//include a correction factor 
		        if (populations[conf_to_matrix[nn]] > inversion_test)
			  {
			    populations[conf_to_matrix[nn]] = inversion_test;
			  }
		      }
		    }
		}
	    }


	  /* The populations are now known. The populations need to be stored
	     firstly as ion populations and secondly as fractional
	     level populations within an ion. Get the ion
	     populations and write them to one->density[nion]. The level populations
	     are to be put in "levden". */

	  nn = 0;
	  mm = 0;
	  for (index_ion = ele[index_element].firstion;
	       index_ion <
	       (ele[index_element].firstion + ele[index_element].nions);
	       index_ion++)
	    {
	      this_ion_density = 0.0;
	      for (index_lvl = ion[index_ion].first_nlte_level;
		   index_lvl <
		   ion[index_ion].first_nlte_level + ion[index_ion].nlte;
		   index_lvl++)
		{
		  level_population = populations[conf_to_matrix[index_lvl]];	
		  this_ion_density += level_population;

		  /* JM 140409 -- add error check for negative populations */
		  if (level_population < 0.0 || sane_check(level_population))
		    Error("macro_pops: level %i has frac. pop. %8.4e in cell %i\n", 
		    	   index_lvl, level_population, xplasma->nplasma);

		  nn++;
		}

	      /* Write the level populations to the 
	         levden array. These are fractional level populations within an ion. */

	      for (index_lvl = ion[index_ion].first_nlte_level;
		   index_lvl <
		   ion[index_ion].first_nlte_level + ion[index_ion].nlte;
		   index_lvl++)
		{

		  xplasma->levden[config[index_lvl].nden] =
		    populations[conf_to_matrix[index_lvl]] /
		    this_ion_density;

		  mm++;

		}

	      xplasma->density[index_ion] =
		this_ion_density * ele[index_element].abun * xplasma->rho *
		rho2nh;




	    }

	}
    }

  return (0);
  /* All done. (SS, Apr 04) */
}

  /************************************************************
                                    Imperial College London
Synopsis:

       macro_gov is a new routine that will sit at a higher level in the code than either matom or kpkt
       and will govern the passage of packets between these routines. At the moment, since matom and kpkt 
       call each other it call all get rather confusing and loads of nested subroutine calls ensue. 
       macro_gov removes this by calling matom and kpkt which on return tell macro_gov to either return
       an r-packet to resonate or make another call to either kpkt or matom as appropriate.



Arguments:   
       WindPtr w                   the ptr to the structure defining the wind
       PhotPtr p                   the packet at the point of activation
       int nres                    the process which activates the Macro Atom
       int matom_or_kpkt           to tell us if we should initially excite a
                                   Macro Atom or create a k-packet. For Macro Atom
                                   it is set to 1 for a k-packet it is set to 2.
       int which_out               set to 1 if return is via macro atom and 2 if via kpkt

           

Returns:   Will return an r-packet after (possibly) several calls to matom and kpkt

       int nres                    the process by which re-emission occurs
       PhotPtr p                   the packet following re-emission



Description:


Notes:   I've written this to be as general as possible so that if we want to improve the treatment of simple
         ions it should not need to be re-written.

         During the spectrum calculation the emission of r-packets within the spectral region of interest
         is done using emissivities obtained during the ionization cycles. Therefore whenever an r-packet
         is converted into a k-packet or an excited macro atom that ends the need to follow the packet any
         further. To deal with this, this routine sets the weights of such packets to zero. Upon return to 
         trans_phot these packets will then be thrown away.

         
History:
          SS   June 04 - coding began
          SS   June 04 - modified to kill photons that interact with macro atoms or
                         become k-packets during the specrum calculation part of the code.
          SS   June 04 - returns 1 if last interaction was with full macro atom. 0 otherwise.
          SS   Sep  04 - added return of "which_out"
	  ksl	0803	Added lines which modify p->origin to reflect the fact
	  		that a photn has been processed by an interaction with a
			macro atom.  Basically, what I have done is simply to 
			add 10 to the origin.  This was done to account for the fact
			that its hard to constrain the frequence range of a photon
			processed by a macro atom
************************************************************/

int 
macro_gov (PhotPtr p, int *nres, int matom_or_kpkt, int *which_out)

{
  int escape;			//this tells us when the r-packet is escaping 

  escape = 0;			//start with it not being ready to escape as an r-packet


  while (escape == 0)
    {
      if (matom_or_kpkt == 1)	//excite a macro atom - depending on simple/macro choice call different routines
	{

	  if (*nres > (-1) && *nres < NLINES && geo.macro_simple == 0
	      && lin_ptr[*nres]->macro_info == 1)
	    /* This is a bb line of a macro atoms and we want the full macro atom treatment. */
	    {

	      if (geo.matom_radiation == 1)
		{
		  /* During the spectrum cycles we want to throw these photons away. */
		  p->w = 0.0;
		  escape = 1;	//This doesn't matter but it breaks us out of this loop
		}
	      else
		{
		  matom (p, nres, &escape);

		  if (escape == 1)
		    {
		      /* It is going to escape as a r-packet that was created by de-activation of a macro atom. 
		         Therefore, if the frequency is suitable it should be recorded as a macro atom emission event for use in the 
		         computation of the k-packet emissivity needed for the final spectrum calculation. */
		      *which_out = 1;
		      /* 0803 - ksl - 60 - Added code to modify the photon origin to indicate the packet has been processed
		         by a macro atom */
		      if (p->origin < 10)
			p->origin += 10;
		      return (1);
		    }
		}
	    }
	  else if (*nres > (-1) && *nres < NLINES
		   && (geo.macro_simple == 1
		       || lin_ptr[*nres]->macro_info == 0))
	    /* This is a bb line for which we don't want a full macro atom treatment. */
	    {
	      fake_matom_bb (p, nres, &escape);
	    }
	  else if (*nres > NLINES
		   && phot_top[*nres - NLINES - 1].macro_info == 1
		   && geo.macro_simple == 0)
	    /* This is a bf continuum of a macro atom and we want the full treatment. */
	    {

	      if (geo.matom_radiation == 1)
		{
		  /* During the spectrum cycles we want to throw these photons away. */
		  p->w = 0.0;
		  escape = 1;	//This doesn't matter but it breaks us out of this loop
		}
	      else
		{
		  matom (p, nres, &escape);

		  if (escape == 1)
		    {
		      /* It is going to escape as a r-packet that was created by de-activation of a macro atom. 
		         Therefore, if the frequency is suitable it should be recorded as a macro atom emission event for use in the 
		         computation of the k-packet emissivity needed for the final spectrum calculation. */
		      *which_out = 1;
		      /* 0803 - ksl - 60 - Added code to modify the photon origin to indicate the packet has been processed
		         by a macro atom */
		      if (p->origin < 10)
			p->origin += 10;
		      return (1);
		    }
		}
	    }
	  else if (*nres > NLINES
		   && (phot_top[*nres - NLINES - 1].macro_info == 0
		       || geo.macro_simple == 1))
	    /* This is a bf continuum but we don't want the full macro atom treatment. */
	    {
	      fake_matom_bf (p, nres, &escape);
	    }

	  matom_or_kpkt = 2;	//if it did not escape then it must have had a
	  //de-activation by collision processes -> need a k-packet 
	}
      else if (matom_or_kpkt == 2)	//deal with a k-packet
	{
	  if (geo.matom_radiation == 1)
	    {
	      /* During the spectrum cycles we want to throw these photons away. */
	      p->w = 0.0;
	      escape = 1;	//This doesn't matter but it breaks us out of the loop.
	    }
	  else
	    {
	      kpkt (p, nres, &escape);

	    }

	  matom_or_kpkt = 1;	//if it did not escape then the k-packet must have been 
	  //destroyed by collisionally exciting a macro atom - 
	  //excite a macro atom next
	}
      else
	{
	  Error ("macro_gov: Unknown choice for next action. Abort.\n");
	  exit (0);
	}
    }

  //When it gets here an escpae has taken place. That's it done.

  *which_out = 2;

  /* 0803 - ksl - 60 - Added code to modify the photon origin to indicate the packet has been processed
     by a macro atom */

  if (p->origin < 10)
    p->origin += 10;

  return (0);

  //All done. 
}





/************************************************************
                                    Imperial College London
Synopsis:

       get_kpkt_f returns the specific luminosity in the band needed for the computation of the
       spectrum. It gets the total energy radiated by the process k-packet -> r-packet in the
       required wavelength range.


Arguments:   
       WindPtr w                   the ptr to the structure defining the wind

                                  
           

Returns:   The energy radiated by the process k-packet -> r-packet in the wind in the 
           wavelength range required for the specrum calculation.



Description:


Notes:  
        
         
History:
          June 04 SS - coding began
	06may	ksl	57+ -- Recoded to use plasma array

************************************************************/

double 
get_kpkt_f (void)
{
  int n;
  double lum;

  lum = 0.0;

  for (n = 0; n < NPLASMA; n++)
    {
      lum += plasmamain[n].kpkt_emiss;
    }


  return (lum);
}

/* All done. */

/************************************************************
                                    Imperial College London
Synopsis:

       get_matom_f returns the specific luminosity in the band needed for the computation of the
       spectrum. It gets the total energy radiated by the deactivation of macro atoms in the
       required wavelength range.


Arguments:   
       mode  variable which controls whether or not we need to compute the
             emissivities (CALCULATE_MATOM_EMISSIVITIES) or use stored ones
             because we are restarting a spectral cycle (USE_STORED_MATOM_EMISSIVITIES)
             see #define statements in python.h and code in xdefine_phot().

                                              

Returns:   The energy radiated by the deactivation of macro atoms in the wind in the 
           wavelength range required for the specrum calculation.



Description:


Notes:  
        
         
History:
          June 04 SS - coding began
          Sep  04 SS - significant modification to improve the treatment of macro
                       atoms in spectral synthesis steps. 
	06may	ksl	57+ -- Recoded to use plasma structure

************************************************************/

double
get_matom_f (mode)
    int mode;
{
  int n, m;
  int mm, ss;
  double lum;
  int level_emit[NLEVELS_MACRO], kpkt_emit;
  int n_tries, n_tries_local;
  struct photon ppp;
  double contribution, norm;
  int nres, which_out;
  int my_nmin, my_nmax;		//These variables are used even if not in parallel mode


  if (mode == USE_STORED_MATOM_EMISSIVITIES) 
    {
  	  Log("geo.pcycle (%i) > 0, so using saved level emissivities for macro atoms\n", 
  		   geo.pcycle);
    }

  else   // we need to compute the emissivities
    {
#ifdef MPI_ON
  int num_mpi_cells, num_mpi_extra, position, ndo, n_mpi, num_comm, n_mpi2;
  int size_of_commbuffer;
  char *commbuffer;

  /* the commbuffer needs to communicate 2 variables and the number of macor levels, 
     plus the variable for how many cells each thread is doing */
  size_of_commbuffer =
    8 * (3 + nlevels_macro) * (floor (NPLASMA / np_mpi_global) + 1);

  commbuffer = (char *) malloc (size_of_commbuffer * sizeof (char));
#endif



  which_out = 0;
  n_tries = 5000000;
  geo.matom_radiation = 0;
  n_tries_local = 0;



  norm = 0;
  for (n = 0; n < NPLASMA; n++)
    {
      for (m = 0; m < nlevels_macro; m++)
	{
	  norm += macromain[n].matom_abs[m];
	  if (sane_check(macromain[n].matom_abs[m]))
	  	Error("matom_abs is %8.4e in matom %i level %i\n",macromain[n].matom_abs[m], n, m);
	}
      norm += plasmamain[n].kpkt_abs;
      if (sane_check(plasmamain[n].kpkt_abs))
        Error("kpkt_abs is %8.4e in matom %i\n",plasmamain[n].kpkt_abs, n);
    }



  Log ("Calculating macro atom emissivities- this might take a while...\n");

  /* For MPI parallelisation, the following loop will be distributed over multiple tasks. 
     Note that the mynmim and mynmax variables are still used even without MPI on */
  my_nmin = 0;
  my_nmax = NPLASMA;

#ifdef MPI_ON

  num_mpi_cells = floor(NPLASMA/np_mpi_global);  // divide the cells between the threads
  num_mpi_extra = NPLASMA - (np_mpi_global*num_mpi_cells);  // the remainder from the above division
  
  /* this next loop splits the cells up between the threads. All threads with 
     rank_global<num_mpi_extra deal with one extra cell to account for the remainder */
  if (rank_global < num_mpi_extra)
    {
      my_nmin = rank_global*(num_mpi_cells+1);
      my_nmax = (rank_global+1)*(num_mpi_cells+1);     
    }
  else
    {
      my_nmin = num_mpi_extra*(num_mpi_cells+1) + (rank_global-num_mpi_extra)*(num_mpi_cells);
      my_nmax = num_mpi_extra*(num_mpi_cells+1) + (rank_global-num_mpi_extra+1)*(num_mpi_cells);
    }
  ndo = my_nmax-my_nmin;

  Log_parallel
    ("Thread %d is calculating macro atom emissivities for macro atoms %d to %d\n",
     rank_global, my_nmin, my_nmax);

#endif




  for (n = my_nmin; n < my_nmax; n++)
    {

      /* JM 1309 -- these lines are just log statements which track progress, as this section
         can take a long time */
#ifdef MPI_ON
      if (n % 50 == 0)
	Log
	  ("Thread %d is calculating  macro atom emissivity for macro atom %7d of %7d or %6.3f per cent\n",
	   rank_global, n, my_nmax, n * 100. / my_nmax);
#else
      if (n % 50 == 0)
	Log
	  ("Calculating macro atom emissivity for macro atom %7d of %7d or %6.3f per cent\n",
	   n, my_nmax, n * 100. / my_nmax);
#endif

      for (m = 0; m < nlevels_macro + 1; m++)
	{
	  if ((m == nlevels_macro && plasmamain[n].kpkt_abs > 0)
	      || (m < nlevels_macro && macromain[n].matom_abs[m] > 0))
	    {
	      if (m < nlevels_macro)
		{
		  if (macromain[n].matom_abs[m] > 0)
		    {
		      n_tries_local =
			(n_tries * macromain[n].matom_abs[m] / norm) + 10;
		    }
		  else
		    {
		      n_tries_local = 0;
		    }
		}
	      else if (m == nlevels_macro)
		{
		  if (plasmamain[n].kpkt_abs > 0)
		    {
		      n_tries_local =
			(n_tries * plasmamain[n].kpkt_abs / norm) + 10;
		    }
		  else
		    {
		      n_tries_local = 0;
		    }
		}
	      /* We know "matom_abs" is the amount of energy absobed by
	         each macro atom level in each cell. We now want to determine what fraction of
	         that energy re-appears in the frequency range we want and from which macro atom
	         level it is re-emitted (or if it appears via a k-packet). */

	      for (mm = 0; mm < NLEVELS_MACRO; mm++)
		{
		  level_emit[mm] = 0;
		}
	      kpkt_emit = 0;
	      if (n_tries_local > 0)
		{
		  for (ss = 0; ss < n_tries_local; ss++)
		    {
		      if (m < nlevels_macro)
			{
			  /* Dealing with excitation of a macro atom level. */
			  /* First find a suitable transition in which to excite the macro atom (to get it
			     in the correct starting level. */

			  /* As Knox pointed out in an earlier comment
			     here, the next loop isn't the best way to
			     do this - however I'm not sure we can
			     just replace nlines->nlines_macro since
			     we don't know for sure that the
			     macro_lines are the first lines in the
			     array. If this is really a bottle neck we
			     should set up a quicker way to identify
			     the level - the purpose is just to set
			     the macro atom state to the appropriate
			     upper level so all we need is some way to
			     tell it which state it should be. */

			  nres = 0;
			  while ((nres < nlines))
			    {
			      if (lin_ptr[nres]->nconfigu != m)
				{
				  nres += 1;
				}
			      else
				{
				  break;
				}
			    }


			  if (nres > (nlines - 1))
			    {
			      nres = NLINES + 1;
			      while (nres < (NLINES + 1 + nphot_total))
				{
				  if (phot_top[nres - NLINES - 1].uplev != m)
				    {
				      nres += 1;
				    }
				  else
				    {
				      break;
				    }
				}
			    }

			  if (nres > NLINES + nphot_total)
			    {
			      Error ("Problem in get_matom_f (1). Abort. \n");
			      exit (0);
			    }

			  ppp.nres = nres;
			  ppp.grid = plasmamain[n].nwind;
			  ppp.w = 0;

			  macro_gov (&ppp, &nres, 1, &which_out);


			  /* Now a macro atom has been excited and followed until an r-packet is made. Now, if that 
			     r-packet is in the correct frequency range we record it. If not, we throw it away. */
			}
		      else if (m == nlevels_macro)
			{
			  /* kpkt case. */

			  nres = -2;	//will do - just need
			  //something that will tigger kpkt

			  ppp.nres = nres;
			  ppp.grid = plasmamain[n].nwind;
			  ppp.w = 0;

			  macro_gov (&ppp, &nres, 2, &which_out);

			  /* We have an r-packet back again. */
			}


		      if (ppp.freq > em_rnge.fmin && ppp.freq < em_rnge.fmax)
			{
			  if (which_out == 1)
			    {
			      if (nres < 0)
				{
				  Error
				    ("Negative out from matom?? Abort.\n");
				  exit (0);
				}

			      /* It was a macro atom de-activation. */
			      if (nres < nlines)
				{	/* It was a line. */
				  level_emit[lin_ptr[nres]->nconfigu] += 1;
				}
			      else
				{
				  level_emit[phot_top
					     [nres - NLINES - 1].uplev] += 1;
				}
			    }
			  else if (which_out == 2)
			    {
			      /* It was a k-packet de-activation. */
			      kpkt_emit += 1;
			    }
			  else
			    {
			      Error
				("Packet didn't emerge from matom or kpkt??? Abort. \n");
			      exit (0);
			    }
			}
		    }


		  /* Now we've done all the runs for this level de-activating so we can add the contributions
		     to the level emissivities, the k-packet emissivity and the total luminosity. */

		  for (mm = 0; mm < nlevels_macro; mm++)
		    {
		      contribution = 0;
		      if (m < nlevels_macro)
			{
			  macromain[n].matom_emiss[mm] += contribution =
			    level_emit[mm] * macromain[n].matom_abs[m] /
			    n_tries_local;
			}
		      else if (m == nlevels_macro)
			{
			  macromain[n].matom_emiss[mm] += contribution =
			    level_emit[mm] * plasmamain[n].kpkt_abs /
			    n_tries_local;
			}      
		    }

		  if (m < nlevels_macro)
		    {
		      plasmamain[n].kpkt_emiss +=
			kpkt_emit * macromain[n].matom_abs[m] / n_tries_local;
		    }
		  else if (m == nlevels_macro)
		    {
		      plasmamain[n].kpkt_emiss +=
			kpkt_emit * plasmamain[n].kpkt_abs / n_tries_local;
		    }
		}
	    }
	}
    }


  /*This is the end of the update loop that is parallelised. We now need to exchange data between the tasks.
    This is done much the same way as in wind_update */
#ifdef MPI_ON
  for (n_mpi = 0; n_mpi < np_mpi_global; n_mpi++)
    {
      /* here we loop over the number of threads. If the thread is this thread then we pack the macromain information
         into memory and then broadcast it to ther other threads */
      position = 0;

      if (rank_global == n_mpi)
	{

	  Log
	    ("MPI task %d is working on matoms %d to max %d (total size %d).\n",
	     rank_global, my_nmin, my_nmax, NPLASMA);

	  MPI_Pack (&ndo, 1, MPI_INT, commbuffer,
		    size_of_commbuffer, &position, MPI_COMM_WORLD);
	  for (n = my_nmin; n < my_nmax; n++)
	    {

	      /* pack the number of the cell, and the kpkt and macro atom emissivites for that cell // */
	      MPI_Pack (&n, 1, MPI_INT, commbuffer,
			size_of_commbuffer, &position, MPI_COMM_WORLD);
	      MPI_Pack (&plasmamain[n].kpkt_emiss, 1, MPI_DOUBLE,
			commbuffer, size_of_commbuffer, &position,
			MPI_COMM_WORLD);
	      MPI_Pack (macromain[n].matom_emiss, nlevels_macro, MPI_DOUBLE,
			commbuffer, size_of_commbuffer, &position,
			MPI_COMM_WORLD);

	    }

	  Log_parallel
	    ("MPI task %d broadcasting matom emissivity information.\n",
	     rank_global);
	}


      /* Set MPI_Barriers and broadcast information to other threads */
      MPI_Barrier (MPI_COMM_WORLD);
      MPI_Bcast (commbuffer, size_of_commbuffer, MPI_PACKED,
		 n_mpi, MPI_COMM_WORLD);
      MPI_Barrier (MPI_COMM_WORLD);
      Log_parallel
	("MPI task %d survived broadcasting matom emissivity information.\n",
	 rank_global);



      position = 0;

      /* If not this thread then we unpack the macromain information from the other threads */

      if (rank_global != n_mpi)
	{
	  MPI_Unpack (commbuffer, size_of_commbuffer, &position,
		      &num_comm, 1, MPI_INT, MPI_COMM_WORLD);
	  for (n_mpi2 = 0; n_mpi2 < num_comm; n_mpi2++)
	    {

	      /* unpack the number of the cell, and the kpkt and macro atom emissivites for that cell */
	      MPI_Unpack (commbuffer, size_of_commbuffer,
			  &position, &n, 1, MPI_INT, MPI_COMM_WORLD);
	      MPI_Unpack (commbuffer, size_of_commbuffer, &position,
			  &plasmamain[n].kpkt_emiss, 1, MPI_DOUBLE,
			  MPI_COMM_WORLD);
	      MPI_Unpack (commbuffer, size_of_commbuffer, &position,
			  macromain[n].matom_emiss, nlevels_macro, MPI_DOUBLE,
			  MPI_COMM_WORLD);
	    }
	}
    }  // end of parallelised section
  #endif	

  } // end of if loop which controls whether to compute the emissivities or not 

  /* this next loop just calculates lum to be the correct summed value in parallel mode */
  /* if mode == USE_STORED_MATOM_EMISSIVITIES this is all this routine does */
  lum = 0.0;   // need to rezero, fixes segfault bug #59 

  for (n = 0; n < NPLASMA; n++)
    {

      for (mm = 0; mm < nlevels_macro; mm++)
	{
	  lum += macromain[n].matom_emiss[mm];
	}
    }

  geo.matom_radiation = 1;

  return (lum);
}

/* All done. */



/************************************************************
                                    Imperial College London
Synopsis:

     photo_gen_kpkt produces photon packets to account for creating of r-packets
     by k-packets in the spectrum calculation. It should only be used once the total 
     energy emitted in this way in the wavelength range in question is well known
     (calculated in the ionization cycles).


Arguments:   
       WindPtr w                   the ptr to the structure defining the wind
       PhotPtr p;                  the ptr to the structire for the photons
       double weight;              the photon weight
       int photstart, nphot;       the number of the first photon to be generated and
                                   the total number of photons to be generated by this
                                   routine

                                           

Returns:   
      When it finishes it should have generated nphot photons from k-packet elliminations.


Description:
      This routine is closely related to photo_gen_wind from which much of the code has been copied.

Notes:  
        
         
History:
          June 04 SS - coding began
	  04aug	ksl	Modified so that uses coordinate system
	  		independent routine get_random_location
			to set location of generated kpkt
          Sep  04 SS - minor bug fixed
	06may	ksl	57+ -- Updated to use plasma structure. 
			and to elimate passing entrie wind structure

************************************************************/
int 
photo_gen_kpkt (PhotPtr p, double weight, int photstart, int nphot)
{
  int photstop;
  int icell;
  double xlum, xlumsum;
  struct photon pp;
  int nres, esc_ptr;
  int n;
  double v[3];
  double dot ();
  int wind_n_to_ij (), stuff_v (), randvec ();
  int get_random_location ();
  double test;
  int nnscat;
  double dvwind_ds (), sobolev ();
  int nplasma;



  photstop = photstart + nphot;
  Log ("photo_gen_kpkt creates nphot %5d photons from %5d to %5d \n", nphot,
       photstart, photstop);

  for (n = photstart; n < photstop; n++)
    {
      /* locate the wind_cell in which the photon bundle originates. */

      xlum = (rand () + 0.5) / (MAXRAND) * geo.f_kpkt;

      xlumsum = 0;
      icell = 0;
      while (xlumsum < xlum)
	{
	  if (wmain[icell].vol > 0.0)
	    {
	      nplasma = wmain[icell].nplasma;
	      xlumsum += plasmamain[nplasma].kpkt_emiss;
	    }
	  icell++;
	}
      icell--;			/* This is the cell in which the photon must be generated */

      /* Now generate a single photon in this cell */
      p[n].w = weight;

      pp.freq = 0.0;
      pp.grid = icell;

      /* This following block is a bad way of doing it - kpkt could be modified to 
         do what we want in a more elegant way. */

      test = pp.freq;

      while (test > em_rnge.fmax || test < em_rnge.fmin)
	{
	  kpkt (&pp, &nres, &esc_ptr);
	  if (esc_ptr == 0)
	    {
	      test = 0.0;
	    }
	  else
	    {
	      test = pp.freq;
	    }
	}


      p[n].freq = pp.freq;
      p[n].nres = nres;

      /* The photon frequency is now known. */

      /* Determine the position of the photon in the moving frame */

      /* ! Need to account for possibility that photon is in the torus */
      get_random_location (icell, 0, p[n].x);

      p[n].grid = icell;

      nnscat = 1;
      // Determine the direction of the photon
      // Need to allow for anisotropic emission here
      if (p[n].nres < 0 || p[n].nres > NLINES || geo.scatter_mode == 0)
	{
	  /*  It was either an electron scatter so the  distribution is isotropic, or it
	     was a resonant scatter but we want isotropic scattering anyway.  */
	  randvec (p[n].lmn, 1.0);	/* The photon is emitted isotropically */
	}
      else if (geo.scatter_mode == 1)
	{			// It was a line photon and we want anisotropic scattering

	  // -1. forces a full reinitialization of the pdf for anisotropic scattering

	  randwind (&p[n], p[n].lmn, wmain[icell].lmn);

	}
      else if (geo.scatter_mode == 2)
	{			//It was a line photon and we want the thermal trapping anisotropic model

	  randwind_thermal_trapping(&p[n], &nnscat);
	}

      p[n].nnscat = nnscat;





      /* The next two lines correct the frequency to first order, but do not result in
         forward scattering of the distribution */

      vwind_xyz (&p[n], v);
      p[n].freq /= (1. - dot (v, p[n].lmn) / C);

      p[n].istat = 0;
      p[n].tau = p[n].nscat = p[n].nrscat = 0;
      p[n].origin = PTYPE_WIND;	// Call it a wind photon

    }


  return (nphot);		/* Return the number of photons generated */


  /* All done. */
}

/************************************************************
                                    Imperial College London
Synopsis:

     photo_gen_matom produces photon packets to account for creation of r-packets
     by deactivation of macro atoms in the spectrum calculation. It should only be used 
     once the total energy emitted in this way in the wavelength range in question is well known
     (calculated in the ionization cycles).


Arguments:   
       WindPtr w                   the ptr to the structure defining the wind
       PhotPtr p;                  the ptr to the structire for the photons
       double weight;              the photon weight
       int photstart, nphot;       the number of the first photon to be generated and
                                   the total number of photons to be generated by this
                                   routine

                                           

Returns:   
      When it finishes it should have generated nphot photons from macro atom deactivations.


Description:
      This routine is closely related to photo_gen_kpkt from which much of the code has been copied.

Notes:  
        
         
History:
          June 04 SS - coding began
          Aug  04 SS - modified as for gen_kpkt above by KSL
          Sep  04 SS - minor bug fixed
	06may	ksl	57+ -- Initial adaptation to plasma structure
	0812	ksl	67c -- Changed call to photo_gen_matom to
			eliminate WindPtr w, since we have access
			to this through wmain.

************************************************************/
int 
photo_gen_matom (PhotPtr p, double weight, int photstart, int nphot)
{
  int photstop;
  int icell;
  double xlum, xlumsum;
  struct photon pp;
  int nres;
  int n;
  double v[3];
  double dot ();
  int wind_n_to_ij (), stuff_v (), randvec ();
  int emit_matom ();
  double test;
  int upper;
  int nnscat;
  double dvwind_ds (), sobolev ();
  int nplasma;



  photstop = photstart + nphot;
  Log ("photo_gen_matom creates nphot %5d photons from %5d to %5d \n", nphot,
       photstart, photstop);

  for (n = photstart; n < photstop; n++)
    {
      /* locate the wind_cell in which the photon bundle originates. And also decide which of the macro
         atom levels will be sampled (identify that level as "upper"). */

      xlum = (rand () + 0.5) / (MAXRAND) * geo.f_matom;

      xlumsum = 0;
      icell = 0;
      upper = 0;
      while (xlumsum < xlum)
	{
	  if (wmain[icell].vol > 0.0)
	    {
	      nplasma = wmain[icell].nplasma;
	      xlumsum += macromain[nplasma].matom_emiss[upper];
	      upper++;
	      if (upper == nlevels_macro)
		{
		  upper = 0;
		  icell++;
		}
	    }
	  else
	    {
	      icell++;
	      upper = 0;
	    }
	}

      if (upper == 0)
	{
	  /* If upper = 0 at this point it means the loop above finished with an increment of
	     icell and setting upper = 0. In such a case the process we want was the LAST process
	     in the previous cell. */
	  icell--;
	  upper = nlevels_macro;
	}

      upper--;			/* This leaves the macro atom level that deactivaties. */

      /* Now generate a single photon in this cell */
      p[n].w = weight;

      pp.freq = 0.0;
      pp.grid = icell;

      /* This following block is a bad way of doing it but it'll do as
         a quick and dirty test for now. Really kpkt should be modified to 
         do what we want in a more elegant way. */

      test = pp.freq;

      while (test > em_rnge.fmax || test < em_rnge.fmin)
	{

	  /* Call routine that will select an emission process for the
	     deactivating macro atom. If is deactivates outside the frequency
	     range of interest then ignore it and try again. SS June 04. */

	  emit_matom (wmain, &pp, &nres, upper);

	  test = pp.freq;
	}


      p[n].freq = pp.freq;
      p[n].nres = nres;


      /* The photon frequency is now known. */

      /* Determine the position of the photon in the moving frame */

      /* !! ERROR - need to account for posibilyt that photon is in torus */

      get_random_location (icell, 0, p[n].x);

      p[n].grid = icell;


      // Determine the direction of the photon
      // Need to allow for anisotropic emission here
      nnscat = 1;
      if (p[n].nres < 0 || p[n].nres > NLINES || geo.scatter_mode == 0)
	{
	  /*  It was either an electron scatter so the  distribution is isotropic, or it
	     was a resonant scatter but we want isotropic scattering anyway.  */
	  randvec (p[n].lmn, 1.0);	/* The photon is emitted isotropically */
	}
      else if (geo.scatter_mode == 1)
	{			// It was a line photon and we want anisotropic scattering

	  // -1. forces a full reinitialization of the pdf for anisotropic scattering

	  randwind (&p[n], p[n].lmn, wmain[icell].lmn);

	}
      else if (geo.scatter_mode == 2)
	{			//It was a line photon and we want the thermal trapping anisotropic model

      randwind_thermal_trapping(&p[n], &nnscat);
	}
      p[n].nnscat = nnscat;


      /* The next two lines correct the frequency to first order, but do not result in
         forward scattering of the distribution */

      vwind_xyz (&p[n], v);
      p[n].freq /= (1. - dot (v, p[n].lmn) / C);

      p[n].istat = 0;
      p[n].tau = p[n].nscat = p[n].nrscat = 0;
      p[n].origin = PTYPE_WIND;	// Call it a wind photon

    }


  return (nphot);		/* Return the number of photons generated */


  /* All done. */
}

=======
>>>>>>> 9d9535c8
/************************************************************
                                    Imperial College London
Synopsis:
	emit_matom is a scaled down version of matom which deals with the emission due
        to deactivating macro atoms in the detailed spectrum part of the calculation.


Arguments:

       WindPtr w                   the ptr to the structure defining the wind
       PhotPtr p                   the packet at the point of activation
       int upper                   the upper level that we deactivate from

Returns:
       int nres                    the process by which deactivation occurs
       PhotPtr p                   the packet following deactivation
    
Description:


Notes: 

History:
        June 04  -   coding began
	06may	ksl	57+ -- Initial adaptation to plasma structure

************************************************************/

int 
emit_matom (WindPtr w, PhotPtr p, int *nres, int upper)
{
  struct lines *line_ptr;
  struct topbase_phot *cont_ptr;
  int uplvl;
  double alpha_sp ();
  double eprbs[NBBJUMPS + NBFJUMPS];
  double penorm;
  double threshold, run_tot;
  double sp_rec_rate;
  int n, m;
  int nbbd, nbfd;
  double t_e, ne;
  double bb_cont;
  WindPtr one;
  PlasmaPtr xplasma;


  one = &w[p->grid];		//This is to identify the grip cell in which we are
  xplasma = &plasmamain[one->nplasma];

  t_e = xplasma->t_e;		//electron temperature 
  ne = xplasma->ne;		//electron number density


  /* The first step is to identify the configuration that has been excited. */

  uplvl = upper;

  /* Unlike the proper matom routine, we don't want any jumps, only deactivations here. */


  /*  The excited configuration is now known. Now compute all the probabilities of deactivation
     /jumping from this configuration. Then choose one. */


  nbbd = config[uplvl].n_bbd_jump;	//store these for easy access -- number of bb downward jumps
  nbfd = config[uplvl].n_bfd_jump;	// number of bf downared jumps from this transition


  // Start by setting everything to 0

  m = 0;			//m counts the total number of possible ways to leave the level
  penorm = 0.0;			//stores the total emission probability

  for (n = 0; n < nbbd + nbfd; n++)
    {
      eprbs[n] = 0;		//stores the individual emission probabilities SS
    }
  /* Finished zeroing. */


  /* bb */

  /* First downward jumps. */

  for (n = 0; n < nbbd; n++)
    {
      line_ptr = &line[config[uplvl].bbd_jump[n]];
      /* Since we are only interested in making an r-packet here we can (a) ignore collisional
         deactivation and (b) ignore lines outside the frequency range of interest. */
      if ((line_ptr->freq > em_rnge.fmin) && (line_ptr->freq < em_rnge.fmax))	// correct range
	{
	  bb_cont = (a21 (line_ptr) * p_escape (line_ptr, xplasma));

	  eprbs[m] = bb_cont * (config[uplvl].ex - config[line[config[uplvl].bbd_jump[n]].nconfigl].ex);	//energy difference

	  if (eprbs[m] < 0.)	//test (can be deleted eventually SS)
	    {
	      Error ("Negative probability (matom, 2). Abort.");
	      exit (0);
	    }

	  penorm += eprbs[m];
	}
      m++;
    }

  /* bf */
  for (n = 0; n < nbfd; n++)
    {
      cont_ptr = &phot_top[config[uplvl].bfd_jump[n]];	//pointer to continuum

      /* If the edge is above the frequency range we are interested in then we need not consider this
         bf process. */
      if (cont_ptr->freq[0] < em_rnge.fmax)	//means that it may contribute
	{
	  sp_rec_rate = alpha_sp (cont_ptr, xplasma, 0);
	  eprbs[m] = sp_rec_rate * ne * (config[uplvl].ex - config[phot_top[config[uplvl].bfd_jump[n]].nlev].ex);	//energy difference
	  if (eprbs[m] < 0.)	//test (can be deleted eventually SS)
	    {
	      Error ("Negative probability (matom, 4). Abort.");
	      exit (0);
	    }
	  penorm += eprbs[m];
	}
      m++;
    }



  /* No need for upwards jumps - they don't provide emission mechanisms. */

  /* Probabilities of emission (e) are now known. The normalisation factor pnorm has
     also been recorded. the integer m now gives the total number of possibilities too. 
     now select what happens next. Start by choosing the random threshold value at which the
     event will occur. */

  threshold = ((rand () + 0.5) / MAXRAND);

  run_tot = 0;
  n = 0;
  threshold = threshold * penorm;	//normalise to total emission prob.
  while (run_tot < threshold)
    {
      run_tot += eprbs[n];
      n++;
    }
  n = n - 1;
  /* n now identifies the jump that occurs - now set nres for the return value. */
  if (n < nbbd)
    {				/* bb downwards */
      line_ptr = &line[config[uplvl].bbd_jump[n]];	//pointer for the bb transition
      *nres = line[config[uplvl].bbd_jump[n]].where_in_list;
      p->freq = line[config[uplvl].bbd_jump[n]].freq;
      /* This is the comoving frequency - changed to rest frequency by doppler */
    }
  else if (n < (nbbd + nbfd))
    {				/* bf downwards jump */
      *nres = config[uplvl].bfd_jump[n - nbbd] + NLINES + 1;
      /* continuua are indicated by nres > NLINES */
      p->freq = phot_top[config[uplvl].bfd_jump[n - nbbd]].freq[0]
	- (log (1. - (rand () + 0.5) / MAXRAND) * t_e / H_OVER_K);
      /* Co-moving frequency - changed to rest frequency by doppler */
      /*Currently this assumed hydrogenic shape cross-section - Improve */
    }
  else
    {
      Error
	("Trying to emit from Macro Atom but no available route (emit_matom). Abort.");
      exit (0);
    }
  return (0);
}

/* The frequency and the value of nres have been set correctly. All done. */

/********************************************************************************/


/******************************************************************************/

/* q_ioniz. This returns the collisional ionization co-efficient
Calculated following equation 5-79 of Mihalas.
*/

double 
q_ioniz (struct topbase_phot *cont_ptr, double electron_temperature)
{
  double coeff;
  double gaunt;
  double u0;

  u0 = cont_ptr->freq[0] * H_OVER_K / electron_temperature;
  gaunt = 0.1;			//for now - from Mihalas for hydrogen

  coeff = 1.55e13 / sqrt (electron_temperature) * gaunt * cont_ptr->x[0] *
    exp (-1. * u0) / u0;

  return (coeff);
}

/******************************************************************************/

/* q_recomb. This returns the collisional recombination co-efficient
Calculated from inverse of q_ioniz.

JM 1301 -- Edited this to avoid need to call q_ioniz and exponential.
Should improve speed and stability

This equation comes from considering TE and getting the expression
q_recomb = 2.07e-16 * gl/gu * exp(E/kT) * q_ioniz
then substituting the above expression for q_ioniz.
*/

double 
q_recomb (struct topbase_phot *cont_ptr, double electron_temperature)
{
  double coeff;
  double gaunt;


  gaunt = 0.1;			//for now - from Mihalas for hydrogen

  coeff = 3.2085e-3  / electron_temperature * gaunt * cont_ptr->x[0];	// normal constants * 1/T times gaunt * cross section

  coeff /= cont_ptr->freq[0] * H_OVER_K;			// divide by h nu / k
  coeff *= config[cont_ptr->nlev].g / config[cont_ptr->uplev].g;

  return (coeff);
}

<|MERGE_RESOLUTION|>--- conflicted
+++ resolved
@@ -1325,1566 +1325,6 @@
 
 }
 
-
-<<<<<<< HEAD
-
-  /************************************************************
-                                    Imperial College London
-Synopsis:
-
-       macro_pops uses the Monte Carlo estimators to compute a set
-       of level populations for levels of macro atoms.
-
-
-Arguments: one -> pointer to the wind 
-           xne -> current value for electron density in this shell
-
-Returns:   Should compute the fractional level populations for 
-          macro atoms and store them in "levden" array. The ion fractions
-          are also computed and stored in w[n].density[nion]
-
-
-Description:
-
-
-Notes:  
-         This routine uses a matrix inversion method to get the level populations.
-         For now the matrix solver used is the LU decomposition method provided
-         by the Gnu Scientific Library (GSL, which is free). This requires the
-         include files that I've added to the top of this file and access to the
-         GSL "library" file (I've added the library into the Makefile too). I found
-         GSL to be very easy to install but if there are problems in the future we
-         may need to switch to another matrix solver. (SS, Apr 04)
-         
-
-History:
-          Apr 04  SS   Coding began.
-          May 04  SS   Checking/testing began. Corrected some problems with the
-                       array indexing in the last part of the calculation.
-          June04  SS   Adding collisional ionization/recombination rate.
-	  Aug 05  SS   Modified to include fast collisional transition between
-	               ground states and levels that should be metastable
-                       - some treatment of metastables is needed for 
-                       doing CNO macro atoms.
-	06may	ksl	57+ -- Modified to reflect plasma structue
-    1404 	jm  77a -- Added test to check that populations are solution to rate matrix equation in macro_pops
-                       + more robust erro reporting in general. See pull request #75.
-    1404  	jm  77a -- Now only clean for population inversions if levels have a radiative transition between them #76
-************************************************************/
-
-int 
-macro_pops (PlasmaPtr xplasma, double xne)
-{
-
-  int index_element, index_ion, index_lvl;
-  int n_macro_lvl;
-  double rate;
-  double rate_matrix[NLEVELS_MACRO][NLEVELS_MACRO];
-  int radiative_flag[NLEVELS_MACRO][NLEVELS_MACRO];	// 140423 JM flag if two levels are radiatively linked
-  int conf_to_matrix[NLEVELS_MACRO];
-  struct lines *line_ptr;
-  struct topbase_phot *cont_ptr;
-  int nn, mm;
-  int index_bbu, index_bbd, index_bfu, index_bfd;
-  int lower, upper;
-  double this_ion_density, level_population;
-  double inversion_test;
-  double q_ioniz (), q_recomb ();
-  double *a_data, *b_data;
-  double *populations;
-  int index_fast_col, ierr;
-
-  MacroPtr mplasma;
-  mplasma = &macromain[xplasma->nplasma];
-
-  /* Start with an outer loop over elements: there are no rates that couple
-     levels of different elements so we can always separate them out. */
-
-
-  for (index_element = 0; index_element < nelements; index_element++)
-    {
-
-      /* Zero all elements of the matrix before doing anything else. */
-
-      for (nn = 0; nn < NLEVELS_MACRO; nn++)
-	{
-	  for (mm = 0; mm < NLEVELS_MACRO; mm++)
-	    {
-	      rate_matrix[mm][nn] = 0.0;
-
-	      /* 140423 JM -- new int array to flag if  two levels are radiatively linked
-	         initialize to 0 */
-	      radiative_flag[mm][nn] = 0; 
-	    }
-	}
-
-      /* See if this element uses a macro atom treatment or is a simple element.
-         For now I'm assuming that either all ions of a given element are
-         treated using the macro atom method, or else none are (mixing and 
-         matching is probably a bad idea because of the way in which bf 
-         processes couple different ionisation stages). */
-
-      /* The check is against the first ion of the element. */
-
-      if (ion[ele[index_element].firstion].macro_info == 1
-	  && geo.macro_simple == 0)
-	{
-
-	  /* Having established that the ion requires a macro atom treatment we
-	     are going to construct a matrix of rates between the levels and 
-	     invert that matrix to get the level populations. The first thing we need 
-	     to do is work out how many levels we are dealing with in total. This is
-	     easily done by summing up the number of levels of each ion. */
-
-	  n_macro_lvl = 0;
-
-	  for (index_ion = ele[index_element].firstion;
-	       index_ion <
-	       (ele[index_element].firstion + ele[index_element].nions);
-	       index_ion++)
-	    {
-	      for (index_lvl = ion[index_ion].first_nlte_level;
-		   index_lvl <
-		   ion[index_ion].first_nlte_level + ion[index_ion].nlte;
-		   index_lvl++)
-		{
-		  /* I want to be able to easily go from knowing the index of a level in the 
-		     configurations structure to its position in the rates matrix. So I'm making
-		     two arrays here that allow the mapping between these indices to be done easily.
-		   */
-		  conf_to_matrix[index_lvl] = n_macro_lvl;
-		  n_macro_lvl++;
-		}
-	    }
-
-	  /* We now know how many levels there are and therefore how big the matrix we
-	     need to invert will be. */
-
-	  /* Now we want to populate the matrix with all the rates between the levels. */
-
-	  for (index_ion = ele[index_element].firstion;
-	       index_ion <
-	       (ele[index_element].firstion + ele[index_element].nions);
-	       index_ion++)
-	    {
-	      index_lvl = ion[index_ion].first_nlte_level;
-
-	      /* The next loop judges whether or not a level is to be fixed in population relative to ground
-	         star. The input radiative lifetime is used to judge this at the moment. If the lifetime was set
-	         to be long (essentially infite) then a very fast collisional transition is put in to dominate
-	         all other rates into and out of this level. 
-
-	         Whether this is really the best thing to do I don't know, but it's an improvement over ignoring 
-	         this issue altogether! SS Aug 05 */
-
-	      for (index_fast_col = index_lvl;
-		   index_fast_col <
-		   ion[index_ion].first_nlte_level + ion[index_ion].nlte - 1;
-		   index_fast_col++)
-		{
-		  {
-		    if (config[index_fast_col + 1].rad_rate > 1.e15)
-		      {
-			fast_line.gl = config[index_lvl].g;
-			fast_line.gu = config[index_fast_col + 1].g;
-			fast_line.freq =
-			  (config[index_fast_col + 1].ex -
-			   config[index_lvl].ex) / H;
-			fast_line.f = 1e4;
-			rate = q12 (&fast_line, xplasma->t_e) * xne;
-			lower = conf_to_matrix[index_lvl];
-			upper = conf_to_matrix[index_fast_col + 1];
-			rate_matrix[lower][lower] += -1. * rate;
-			rate_matrix[upper][lower] += rate;
-			rate = q21 (&fast_line, xplasma->t_e) * xne;
-			rate_matrix[upper][upper] += -1. * rate;
-			rate_matrix[lower][upper] += rate;
-		      }
-		  }
-		}
-
-	      for (index_lvl = ion[index_ion].first_nlte_level;
-		   index_lvl <
-		   ion[index_ion].first_nlte_level + ion[index_ion].nlte;
-		   index_lvl++)
-		{
-		  /* Now add contribution for all the bb and bf processes between the levels. This is
-		     done by looping over the numbers "bbu, bbd, bfu, bfd" which tell us how many
-		     processes there are. */
-
-
-		  for (index_bbu = 0;
-		       index_bbu < config[index_lvl].n_bbu_jump; index_bbu++)
-		    {
-		      /* These are bb upwards jumps. The rate in such a jump is given by
-		         Jbar which has been computed as a Monte Carlo estimator. I'm also
-		         including a collisional term (which depends on ne). */
-
-		      line_ptr = &line[config[index_lvl].bbu_jump[index_bbu]];
-		      rate =
-			b12 (line_ptr) *
-			mplasma->jbar_old[config[index_lvl].bbu_indx_first +
-					  index_bbu];
-		      rate += q12 (line_ptr, xplasma->t_e) * xne;
-
-		      /* This is the rate out of the level in question. We need to add it
-		         to the matrix in two places: firstly as a -ve contribution to the
-		         diagonal and secondly as a +ve contribution for the off-diagonal
-		         corresponding to the level populated by this process. */
-
-		      /* Get the matix indices for the upper and lower states of the jump. */
-
-		      lower = conf_to_matrix[index_lvl];
-		      upper = conf_to_matrix[line_ptr->nconfigu];
-
-		      rate_matrix[lower][lower] += -1. * rate;
-		      rate_matrix[upper][lower] += rate;
-
-		      /* There's a radiative jump between these levels, so we want to clean
-		         for popualtion inversions. Flag this jump */
-		      radiative_flag[index_lvl][line_ptr->nconfigu] = 1;
-
-		      if (rate < 0.0 || sane_check(rate))
-		      {
-		      	Error("macro_pops: bbu rate is %8.4e in cell/matom %i\n", rate, xplasma->nplasma);
-		      }
-		    }
-
-		  for (index_bbd = 0;
-		       index_bbd < config[index_lvl].n_bbd_jump; index_bbd++)
-		    {
-		      /* These are bb downwards jumps. The rate in such a jump is given by
-		         the A-value. I'm also
-		         including a collisional term (which depends on ne). */
-
-		      line_ptr = &line[config[index_lvl].bbd_jump[index_bbd]];
-		      rate = (a21 (line_ptr) * p_escape (line_ptr, xplasma));
-		      rate += q21 (line_ptr, xplasma->t_e) * xne;
-
-		      /* This is the rate out of the level in question. We need to add it
-		         to the matrix in two places: firstly as a -ve contribution to the
-		         diagonal and secondly as a +ve contribution for the off-diagonal
-		         corresponding to the level populated by this process. */
-
-		      /* Get the matix indices for the upper and lower states of the jump. */
-
-		      upper = conf_to_matrix[index_lvl];
-		      lower = conf_to_matrix[line_ptr->nconfigl];
-
-		      rate_matrix[upper][upper] += -1. * rate;
-		      rate_matrix[lower][upper] += rate;
-
-
-		      /* There's a radiative jump between these levels, so we want to clean
-		         for popualtion inversions. Flag this jump */
-		      radiative_flag[line_ptr->nconfigl][index_lvl] = 1;
-
-		      if (rate < 0.0 || sane_check(rate))
-		      {
-		      	Error("macro_pops: bbd rate is %8.4e in cell/matom %i\n", rate, xplasma->nplasma);
-		      }
-		    }
-
-
-
-		  for (index_bfu = 0;
-		       index_bfu < config[index_lvl].n_bfu_jump; index_bfu++)
-		    {
-		      /* These are bf upwards jumps. The rate in such a jump is given by
-		         gamma which has been computed as a Monte Carlo estimator. */
-
-		      cont_ptr =
-			&phot_top[config[index_lvl].bfu_jump[index_bfu]];
-		      rate =
-			mplasma->gamma_old[config[index_lvl].bfu_indx_first +
-					   index_bfu];
-		      rate += q_ioniz (cont_ptr, xplasma->t_e) * xne;
-
-		      /* This is the rate out of the level in question. We need to add it
-		         to the matrix in two places: firstly as a -ve contribution to the
-		         diagonal and secondly as a +ve contribution for the off-diagonal
-		         corresponding to the level populated by this process. */
-
-		      /* Get the matix indices for the upper and lower states of the jump. */
-
-		      lower = conf_to_matrix[index_lvl];
-		      upper = conf_to_matrix[cont_ptr->uplev];
-
-		      rate_matrix[lower][lower] += -1. * rate;
-		      rate_matrix[upper][lower] += rate;
-
-		      if (rate < 0.0 || sane_check(rate))
-		      {
-		      	Error("macro_pops: bfu rate is %8.4e in cell/matom %i\n", rate, xplasma->nplasma);
-		      }
-
-		      /* Now deal with the stimulated emission. */
-		      /* Lower and upper are the same, but now it contributes in the
-		         other direction. */
-
-		      rate =
-			mplasma->
-			alpha_st_old[config[index_lvl].bfu_indx_first +
-				     index_bfu] * xne;
-
-		      rate_matrix[upper][upper] += -1. * rate;
-		      rate_matrix[lower][upper] += rate;
-
-		      if (rate < 0.0 || sane_check(rate))
-		      {
-		      	Error("macro_pops: st. recomb rate is %8.4e in cell/matom %i\n", rate, xplasma->nplasma);
-		      }
-
-		    }
-
-
-
-		  for (index_bfd = 0;
-		       index_bfd < config[index_lvl].n_bfd_jump; index_bfd++)
-		    {
-		      /* These are bf downwards jumps. The rate in such a jump is given by
-		         the alpha value. */
-		      cont_ptr =
-			&phot_top[config[index_lvl].bfd_jump[index_bfd]];
-		      /* Get new values of the recombination rates and store them. */
-		      mplasma->recomb_sp[config[index_lvl].bfd_indx_first +
-					 index_bfd] =
-			alpha_sp (cont_ptr, xplasma, 0);
-		      mplasma->recomb_sp_e[config[index_lvl].bfd_indx_first +
-					   index_bfd] =
-			alpha_sp (cont_ptr, xplasma, 2);
-		      rate =
-			mplasma->recomb_sp[config[index_lvl].bfd_indx_first +
-					   index_bfd] * xne;
-		      rate += q_recomb (cont_ptr, xplasma->t_e) * xne * xne;
-
-
-		      /* This is the rate out of the level in question. We need to add it
-		         to the matrix in two places: firstly as a -ve contribution to the
-		         diagonal and secondly as a +ve contribution for the off-diagonal
-		         corresponding to the level populated by this process. */
-
-		      /* Get the matix indices for the upper and lower states of the jump. */
-
-		      upper = conf_to_matrix[index_lvl];
-		      lower = conf_to_matrix[cont_ptr->nlev];
-
-		      rate_matrix[upper][upper] += -1. * rate;
-		      rate_matrix[lower][upper] += rate;
-
-		      if (rate < 0.0 || sane_check(rate))
-		      {
-		      	Error("macro_pops: bfd rate is %8.4e in cell/matom %i\n", rate, xplasma->nplasma);
-		      }
-		    }
-		}
-	    }
-
-	  /* The rate matrix is now filled up. Since the problem is not closed as it stands, the next
-	     thing is to replace one of the rows of the matrix (say the first row) with the constraint
-	     that the sum of all the populations is 1.0 (this will let us get population fractions). */
-
-	  for (index_lvl = 0; index_lvl < n_macro_lvl; index_lvl++)
-	    {
-	      rate_matrix[0][index_lvl] = 1.0;
-	    }
-
-	  /* Now we can just invert the matrix to get the fractional level populations. */
-
-
-	  /********************************************************************************/
-	  /* The block that follows (down to next line of ***s) is to do the
-	     matrix inversion. It uses LU decomposition - the code for doing this is 
-	     taken from the GSL manual with very few modifications. */
-	  /* here we solve the matrix equation M x = b, where x is our vector containing
-	     level populations as a fraction w.r.t the whole element */
-
-	  /* Replaced inline array allocaation with calloc, which will work with older version of c compilers */
-
-	  a_data =
-	    (double *) calloc (sizeof (rate), n_macro_lvl * n_macro_lvl);
-
-	  for (nn = 0; nn < n_macro_lvl; nn++)
-	    {
-	      for (mm = 0; mm < n_macro_lvl; mm++)
-		{
-		  a_data[nn * n_macro_lvl + mm] = rate_matrix[nn][mm];
-		}
-	    }
-
-
-	  /* Replaced inline array allocaation with calloc, which will work with older version of c compilers 
-	     calloc also sets the elements to zero, which is required */
-
-	  b_data = (double *) calloc (sizeof (rate), n_macro_lvl);
-	  populations = (double *) calloc (sizeof (rate), n_macro_lvl);
-
-	  /* replace the first entry with 1.0- this is part of the normalisation constraint */
-	  b_data[0] = 1.0;
-
-      /* this next routine is a general routine which solves the matrix equation
-         via LU decomposition */
-	  ierr = solve_matrix(a_data, b_data, n_macro_lvl, populations);
-
-	  if (ierr != 0)
-	  	Error("macro_pops: bad return from solve_matrix\n");
-
-      /* free memory */
-      free (a_data);	
-	  free (b_data);	
-
-
-
-	  /* MC noise can cause population inversions (particularly amongst highly excited states)
-	     which are never a good thing and most likely unphysical.
-	     Therefor let's follow Leon's procedure (Lucy 2003) and remove inversions. */
-
-
-
-	  for (index_ion = ele[index_element].firstion;
-	       index_ion <
-	       (ele[index_element].firstion + ele[index_element].nions);
-	       index_ion++)
-	    {
-	      for (index_lvl = ion[index_ion].first_nlte_level;
-		   index_lvl <
-		   ion[index_ion].first_nlte_level + ion[index_ion].nlte;
-		   index_lvl++)
-		{		/* Start loop with lowest level of the ion. For each level in turn check to see if there's a population 
-				   inversion i.e. is  upper_pop > lower_pop * g_upper / g_lower. If it is then replace upper_pop with
-				   lower_pop * g_upper / g_lower. We loop over all levels higher than the currently chosen lower level. */
-		  for (nn = index_lvl + 1;
-		       nn <
-		       (ion[index_ion].first_nlte_level +
-			ion[index_ion].nlte); nn++)
-		    {
-
-              /* this if statement means we only clean if there's a radiative jump between the levels */
-              if (radiative_flag[index_lvl][nn])
-              {
-		        inversion_test = populations[conf_to_matrix[index_lvl]] * config[nn].g / config[index_lvl].g * 0.999999;	//include a correction factor 
-		        if (populations[conf_to_matrix[nn]] > inversion_test)
-			  {
-			    populations[conf_to_matrix[nn]] = inversion_test;
-			  }
-		      }
-		    }
-		}
-	    }
-
-
-	  /* The populations are now known. The populations need to be stored
-	     firstly as ion populations and secondly as fractional
-	     level populations within an ion. Get the ion
-	     populations and write them to one->density[nion]. The level populations
-	     are to be put in "levden". */
-
-	  nn = 0;
-	  mm = 0;
-	  for (index_ion = ele[index_element].firstion;
-	       index_ion <
-	       (ele[index_element].firstion + ele[index_element].nions);
-	       index_ion++)
-	    {
-	      this_ion_density = 0.0;
-	      for (index_lvl = ion[index_ion].first_nlte_level;
-		   index_lvl <
-		   ion[index_ion].first_nlte_level + ion[index_ion].nlte;
-		   index_lvl++)
-		{
-		  level_population = populations[conf_to_matrix[index_lvl]];	
-		  this_ion_density += level_population;
-
-		  /* JM 140409 -- add error check for negative populations */
-		  if (level_population < 0.0 || sane_check(level_population))
-		    Error("macro_pops: level %i has frac. pop. %8.4e in cell %i\n", 
-		    	   index_lvl, level_population, xplasma->nplasma);
-
-		  nn++;
-		}
-
-	      /* Write the level populations to the 
-	         levden array. These are fractional level populations within an ion. */
-
-	      for (index_lvl = ion[index_ion].first_nlte_level;
-		   index_lvl <
-		   ion[index_ion].first_nlte_level + ion[index_ion].nlte;
-		   index_lvl++)
-		{
-
-		  xplasma->levden[config[index_lvl].nden] =
-		    populations[conf_to_matrix[index_lvl]] /
-		    this_ion_density;
-
-		  mm++;
-
-		}
-
-	      xplasma->density[index_ion] =
-		this_ion_density * ele[index_element].abun * xplasma->rho *
-		rho2nh;
-
-
-
-
-	    }
-
-	}
-    }
-
-  return (0);
-  /* All done. (SS, Apr 04) */
-}
-
-  /************************************************************
-                                    Imperial College London
-Synopsis:
-
-       macro_gov is a new routine that will sit at a higher level in the code than either matom or kpkt
-       and will govern the passage of packets between these routines. At the moment, since matom and kpkt 
-       call each other it call all get rather confusing and loads of nested subroutine calls ensue. 
-       macro_gov removes this by calling matom and kpkt which on return tell macro_gov to either return
-       an r-packet to resonate or make another call to either kpkt or matom as appropriate.
-
-
-
-Arguments:   
-       WindPtr w                   the ptr to the structure defining the wind
-       PhotPtr p                   the packet at the point of activation
-       int nres                    the process which activates the Macro Atom
-       int matom_or_kpkt           to tell us if we should initially excite a
-                                   Macro Atom or create a k-packet. For Macro Atom
-                                   it is set to 1 for a k-packet it is set to 2.
-       int which_out               set to 1 if return is via macro atom and 2 if via kpkt
-
-           
-
-Returns:   Will return an r-packet after (possibly) several calls to matom and kpkt
-
-       int nres                    the process by which re-emission occurs
-       PhotPtr p                   the packet following re-emission
-
-
-
-Description:
-
-
-Notes:   I've written this to be as general as possible so that if we want to improve the treatment of simple
-         ions it should not need to be re-written.
-
-         During the spectrum calculation the emission of r-packets within the spectral region of interest
-         is done using emissivities obtained during the ionization cycles. Therefore whenever an r-packet
-         is converted into a k-packet or an excited macro atom that ends the need to follow the packet any
-         further. To deal with this, this routine sets the weights of such packets to zero. Upon return to 
-         trans_phot these packets will then be thrown away.
-
-         
-History:
-          SS   June 04 - coding began
-          SS   June 04 - modified to kill photons that interact with macro atoms or
-                         become k-packets during the specrum calculation part of the code.
-          SS   June 04 - returns 1 if last interaction was with full macro atom. 0 otherwise.
-          SS   Sep  04 - added return of "which_out"
-	  ksl	0803	Added lines which modify p->origin to reflect the fact
-	  		that a photn has been processed by an interaction with a
-			macro atom.  Basically, what I have done is simply to 
-			add 10 to the origin.  This was done to account for the fact
-			that its hard to constrain the frequence range of a photon
-			processed by a macro atom
-************************************************************/
-
-int 
-macro_gov (PhotPtr p, int *nres, int matom_or_kpkt, int *which_out)
-
-{
-  int escape;			//this tells us when the r-packet is escaping 
-
-  escape = 0;			//start with it not being ready to escape as an r-packet
-
-
-  while (escape == 0)
-    {
-      if (matom_or_kpkt == 1)	//excite a macro atom - depending on simple/macro choice call different routines
-	{
-
-	  if (*nres > (-1) && *nres < NLINES && geo.macro_simple == 0
-	      && lin_ptr[*nres]->macro_info == 1)
-	    /* This is a bb line of a macro atoms and we want the full macro atom treatment. */
-	    {
-
-	      if (geo.matom_radiation == 1)
-		{
-		  /* During the spectrum cycles we want to throw these photons away. */
-		  p->w = 0.0;
-		  escape = 1;	//This doesn't matter but it breaks us out of this loop
-		}
-	      else
-		{
-		  matom (p, nres, &escape);
-
-		  if (escape == 1)
-		    {
-		      /* It is going to escape as a r-packet that was created by de-activation of a macro atom. 
-		         Therefore, if the frequency is suitable it should be recorded as a macro atom emission event for use in the 
-		         computation of the k-packet emissivity needed for the final spectrum calculation. */
-		      *which_out = 1;
-		      /* 0803 - ksl - 60 - Added code to modify the photon origin to indicate the packet has been processed
-		         by a macro atom */
-		      if (p->origin < 10)
-			p->origin += 10;
-		      return (1);
-		    }
-		}
-	    }
-	  else if (*nres > (-1) && *nres < NLINES
-		   && (geo.macro_simple == 1
-		       || lin_ptr[*nres]->macro_info == 0))
-	    /* This is a bb line for which we don't want a full macro atom treatment. */
-	    {
-	      fake_matom_bb (p, nres, &escape);
-	    }
-	  else if (*nres > NLINES
-		   && phot_top[*nres - NLINES - 1].macro_info == 1
-		   && geo.macro_simple == 0)
-	    /* This is a bf continuum of a macro atom and we want the full treatment. */
-	    {
-
-	      if (geo.matom_radiation == 1)
-		{
-		  /* During the spectrum cycles we want to throw these photons away. */
-		  p->w = 0.0;
-		  escape = 1;	//This doesn't matter but it breaks us out of this loop
-		}
-	      else
-		{
-		  matom (p, nres, &escape);
-
-		  if (escape == 1)
-		    {
-		      /* It is going to escape as a r-packet that was created by de-activation of a macro atom. 
-		         Therefore, if the frequency is suitable it should be recorded as a macro atom emission event for use in the 
-		         computation of the k-packet emissivity needed for the final spectrum calculation. */
-		      *which_out = 1;
-		      /* 0803 - ksl - 60 - Added code to modify the photon origin to indicate the packet has been processed
-		         by a macro atom */
-		      if (p->origin < 10)
-			p->origin += 10;
-		      return (1);
-		    }
-		}
-	    }
-	  else if (*nres > NLINES
-		   && (phot_top[*nres - NLINES - 1].macro_info == 0
-		       || geo.macro_simple == 1))
-	    /* This is a bf continuum but we don't want the full macro atom treatment. */
-	    {
-	      fake_matom_bf (p, nres, &escape);
-	    }
-
-	  matom_or_kpkt = 2;	//if it did not escape then it must have had a
-	  //de-activation by collision processes -> need a k-packet 
-	}
-      else if (matom_or_kpkt == 2)	//deal with a k-packet
-	{
-	  if (geo.matom_radiation == 1)
-	    {
-	      /* During the spectrum cycles we want to throw these photons away. */
-	      p->w = 0.0;
-	      escape = 1;	//This doesn't matter but it breaks us out of the loop.
-	    }
-	  else
-	    {
-	      kpkt (p, nres, &escape);
-
-	    }
-
-	  matom_or_kpkt = 1;	//if it did not escape then the k-packet must have been 
-	  //destroyed by collisionally exciting a macro atom - 
-	  //excite a macro atom next
-	}
-      else
-	{
-	  Error ("macro_gov: Unknown choice for next action. Abort.\n");
-	  exit (0);
-	}
-    }
-
-  //When it gets here an escpae has taken place. That's it done.
-
-  *which_out = 2;
-
-  /* 0803 - ksl - 60 - Added code to modify the photon origin to indicate the packet has been processed
-     by a macro atom */
-
-  if (p->origin < 10)
-    p->origin += 10;
-
-  return (0);
-
-  //All done. 
-}
-
-
-
-
-
-/************************************************************
-                                    Imperial College London
-Synopsis:
-
-       get_kpkt_f returns the specific luminosity in the band needed for the computation of the
-       spectrum. It gets the total energy radiated by the process k-packet -> r-packet in the
-       required wavelength range.
-
-
-Arguments:   
-       WindPtr w                   the ptr to the structure defining the wind
-
-                                  
-           
-
-Returns:   The energy radiated by the process k-packet -> r-packet in the wind in the 
-           wavelength range required for the specrum calculation.
-
-
-
-Description:
-
-
-Notes:  
-        
-         
-History:
-          June 04 SS - coding began
-	06may	ksl	57+ -- Recoded to use plasma array
-
-************************************************************/
-
-double 
-get_kpkt_f (void)
-{
-  int n;
-  double lum;
-
-  lum = 0.0;
-
-  for (n = 0; n < NPLASMA; n++)
-    {
-      lum += plasmamain[n].kpkt_emiss;
-    }
-
-
-  return (lum);
-}
-
-/* All done. */
-
-/************************************************************
-                                    Imperial College London
-Synopsis:
-
-       get_matom_f returns the specific luminosity in the band needed for the computation of the
-       spectrum. It gets the total energy radiated by the deactivation of macro atoms in the
-       required wavelength range.
-
-
-Arguments:   
-       mode  variable which controls whether or not we need to compute the
-             emissivities (CALCULATE_MATOM_EMISSIVITIES) or use stored ones
-             because we are restarting a spectral cycle (USE_STORED_MATOM_EMISSIVITIES)
-             see #define statements in python.h and code in xdefine_phot().
-
-                                              
-
-Returns:   The energy radiated by the deactivation of macro atoms in the wind in the 
-           wavelength range required for the specrum calculation.
-
-
-
-Description:
-
-
-Notes:  
-        
-         
-History:
-          June 04 SS - coding began
-          Sep  04 SS - significant modification to improve the treatment of macro
-                       atoms in spectral synthesis steps. 
-	06may	ksl	57+ -- Recoded to use plasma structure
-
-************************************************************/
-
-double
-get_matom_f (mode)
-    int mode;
-{
-  int n, m;
-  int mm, ss;
-  double lum;
-  int level_emit[NLEVELS_MACRO], kpkt_emit;
-  int n_tries, n_tries_local;
-  struct photon ppp;
-  double contribution, norm;
-  int nres, which_out;
-  int my_nmin, my_nmax;		//These variables are used even if not in parallel mode
-
-
-  if (mode == USE_STORED_MATOM_EMISSIVITIES) 
-    {
-  	  Log("geo.pcycle (%i) > 0, so using saved level emissivities for macro atoms\n", 
-  		   geo.pcycle);
-    }
-
-  else   // we need to compute the emissivities
-    {
-#ifdef MPI_ON
-  int num_mpi_cells, num_mpi_extra, position, ndo, n_mpi, num_comm, n_mpi2;
-  int size_of_commbuffer;
-  char *commbuffer;
-
-  /* the commbuffer needs to communicate 2 variables and the number of macor levels, 
-     plus the variable for how many cells each thread is doing */
-  size_of_commbuffer =
-    8 * (3 + nlevels_macro) * (floor (NPLASMA / np_mpi_global) + 1);
-
-  commbuffer = (char *) malloc (size_of_commbuffer * sizeof (char));
-#endif
-
-
-
-  which_out = 0;
-  n_tries = 5000000;
-  geo.matom_radiation = 0;
-  n_tries_local = 0;
-
-
-
-  norm = 0;
-  for (n = 0; n < NPLASMA; n++)
-    {
-      for (m = 0; m < nlevels_macro; m++)
-	{
-	  norm += macromain[n].matom_abs[m];
-	  if (sane_check(macromain[n].matom_abs[m]))
-	  	Error("matom_abs is %8.4e in matom %i level %i\n",macromain[n].matom_abs[m], n, m);
-	}
-      norm += plasmamain[n].kpkt_abs;
-      if (sane_check(plasmamain[n].kpkt_abs))
-        Error("kpkt_abs is %8.4e in matom %i\n",plasmamain[n].kpkt_abs, n);
-    }
-
-
-
-  Log ("Calculating macro atom emissivities- this might take a while...\n");
-
-  /* For MPI parallelisation, the following loop will be distributed over multiple tasks. 
-     Note that the mynmim and mynmax variables are still used even without MPI on */
-  my_nmin = 0;
-  my_nmax = NPLASMA;
-
-#ifdef MPI_ON
-
-  num_mpi_cells = floor(NPLASMA/np_mpi_global);  // divide the cells between the threads
-  num_mpi_extra = NPLASMA - (np_mpi_global*num_mpi_cells);  // the remainder from the above division
-  
-  /* this next loop splits the cells up between the threads. All threads with 
-     rank_global<num_mpi_extra deal with one extra cell to account for the remainder */
-  if (rank_global < num_mpi_extra)
-    {
-      my_nmin = rank_global*(num_mpi_cells+1);
-      my_nmax = (rank_global+1)*(num_mpi_cells+1);     
-    }
-  else
-    {
-      my_nmin = num_mpi_extra*(num_mpi_cells+1) + (rank_global-num_mpi_extra)*(num_mpi_cells);
-      my_nmax = num_mpi_extra*(num_mpi_cells+1) + (rank_global-num_mpi_extra+1)*(num_mpi_cells);
-    }
-  ndo = my_nmax-my_nmin;
-
-  Log_parallel
-    ("Thread %d is calculating macro atom emissivities for macro atoms %d to %d\n",
-     rank_global, my_nmin, my_nmax);
-
-#endif
-
-
-
-
-  for (n = my_nmin; n < my_nmax; n++)
-    {
-
-      /* JM 1309 -- these lines are just log statements which track progress, as this section
-         can take a long time */
-#ifdef MPI_ON
-      if (n % 50 == 0)
-	Log
-	  ("Thread %d is calculating  macro atom emissivity for macro atom %7d of %7d or %6.3f per cent\n",
-	   rank_global, n, my_nmax, n * 100. / my_nmax);
-#else
-      if (n % 50 == 0)
-	Log
-	  ("Calculating macro atom emissivity for macro atom %7d of %7d or %6.3f per cent\n",
-	   n, my_nmax, n * 100. / my_nmax);
-#endif
-
-      for (m = 0; m < nlevels_macro + 1; m++)
-	{
-	  if ((m == nlevels_macro && plasmamain[n].kpkt_abs > 0)
-	      || (m < nlevels_macro && macromain[n].matom_abs[m] > 0))
-	    {
-	      if (m < nlevels_macro)
-		{
-		  if (macromain[n].matom_abs[m] > 0)
-		    {
-		      n_tries_local =
-			(n_tries * macromain[n].matom_abs[m] / norm) + 10;
-		    }
-		  else
-		    {
-		      n_tries_local = 0;
-		    }
-		}
-	      else if (m == nlevels_macro)
-		{
-		  if (plasmamain[n].kpkt_abs > 0)
-		    {
-		      n_tries_local =
-			(n_tries * plasmamain[n].kpkt_abs / norm) + 10;
-		    }
-		  else
-		    {
-		      n_tries_local = 0;
-		    }
-		}
-	      /* We know "matom_abs" is the amount of energy absobed by
-	         each macro atom level in each cell. We now want to determine what fraction of
-	         that energy re-appears in the frequency range we want and from which macro atom
-	         level it is re-emitted (or if it appears via a k-packet). */
-
-	      for (mm = 0; mm < NLEVELS_MACRO; mm++)
-		{
-		  level_emit[mm] = 0;
-		}
-	      kpkt_emit = 0;
-	      if (n_tries_local > 0)
-		{
-		  for (ss = 0; ss < n_tries_local; ss++)
-		    {
-		      if (m < nlevels_macro)
-			{
-			  /* Dealing with excitation of a macro atom level. */
-			  /* First find a suitable transition in which to excite the macro atom (to get it
-			     in the correct starting level. */
-
-			  /* As Knox pointed out in an earlier comment
-			     here, the next loop isn't the best way to
-			     do this - however I'm not sure we can
-			     just replace nlines->nlines_macro since
-			     we don't know for sure that the
-			     macro_lines are the first lines in the
-			     array. If this is really a bottle neck we
-			     should set up a quicker way to identify
-			     the level - the purpose is just to set
-			     the macro atom state to the appropriate
-			     upper level so all we need is some way to
-			     tell it which state it should be. */
-
-			  nres = 0;
-			  while ((nres < nlines))
-			    {
-			      if (lin_ptr[nres]->nconfigu != m)
-				{
-				  nres += 1;
-				}
-			      else
-				{
-				  break;
-				}
-			    }
-
-
-			  if (nres > (nlines - 1))
-			    {
-			      nres = NLINES + 1;
-			      while (nres < (NLINES + 1 + nphot_total))
-				{
-				  if (phot_top[nres - NLINES - 1].uplev != m)
-				    {
-				      nres += 1;
-				    }
-				  else
-				    {
-				      break;
-				    }
-				}
-			    }
-
-			  if (nres > NLINES + nphot_total)
-			    {
-			      Error ("Problem in get_matom_f (1). Abort. \n");
-			      exit (0);
-			    }
-
-			  ppp.nres = nres;
-			  ppp.grid = plasmamain[n].nwind;
-			  ppp.w = 0;
-
-			  macro_gov (&ppp, &nres, 1, &which_out);
-
-
-			  /* Now a macro atom has been excited and followed until an r-packet is made. Now, if that 
-			     r-packet is in the correct frequency range we record it. If not, we throw it away. */
-			}
-		      else if (m == nlevels_macro)
-			{
-			  /* kpkt case. */
-
-			  nres = -2;	//will do - just need
-			  //something that will tigger kpkt
-
-			  ppp.nres = nres;
-			  ppp.grid = plasmamain[n].nwind;
-			  ppp.w = 0;
-
-			  macro_gov (&ppp, &nres, 2, &which_out);
-
-			  /* We have an r-packet back again. */
-			}
-
-
-		      if (ppp.freq > em_rnge.fmin && ppp.freq < em_rnge.fmax)
-			{
-			  if (which_out == 1)
-			    {
-			      if (nres < 0)
-				{
-				  Error
-				    ("Negative out from matom?? Abort.\n");
-				  exit (0);
-				}
-
-			      /* It was a macro atom de-activation. */
-			      if (nres < nlines)
-				{	/* It was a line. */
-				  level_emit[lin_ptr[nres]->nconfigu] += 1;
-				}
-			      else
-				{
-				  level_emit[phot_top
-					     [nres - NLINES - 1].uplev] += 1;
-				}
-			    }
-			  else if (which_out == 2)
-			    {
-			      /* It was a k-packet de-activation. */
-			      kpkt_emit += 1;
-			    }
-			  else
-			    {
-			      Error
-				("Packet didn't emerge from matom or kpkt??? Abort. \n");
-			      exit (0);
-			    }
-			}
-		    }
-
-
-		  /* Now we've done all the runs for this level de-activating so we can add the contributions
-		     to the level emissivities, the k-packet emissivity and the total luminosity. */
-
-		  for (mm = 0; mm < nlevels_macro; mm++)
-		    {
-		      contribution = 0;
-		      if (m < nlevels_macro)
-			{
-			  macromain[n].matom_emiss[mm] += contribution =
-			    level_emit[mm] * macromain[n].matom_abs[m] /
-			    n_tries_local;
-			}
-		      else if (m == nlevels_macro)
-			{
-			  macromain[n].matom_emiss[mm] += contribution =
-			    level_emit[mm] * plasmamain[n].kpkt_abs /
-			    n_tries_local;
-			}      
-		    }
-
-		  if (m < nlevels_macro)
-		    {
-		      plasmamain[n].kpkt_emiss +=
-			kpkt_emit * macromain[n].matom_abs[m] / n_tries_local;
-		    }
-		  else if (m == nlevels_macro)
-		    {
-		      plasmamain[n].kpkt_emiss +=
-			kpkt_emit * plasmamain[n].kpkt_abs / n_tries_local;
-		    }
-		}
-	    }
-	}
-    }
-
-
-  /*This is the end of the update loop that is parallelised. We now need to exchange data between the tasks.
-    This is done much the same way as in wind_update */
-#ifdef MPI_ON
-  for (n_mpi = 0; n_mpi < np_mpi_global; n_mpi++)
-    {
-      /* here we loop over the number of threads. If the thread is this thread then we pack the macromain information
-         into memory and then broadcast it to ther other threads */
-      position = 0;
-
-      if (rank_global == n_mpi)
-	{
-
-	  Log
-	    ("MPI task %d is working on matoms %d to max %d (total size %d).\n",
-	     rank_global, my_nmin, my_nmax, NPLASMA);
-
-	  MPI_Pack (&ndo, 1, MPI_INT, commbuffer,
-		    size_of_commbuffer, &position, MPI_COMM_WORLD);
-	  for (n = my_nmin; n < my_nmax; n++)
-	    {
-
-	      /* pack the number of the cell, and the kpkt and macro atom emissivites for that cell // */
-	      MPI_Pack (&n, 1, MPI_INT, commbuffer,
-			size_of_commbuffer, &position, MPI_COMM_WORLD);
-	      MPI_Pack (&plasmamain[n].kpkt_emiss, 1, MPI_DOUBLE,
-			commbuffer, size_of_commbuffer, &position,
-			MPI_COMM_WORLD);
-	      MPI_Pack (macromain[n].matom_emiss, nlevels_macro, MPI_DOUBLE,
-			commbuffer, size_of_commbuffer, &position,
-			MPI_COMM_WORLD);
-
-	    }
-
-	  Log_parallel
-	    ("MPI task %d broadcasting matom emissivity information.\n",
-	     rank_global);
-	}
-
-
-      /* Set MPI_Barriers and broadcast information to other threads */
-      MPI_Barrier (MPI_COMM_WORLD);
-      MPI_Bcast (commbuffer, size_of_commbuffer, MPI_PACKED,
-		 n_mpi, MPI_COMM_WORLD);
-      MPI_Barrier (MPI_COMM_WORLD);
-      Log_parallel
-	("MPI task %d survived broadcasting matom emissivity information.\n",
-	 rank_global);
-
-
-
-      position = 0;
-
-      /* If not this thread then we unpack the macromain information from the other threads */
-
-      if (rank_global != n_mpi)
-	{
-	  MPI_Unpack (commbuffer, size_of_commbuffer, &position,
-		      &num_comm, 1, MPI_INT, MPI_COMM_WORLD);
-	  for (n_mpi2 = 0; n_mpi2 < num_comm; n_mpi2++)
-	    {
-
-	      /* unpack the number of the cell, and the kpkt and macro atom emissivites for that cell */
-	      MPI_Unpack (commbuffer, size_of_commbuffer,
-			  &position, &n, 1, MPI_INT, MPI_COMM_WORLD);
-	      MPI_Unpack (commbuffer, size_of_commbuffer, &position,
-			  &plasmamain[n].kpkt_emiss, 1, MPI_DOUBLE,
-			  MPI_COMM_WORLD);
-	      MPI_Unpack (commbuffer, size_of_commbuffer, &position,
-			  macromain[n].matom_emiss, nlevels_macro, MPI_DOUBLE,
-			  MPI_COMM_WORLD);
-	    }
-	}
-    }  // end of parallelised section
-  #endif	
-
-  } // end of if loop which controls whether to compute the emissivities or not 
-
-  /* this next loop just calculates lum to be the correct summed value in parallel mode */
-  /* if mode == USE_STORED_MATOM_EMISSIVITIES this is all this routine does */
-  lum = 0.0;   // need to rezero, fixes segfault bug #59 
-
-  for (n = 0; n < NPLASMA; n++)
-    {
-
-      for (mm = 0; mm < nlevels_macro; mm++)
-	{
-	  lum += macromain[n].matom_emiss[mm];
-	}
-    }
-
-  geo.matom_radiation = 1;
-
-  return (lum);
-}
-
-/* All done. */
-
-
-
-/************************************************************
-                                    Imperial College London
-Synopsis:
-
-     photo_gen_kpkt produces photon packets to account for creating of r-packets
-     by k-packets in the spectrum calculation. It should only be used once the total 
-     energy emitted in this way in the wavelength range in question is well known
-     (calculated in the ionization cycles).
-
-
-Arguments:   
-       WindPtr w                   the ptr to the structure defining the wind
-       PhotPtr p;                  the ptr to the structire for the photons
-       double weight;              the photon weight
-       int photstart, nphot;       the number of the first photon to be generated and
-                                   the total number of photons to be generated by this
-                                   routine
-
-                                           
-
-Returns:   
-      When it finishes it should have generated nphot photons from k-packet elliminations.
-
-
-Description:
-      This routine is closely related to photo_gen_wind from which much of the code has been copied.
-
-Notes:  
-        
-         
-History:
-          June 04 SS - coding began
-	  04aug	ksl	Modified so that uses coordinate system
-	  		independent routine get_random_location
-			to set location of generated kpkt
-          Sep  04 SS - minor bug fixed
-	06may	ksl	57+ -- Updated to use plasma structure. 
-			and to elimate passing entrie wind structure
-
-************************************************************/
-int 
-photo_gen_kpkt (PhotPtr p, double weight, int photstart, int nphot)
-{
-  int photstop;
-  int icell;
-  double xlum, xlumsum;
-  struct photon pp;
-  int nres, esc_ptr;
-  int n;
-  double v[3];
-  double dot ();
-  int wind_n_to_ij (), stuff_v (), randvec ();
-  int get_random_location ();
-  double test;
-  int nnscat;
-  double dvwind_ds (), sobolev ();
-  int nplasma;
-
-
-
-  photstop = photstart + nphot;
-  Log ("photo_gen_kpkt creates nphot %5d photons from %5d to %5d \n", nphot,
-       photstart, photstop);
-
-  for (n = photstart; n < photstop; n++)
-    {
-      /* locate the wind_cell in which the photon bundle originates. */
-
-      xlum = (rand () + 0.5) / (MAXRAND) * geo.f_kpkt;
-
-      xlumsum = 0;
-      icell = 0;
-      while (xlumsum < xlum)
-	{
-	  if (wmain[icell].vol > 0.0)
-	    {
-	      nplasma = wmain[icell].nplasma;
-	      xlumsum += plasmamain[nplasma].kpkt_emiss;
-	    }
-	  icell++;
-	}
-      icell--;			/* This is the cell in which the photon must be generated */
-
-      /* Now generate a single photon in this cell */
-      p[n].w = weight;
-
-      pp.freq = 0.0;
-      pp.grid = icell;
-
-      /* This following block is a bad way of doing it - kpkt could be modified to 
-         do what we want in a more elegant way. */
-
-      test = pp.freq;
-
-      while (test > em_rnge.fmax || test < em_rnge.fmin)
-	{
-	  kpkt (&pp, &nres, &esc_ptr);
-	  if (esc_ptr == 0)
-	    {
-	      test = 0.0;
-	    }
-	  else
-	    {
-	      test = pp.freq;
-	    }
-	}
-
-
-      p[n].freq = pp.freq;
-      p[n].nres = nres;
-
-      /* The photon frequency is now known. */
-
-      /* Determine the position of the photon in the moving frame */
-
-      /* ! Need to account for possibility that photon is in the torus */
-      get_random_location (icell, 0, p[n].x);
-
-      p[n].grid = icell;
-
-      nnscat = 1;
-      // Determine the direction of the photon
-      // Need to allow for anisotropic emission here
-      if (p[n].nres < 0 || p[n].nres > NLINES || geo.scatter_mode == 0)
-	{
-	  /*  It was either an electron scatter so the  distribution is isotropic, or it
-	     was a resonant scatter but we want isotropic scattering anyway.  */
-	  randvec (p[n].lmn, 1.0);	/* The photon is emitted isotropically */
-	}
-      else if (geo.scatter_mode == 1)
-	{			// It was a line photon and we want anisotropic scattering
-
-	  // -1. forces a full reinitialization of the pdf for anisotropic scattering
-
-	  randwind (&p[n], p[n].lmn, wmain[icell].lmn);
-
-	}
-      else if (geo.scatter_mode == 2)
-	{			//It was a line photon and we want the thermal trapping anisotropic model
-
-	  randwind_thermal_trapping(&p[n], &nnscat);
-	}
-
-      p[n].nnscat = nnscat;
-
-
-
-
-
-      /* The next two lines correct the frequency to first order, but do not result in
-         forward scattering of the distribution */
-
-      vwind_xyz (&p[n], v);
-      p[n].freq /= (1. - dot (v, p[n].lmn) / C);
-
-      p[n].istat = 0;
-      p[n].tau = p[n].nscat = p[n].nrscat = 0;
-      p[n].origin = PTYPE_WIND;	// Call it a wind photon
-
-    }
-
-
-  return (nphot);		/* Return the number of photons generated */
-
-
-  /* All done. */
-}
-
-/************************************************************
-                                    Imperial College London
-Synopsis:
-
-     photo_gen_matom produces photon packets to account for creation of r-packets
-     by deactivation of macro atoms in the spectrum calculation. It should only be used 
-     once the total energy emitted in this way in the wavelength range in question is well known
-     (calculated in the ionization cycles).
-
-
-Arguments:   
-       WindPtr w                   the ptr to the structure defining the wind
-       PhotPtr p;                  the ptr to the structire for the photons
-       double weight;              the photon weight
-       int photstart, nphot;       the number of the first photon to be generated and
-                                   the total number of photons to be generated by this
-                                   routine
-
-                                           
-
-Returns:   
-      When it finishes it should have generated nphot photons from macro atom deactivations.
-
-
-Description:
-      This routine is closely related to photo_gen_kpkt from which much of the code has been copied.
-
-Notes:  
-        
-         
-History:
-          June 04 SS - coding began
-          Aug  04 SS - modified as for gen_kpkt above by KSL
-          Sep  04 SS - minor bug fixed
-	06may	ksl	57+ -- Initial adaptation to plasma structure
-	0812	ksl	67c -- Changed call to photo_gen_matom to
-			eliminate WindPtr w, since we have access
-			to this through wmain.
-
-************************************************************/
-int 
-photo_gen_matom (PhotPtr p, double weight, int photstart, int nphot)
-{
-  int photstop;
-  int icell;
-  double xlum, xlumsum;
-  struct photon pp;
-  int nres;
-  int n;
-  double v[3];
-  double dot ();
-  int wind_n_to_ij (), stuff_v (), randvec ();
-  int emit_matom ();
-  double test;
-  int upper;
-  int nnscat;
-  double dvwind_ds (), sobolev ();
-  int nplasma;
-
-
-
-  photstop = photstart + nphot;
-  Log ("photo_gen_matom creates nphot %5d photons from %5d to %5d \n", nphot,
-       photstart, photstop);
-
-  for (n = photstart; n < photstop; n++)
-    {
-      /* locate the wind_cell in which the photon bundle originates. And also decide which of the macro
-         atom levels will be sampled (identify that level as "upper"). */
-
-      xlum = (rand () + 0.5) / (MAXRAND) * geo.f_matom;
-
-      xlumsum = 0;
-      icell = 0;
-      upper = 0;
-      while (xlumsum < xlum)
-	{
-	  if (wmain[icell].vol > 0.0)
-	    {
-	      nplasma = wmain[icell].nplasma;
-	      xlumsum += macromain[nplasma].matom_emiss[upper];
-	      upper++;
-	      if (upper == nlevels_macro)
-		{
-		  upper = 0;
-		  icell++;
-		}
-	    }
-	  else
-	    {
-	      icell++;
-	      upper = 0;
-	    }
-	}
-
-      if (upper == 0)
-	{
-	  /* If upper = 0 at this point it means the loop above finished with an increment of
-	     icell and setting upper = 0. In such a case the process we want was the LAST process
-	     in the previous cell. */
-	  icell--;
-	  upper = nlevels_macro;
-	}
-
-      upper--;			/* This leaves the macro atom level that deactivaties. */
-
-      /* Now generate a single photon in this cell */
-      p[n].w = weight;
-
-      pp.freq = 0.0;
-      pp.grid = icell;
-
-      /* This following block is a bad way of doing it but it'll do as
-         a quick and dirty test for now. Really kpkt should be modified to 
-         do what we want in a more elegant way. */
-
-      test = pp.freq;
-
-      while (test > em_rnge.fmax || test < em_rnge.fmin)
-	{
-
-	  /* Call routine that will select an emission process for the
-	     deactivating macro atom. If is deactivates outside the frequency
-	     range of interest then ignore it and try again. SS June 04. */
-
-	  emit_matom (wmain, &pp, &nres, upper);
-
-	  test = pp.freq;
-	}
-
-
-      p[n].freq = pp.freq;
-      p[n].nres = nres;
-
-
-      /* The photon frequency is now known. */
-
-      /* Determine the position of the photon in the moving frame */
-
-      /* !! ERROR - need to account for posibilyt that photon is in torus */
-
-      get_random_location (icell, 0, p[n].x);
-
-      p[n].grid = icell;
-
-
-      // Determine the direction of the photon
-      // Need to allow for anisotropic emission here
-      nnscat = 1;
-      if (p[n].nres < 0 || p[n].nres > NLINES || geo.scatter_mode == 0)
-	{
-	  /*  It was either an electron scatter so the  distribution is isotropic, or it
-	     was a resonant scatter but we want isotropic scattering anyway.  */
-	  randvec (p[n].lmn, 1.0);	/* The photon is emitted isotropically */
-	}
-      else if (geo.scatter_mode == 1)
-	{			// It was a line photon and we want anisotropic scattering
-
-	  // -1. forces a full reinitialization of the pdf for anisotropic scattering
-
-	  randwind (&p[n], p[n].lmn, wmain[icell].lmn);
-
-	}
-      else if (geo.scatter_mode == 2)
-	{			//It was a line photon and we want the thermal trapping anisotropic model
-
-      randwind_thermal_trapping(&p[n], &nnscat);
-	}
-      p[n].nnscat = nnscat;
-
-
-      /* The next two lines correct the frequency to first order, but do not result in
-         forward scattering of the distribution */
-
-      vwind_xyz (&p[n], v);
-      p[n].freq /= (1. - dot (v, p[n].lmn) / C);
-
-      p[n].istat = 0;
-      p[n].tau = p[n].nscat = p[n].nrscat = 0;
-      p[n].origin = PTYPE_WIND;	// Call it a wind photon
-
-    }
-
-
-  return (nphot);		/* Return the number of photons generated */
-
-
-  /* All done. */
-}
-
-=======
->>>>>>> 9d9535c8
 /************************************************************
                                     Imperial College London
 Synopsis:
