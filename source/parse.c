
/***********************************************************/
/** @file  parse.c
 * @author ksl
 * @date   February, 2018
 *
 * @brief  Routines associated with parsing the command line
 *
 ***********************************************************/

#include <stdio.h>
#include <stdlib.h>
#include <string.h>
#include <math.h>

#include "atomic.h"
#include "python.h"


/**********************************************************/
/** 
 * @brief      parses the command line options
 *
 * @param [in]  int  argc   the number of command line arguments
 * @param [in]  char *  argv[]   The command line arguments
 * @return      restart_stat   1 if restarting a previous model,
 * 0 in all other cases.
 *
 * Python has a fairly rich set of command line options, which
 * are parsed by this routine
 *
 * The routine also creates the diag folder, which is where most
 * of the log files are written 
 *
 * ###Notes###
 *
 * The general purpose of each of the command line options
 * should be fairly obvious from reading the code.
 *
 * If changes to the command line interface are made they should
 * be described in the routine help 
 *
 * Although this routine uses the standard Log and Error commands
 * the diag files have not been created yet and so this information
 * is really simply written to the terminal.  
 *
 **********************************************************/

int
parse_command_line (argc, argv)
     int argc;
     char *argv[];
{
  int restart_stat, verbosity, max_errors, i;
  int j = 0;
  char dummy[LINELENGTH];
  int mkdir ();
  double time_max;
  char *fgets_rc;
  double x;

  restart_stat = 0;

  if (argc == 1)
  {
    printf ("Parameter file name (e.g. my_model.pf, or just my_model):");
    fgets_rc = fgets (dummy, LINELENGTH, stdin);
    if (!fgets_rc)
    {
      Error ("Input rootname is NULL or invalid\n");
      exit (1);
    }
    get_root (files.root, dummy);
    strcpy (files.diag, files.root);
    strcat (files.diag, ".diag");
  }
  else
  {

    for (i = 1; i < argc; i++)
    {
      if (strcmp (argv[i], "-h") == 0)
      {
        help ();
      }
      else if (strcmp (argv[i], "-r") == 0)
      {
        Log ("Restarting %s\n", files.root);
        restart_stat = 1;
        j = i;
      }
      else if (strcmp (argv[i], "-t") == 0)
      {
        if (sscanf (argv[i + 1], "%lf", &time_max) != 1)
        {
          Error ("python: Expected time after -t switch\n");
          exit (1);
        }
        set_max_time (files.root, time_max);
        i++;
        j = i;
        Log ("Program will stop after time %f\n", time_max);

      }
      else if (strcmp (argv[i], "-v") == 0)
      {
        if (sscanf (argv[i + 1], "%d", &verbosity) != 1)
        {
          Error ("python: Expected verbosity after -v switch\n");
          exit (0);
        }
        Log_set_verbosity (verbosity);
        i++;
        j = i;
        Log ("Verbosity level set to %d\n", verbosity);

      }
      else if (strcmp (argv[i], "-e") == 0)
      {
        if (sscanf (argv[i + 1], "%lf", &x) != 1)
        {
          Error ("python: Expected max errors after -e switch\n");
          exit (1);
        }
        max_errors = x;
        Log_quit_after_n_errors (max_errors);
        i++;
        j = i;
        Log ("Setting the maximum number of errors of a type before quitting to %d\n", max_errors);

      }
      else if (strcmp (argv[i], "-e_write") == 0)
      {
        if (sscanf (argv[i + 1], "%lf", &x) != 1)
        {
          Error ("python: Expected max errors after -e switch\n");
          exit (1);
        }
        max_errors = x;
        Log_print_max (max_errors);
        i++;
        j = i;
        Log ("Setting the maximum number of errors of a type to print out to  %d\n", max_errors);

      }
      else if (strcmp (argv[i], "-d") == 0)
      {
        modes.iadvanced = 1;
        Log ("Enabling advanced/diagnostic inputs (@ commands)\n");
        j = i;
      }
      else if (strcmp (argv[i], "-gamma") == 0)
      {
        rel_mode = REL_MODE_FULL;
        Log ("Using special relativity for Doppler shifts, etc., and including co-moving frame effects.\n");
        j = i;
      }
      else if (strcmp (argv[i], "-srclassic") == 0)
      {
        rel_mode = REL_MODE_SR_FREQ;
        Log ("Using full special relativity only for Doppler shifts, etc., and not considering co-moving frame effects.");
        j = i;
      }
      else if (strcmp (argv[i], "-classic") == 0)
      {
        rel_mode = REL_MODE_LINEAR;
        Log ("Using only old approach with linear Doppler shifts, etc. and not considering co-moving frame effects.\n");
        j = i;
      }
      else if (strcmp (argv[i], "-no-matrix-storage") == 0)
      {
        modes.store_matom_matrix = FALSE;
        Log ("Not storing the macro-atom matrix (on-the-fly method) if Matom.ransition_mode is matrix.\n");
        j = i;
      }

      else if (strcmp (argv[i], "--version") == 0)
      {
        /* give information about the python version, such as commit hash */
        Log ("Python Version %s \n", VERSION);  //54f -- ksl -- Now read from version.h
        Log ("Built from git commit hash %s\n", GIT_COMMIT_HASH);
        /* warn the user if there are uncommited changes */
        int git_diff_status = GIT_DIFF_STATUS;
        if (git_diff_status > 0)
          Log ("This version was compiled with %i files with uncommitted changes.\n", git_diff_status);
        exit (1);
      }

      else if (strcmp (argv[i], "-xtest") == 0)
      {
        run_xtest = TRUE;
        Log ("Run xstest, usually instead of normal Python.\n");
        j = i;
      }
      else if (strcmp (argv[i], "-include_partial_cells") == 0)
      {
        modes.partial_cells = PC_INCLUDE;
        Log ("Cells partially in the wind will be included.\n");
        j = i;
      }
      else if (strcmp (argv[i], "-ignore_partial_cells") == 0)
      {
        modes.partial_cells = PC_ZERO_DEN;
        Log ("Cells partially in the wind will be ingnored.\n");
        j = i;
      }
      else if (strcmp (argv[i], "-include_partial_cells") == 0)
      {
        modes.ignore_partial_cells = FALSE;
        Log ("Cells partially in the wind will be ingnored.\n");
        j = i;
      }
      else if (strcmp (argv[i], "-f") == 0)
      {
        modes.fixed_temp = 1;
        Log ("Invoking fixed temperature mode\n");
        j = i;
      }
      else if (strcmp (argv[i], "--rseed") == 0)
      {
        modes.rand_seed_usetime = 1;
        j = i;
        Log ("Using a random seed in random number generator\n");
      }
      else if (strcmp (argv[i], "--rng") == 0)
      {
        modes.save_rng = 1;
        modes.load_rng = 1;
        j = i;
        Log ("Using a persistent RNG state\n");
      }
      else if (strcmp (argv[i], "-z") == 0)
      {
        modes.zeus_connect = 1;
        Log ("Setting zeus_connect to %i\n", modes.zeus_connect);
        j = i;
      }
      else if (strcmp (argv[i], "-i") == 0)
      {
        modes.quit_after_inputs = 1;
        j = i;
      }
      else if (strcmp (argv[i], "-p") == 0)
      {
        Log ("Logarithmic photon stepping enabled\n");
        modes.photon_speedup = 1;
        if (sscanf (argv[i + 1], "%lf", &PHOT_RANGE) == 1)
        {
          i++;
        }
        else
        {
          PHOT_RANGE = 1.;
        }
        j = i;
      }
      else if (strcmp (argv[i], "--dry-run") == 0)
      {
        modes.quit_after_inputs = 1;
        j = i;
      }

      else if (strcmp (argv[i], "--version") == 0)
      {
        /* give information about the pyhon version, such as commit hash */
        Log ("Python Version %s \n", VERSION);  //54f -- ksl -- Now read from version.h
        Log ("Built from git commit hash %s\n", GIT_COMMIT_HASH);
        /* warn the user if there are uncommited changes */
        int git_diff_status = GIT_DIFF_STATUS;
        if (git_diff_status > 0)
          Log ("This version was compiled with %i files with uncommitted changes.\n", git_diff_status);
        exit (1);
      }

      else if (strncmp (argv[i], "-", 1) == 0)
      {
        Error ("python: Unknown switch %s\n", argv[i]);
        help ();
      }
    }

    /* The last command line variable is always the .pf file */

    if (j + 1 == argc)
    {
      Error ("All of the command line has been consumed without specifying a parameter file name, so exiting\n");
      exit (1);
    }

    strcpy (dummy, argv[argc - 1]);
    get_root (files.root, dummy);

    /* This completes the parsing of the command line */

    /* Create a subdirectory to store diaganostic files */

    sprintf (files.diagfolder, "diag_%.100s/", files.root);
    mkdir (files.diagfolder, 0777);

    sprintf (dummy, "_%d.diag", rank_global);

    sprintf (files.diag, "%.50s/%.50s%.50s", files.diagfolder, files.root, dummy);

    /* Set up the directory structure for storing the rng state */

    if (modes.save_rng)
    {
      init_rng_directory ();
    }
  }

  return (restart_stat);
}




/**********************************************************/
/** 
 * @brief      print out some basic help concering command line options for the program
 *
 * @return     0 in all cases
 *
 * This simply prints out a hardwired multi-line string to the command line.
 *
 * ###Notes###
 *
 * An improved version of this routine would simply read and print and external 
 * file.
 *
 * If one chooses to add to what is printed out then one needs to be careful 
 * concerning the ends of lines.
 *
 **********************************************************/

void
help ()
{
#ifdef MPI_ON
  if (rank_global == 0)
  {
#endif
    char *some_help;

    some_help = "\
\n\
This program simulates radiative transfer in a (biconical) CV, YSO, quasar, TDE or (spherical) stellar wind \n\
\n\
Usage:  py [-h] [-r] [-t time_max] [-v n] [--dry-run] [-i] [--version] [--rseed] [-p n_steps] [-classic] [-srclassic] xxx  or simply py \n\
\n\
where xxx is the rootname or full name of a parameter file, e. g. test.pf \n\
\n\
and the switches have the following meanings \n\
\n\
 -h                     Print this help message and stop \n\
 -r                     Restart a run of the progarm reading the file xxx.windsave \n\
 -t time_max            Limit the total time to approximately time_max seconds.  Note that the program checks \n\
                        for this limit somewhat infrequently, usually at the ends of cycles, because it \n\
                        is attempting to save the program outputs so that the program can be restarted with \n\
                        -r if that is desired. \n\
 -v n                   Increase or decrease the amount of print out.  The default is 5.  Larger numbers increase  \n\
                        the amount printed; smaller numbers decrease it.   \n\
 --dry-run              Create a new .pf file and stop \n\
 -i                     Same as --dry-run \n\
 --version              Print out python version, commit hash and if there were files with uncommitted \n\
                        changes and stop \n\
 --rseed                Set the random number seed to be time-based, rather than fixed. \n\
 --rng                  Save or load the RNG state to file, to allow persistent RNG states between restarts\n\
\n\
Other switches exist but these are not intended for the general user.\n\
These are largely diagnostic or for special cases. These include\n\
 -d                     Enable advanced/diagnostic inputs (normally for debugging purposes) \n\
                        Python will then query the user for information about what to do with a series of \n\
                        inputs beginning with @ \n\
 -e                     Change the maximum number of errors of one type (by default 100,000) before the program will quit\n\
 -e_write               Change the maximum number of errors of one type (by default 100) to print out before recording errors silently\n\
 -f                     Invoke a fixed temperature mode, used for runs with Zeus or Plutu \n\
 -z                     Invoke a special mode for that causes Python to start with a run from Zeus or Plutu\n\
 -p [range]             Vary the number of photons in ionization cycles logarthmically building up to the final value\n\
                        Range is in powers of 10, the difference beween the number of photons in the first cycle \n\
                        compared to the last. If range is missing, range is assumed to be 1, in which case the  \n\
                        number of photons will in the first cycle will be one order of magniude less than in the last cycle \n\
 -classic               Use Python in its classic configuration, with linear Doppler shifts, etc., and where co-moving frame\n\
                        effects are not taken into account.\n\
 -srclassic             Use Python with full special relativity for Doppler shifts, etc., but do not include any co-moving frame\n\
                        effects.\n\
<<<<<<< HEAD
 -include_partial_cells  Include  wind cells that are only partially filled by the wind (see Issue #900) \n\
=======
 -ignore_partial_cells  Ignore wind cells that are only partially filled by the wind  \n\
 -include_partial_cells Include wind cells that are only partially filled by the wind (also the default)  \n\
>>>>>>> 8720fba7
 -no-matrix-storage     Do not store macro-atom transition matrices if using the macro-atom line transfer and the matrix matom_transition_mode.\n\
\n\
 -xtest                 Instead of running python, call the routine xtest so that one can diagnose issues associted with the \n\
                        setup.  This is only useful to devlopers \n\
If one simply types py or pyZZ where ZZ is the version number, one is queried for a name \n\
of the parameter file and inputs will be requested from the command line. \n\
\n\
\n\
";                              // End of string to provide one with help

    printf ("%s\n", some_help);
#ifdef MPI_ON
  }
#endif

  Exit (0);                     // Note that here we simply do want to exit, not use Exit
}<|MERGE_RESOLUTION|>--- conflicted
+++ resolved
@@ -384,12 +384,10 @@
                         effects are not taken into account.\n\
  -srclassic             Use Python with full special relativity for Doppler shifts, etc., but do not include any co-moving frame\n\
                         effects.\n\
-<<<<<<< HEAD
- -include_partial_cells  Include  wind cells that are only partially filled by the wind (see Issue #900) \n\
-=======
- -ignore_partial_cells  Ignore wind cells that are only partially filled by the wind  \n\
- -include_partial_cells Include wind cells that are only partially filled by the wind (also the default)  \n\
->>>>>>> 8720fba7
+
+ -ignore_partial_cells  Ignore wind cells that are only partially filled by the wind (This is now the default)  \n\
+ -include_partial_cells Include wind cells that are only partially filled by the wind   \n\
+
  -no-matrix-storage     Do not store macro-atom transition matrices if using the macro-atom line transfer and the matrix matom_transition_mode.\n\
 \n\
  -xtest                 Instead of running python, call the routine xtest so that one can diagnose issues associted with the \n\
