--- conflicted
+++ resolved
@@ -343,61 +343,43 @@
 \n\
 and the switches have the following meanings \n\
 \n\
- -h             Print this help message and stop \n\
- -r             Restart a run of the progarm reading the file xxx.windsave \n\
- -t time_max    Limit the total time to approximately time_max seconds.  Note that the program checks \n\
-                for this limit somewhat infrequently, usually at the ends of cycles, because it \n\
-                is attempting to save the program outputs so that the program can be restarted with \n\
-                -r if that is desired. \n\
- -v n           Increase or decrease the amount of print out.  The default is 5.  Larger numbers increase  \n\
-                the amount printed; smaller numbers decrease it.   \n\
- --dry-run      Create a new .pf file and stop \n\
- -i             Same as --dry-run \n\
- --version      Print out python version, commit hash and if there were files with uncommitted \n\
-                changes and stop \n\
- --rseed        Set the random number seed to be time-based, rather than fixed. \n\
- --rng          Save or load the RNG state to file, to allow persistent RNG states between restarts\n\
+ -h                     Print this help message and stop \n\
+ -r                     Restart a run of the progarm reading the file xxx.windsave \n\
+ -t time_max            Limit the total time to approximately time_max seconds.  Note that the program checks \n\
+                        for this limit somewhat infrequently, usually at the ends of cycles, because it \n\
+                        is attempting to save the program outputs so that the program can be restarted with \n\
+                        -r if that is desired. \n\
+ -v n                   Increase or decrease the amount of print out.  The default is 5.  Larger numbers increase  \n\
+                        the amount printed; smaller numbers decrease it.   \n\
+ --dry-run              Create a new .pf file and stop \n\
+ -i                     Same as --dry-run \n\
+ --version              Print out python version, commit hash and if there were files with uncommitted \n\
+                        changes and stop \n\
+ --rseed                Set the random number seed to be time-based, rather than fixed. \n\
+ --rng                  Save or load the RNG state to file, to allow persistent RNG states between restarts\n\
 \n\
 Other switches exist but these are not intended for the general user.\n\
 These are largely diagnostic or for special cases. These include\n\
-<<<<<<< HEAD
- -d                 Enable advanced/diagnostic inputs (normally for debugging purposes) \n\
-                    Python will then query the user for information about what to do with a series of \n\
-                    inputs beginning with @ \n\
- -e                 Change the maximum number of errors of one type (by default 100,000) before the program will quit\n\
- -e_write 	        Change the maximum number of errors of one type (by default 100) to print out before recording errors silently\n\
- -f                 Invoke a fixed temperature mode, used for runs with Zeus or Plutu \n\
- -z                 Invoke a special mode for that causes Python to start with a run from Zeus or Plutu\n\
- -p [range]         Vary the number of photons in ionization cycles logarthmically building up to the final value\n\
-                    Range is in powers of 10, the difference beween the number of photons in the first cycle \n\
-                    compared to the last. If range is missing, range is assumed to be 1, in which case the  \n\
-                    number of photons will in the first cycle will be one order of magniude less than in the last cycle \n\
- -classic           Use Python in it's classic configuration, with linear Doppler shifts, etc., and where co-moving frame\n\
-                    effects are not taken into account.\n\
- -srclassic         Use Python with full special relativity for Doppler shits, etc., but do not include any co-moving frame\n\
-                    effects.\n\
- -no-matrix-storage Do not store macro-atom transition matrices if using the macro-atom line transfer and the matrix matom_transition_mode.\n\
-=======
- -d             Enable advanced/diagnostic inputs (normally for debugging purposes) \n\
-                Python will then query the user for information about what to do with a series of \n\
-                inputs beginning with @ \n\
- -e             Change the maximum number of errors of one type (by default 100,000) before the program will quit\n\
- -e_write 	Change the maximum number of errors of one type (by default 100) to print out before recording errors silently\n\
- -f             Invoke a fixed temperature mode, used for runs with Zeus or Plutu \n\
- -z             Invoke a special mode for that causes Python to start with a run from Zeus or Plutu\n\
- -p [range]     Vary the number of photons in ionization cycles logarthmically building up to the final value\n\
-                Range is in powers of 10, the difference beween the number of photons in the first cycle \n\
-                compared to the last. If range is missing, range is assumed to be 1, in which case the  \n\
-                number of photons will in the first cycle will be one order of magniude less than in the last cycle \n\
- -classic       Use Python in it's classic configuration, with linear Doppler shifts, etc., and where co-moving frame\n\
-                effects are not taken into account.\n\
- -srclassic     Use Python with full special relativity for Doppler shits, etc., but do not include any co-moving frame\n\
-                effects.\n\
- -ignore partial_cells   Ignore wind cells that are only partially filed by the wind (see Issue #900) \n\
->>>>>>> ea2eedc4
-\n\
- -xtest         Instead of running python, call the routine xtest so that one can diagnose issues associted with the \n\
-                setup.  This is only useful to devlopers \n\
+ -d                     Enable advanced/diagnostic inputs (normally for debugging purposes) \n\
+                        Python will then query the user for information about what to do with a series of \n\
+                        inputs beginning with @ \n\
+ -e                     Change the maximum number of errors of one type (by default 100,000) before the program will quit\n\
+ -e_write               Change the maximum number of errors of one type (by default 100) to print out before recording errors silently\n\
+ -f                     Invoke a fixed temperature mode, used for runs with Zeus or Plutu \n\
+ -z                     Invoke a special mode for that causes Python to start with a run from Zeus or Plutu\n\
+ -p [range]             Vary the number of photons in ionization cycles logarthmically building up to the final value\n\
+                        Range is in powers of 10, the difference beween the number of photons in the first cycle \n\
+                        compared to the last. If range is missing, range is assumed to be 1, in which case the  \n\
+                        number of photons will in the first cycle will be one order of magniude less than in the last cycle \n\
+ -classic               Use Python in its classic configuration, with linear Doppler shifts, etc., and where co-moving frame\n\
+                        effects are not taken into account.\n\
+ -srclassic             Use Python with full special relativity for Doppler shits, etc., but do not include any co-moving frame\n\
+                        effects.\n\
+ -ignore_partial_cells  Ignore wind cells that are only partially filled by the wind (see Issue #900) \n\
+ -no-matrix-storage     Do not store macro-atom transition matrices if using the macro-atom line transfer and the matrix matom_transition_mode.\n\
+\n\
+ -xtest                 Instead of running python, call the routine xtest so that one can diagnose issues associted with the \n\
+                        setup.  This is only useful to devlopers \n\
 If one simply types py or pyZZ where ZZ is the version number, one is queried for a name \n\
 of the parameter file and inputs will be requested from the command line. \n\
 \n\
