
#include <stdio.h>
#include <stdlib.h>
#include <math.h>

#include "atomic.h"
#include "python.h"

/***********************************************************
                                       Space Telescope Science Institute

 Synopsis: define_phot (p, w, f1, f2, nphot_tot, ioniz_or_final, iwind, freq_sampling)
is the controlling routine for creating the underlying photon distribution.
   
Arguments:		
	PhotPtr p;
	WindPtr w;
	double f1,f2;  		The freqency mininimum and maximum if a uniform distribution 
				is selected 
	long nphot_tot;		The total number of photons that need to be generated to reach 
				the luminosity. This is not necessarily the number of photons 
				which will be generated by the call to define_phot, which instead 
				is defined by NPHOT 
	int ioniz_or_final	 0 -> this is for the wind ionization calculation, 
				1-> it is for the final spectrum calculation 
	int iwind		-1-> Do not consider wind photons under any circumstances
				0  ->Consider wind photons.  There is no need to recalculate the 
					relative contribution to number of photons from the wind
					unless the frequencies have changed
				1 -> Force a recalculation of the fraction of photons from the wind.
					This is necessary because after each ionization recalculation
					one needs to recalculate the flux fraction from the wind.
     int freq_sampling		0 --> old uniform approach, currently used for detailed spectrum calculation
				1 --> mininimum fractions ins various bins to better approximate heating
					of plasma
Returns:
 
 
Description:	

		
Notes:

History:
 	97jan   ksl	Coded and debugged as part of Python effort. 
 	98mar	ksl	Made modifications to incorporate radiation from the wind. 
 	98dec	ksl	Made mods which cause choices based on, e.g., geo.bl_radiation, to
			reflect C convention that 0 is false, non-zero is true
 	98dec	ksl	Made mods intended to assure that no matter which sources are
 			involved one always generates NPHOT photons
	01apr	ksl	Fixed problem in which phot_windstart was nonsensical if no
			wind photons.
	01aug	ksl	Modified flux fractions associated with various sources so that
			hubeny and kurucz models can be accommodated more accurately.
	01dec	ksl	Accommodated possibility of non-uniform sampling in frequency
			space. (python_40).  This involved converting photon_gen to
			a steering routine, and separating the other functions of
			photon_gen into a routine which performs initialization
			and one that generates photons.  A structure bands was
			added to store invormation about how to split the photons
			among the various energy bands, and routines init_bands and
			populate_were added to incoporate banding.  
	02jan	ksl	Modified the nature of the disk structure so now a single
			structure for entire disk (to make intepolation possible).
	04aug	ksl	Modified to reflect new spectrum type description
	13mar	ksl	Changed nphot_tot to long because it is possible
			for it to exceed the range of a normal integer
	1409	ksl	Added a loop to record the original weights of all photons
			created

**************************************************************/



// These are external variables that are used to determine whether one needs to reinitialize
// by running xdefine_phot
double f1_old = 0;
double f2_old = 0;
int iwind_old = 0;

int define_phot(PhotPtr p, double f1, double f2, long nphot_tot, int ioniz_or_final, int iwind, int freq_sampling)	// 0 --> old uniform
																													// approach, 1 -->
																													// mininimum fractions
																													// ins various bins
{
	double natural_weight, weight;
	double ftot;
	int n;
	int iphot_start;


	if (freq_sampling == 0)
	{							/* Original approach, uniform sampling of entire wavelength interval, still used for detailed spectrum
								   calculation */
		if (f1 != f1_old || f2 != f2_old || iwind != iwind_old)
		{						// The reinitialization is required
			xdefine_phot(f1, f2, ioniz_or_final, iwind);
		}
		/* The weight of each photon is designed so that all of the photons add up to the luminosity of the photosphere.  This implies that 
		   photons must be generated in such a way that it mimics the energy distribution of the star. */

		geo.weight = (weight) = (geo.f_tot) / (nphot_tot);
		xmake_phot(p, f1, f2, ioniz_or_final, iwind, weight, 0, NPHOT);
	}
	else
	{							/* Use banding, create photons with different weithst in different wavelength bands.  this is used for the
								   for ionization calculation where one wants to assure that you have "enough" photons at high energy */
		ftot = populate_bands(f1, f2, ioniz_or_final, iwind, &xband);

		// Now generate the photons
		iphot_start = 0;
		for (n = 0; n < xband.nbands; n++)
		{

			if (xband.nphot[n] > 0)
			{
				/* Reinitialization is required here always because we are changing the frequencies around all the time */
				xdefine_phot(xband.f1[n], xband.f2[n], ioniz_or_final, iwind);
				/* The weight of each photon is designed so that all of the photons add up to the luminosity of the photosphere.  This
				   implies that photons must be generated in such a way that it mimics the energy distribution of the star. */

				geo.weight = (natural_weight) = (ftot) / (nphot_tot);
				xband.weight[n] = weight = natural_weight * xband.nat_fraction[n] / xband.used_fraction[n];
				xmake_phot(p, xband.f1[n], xband.f2[n], ioniz_or_final, iwind, weight, iphot_start, xband.nphot[n]);

				iphot_start += xband.nphot[n];
			}
		}
	}


	for (n = 0; n < NPHOT; n++)
	{
		p[n].w_orig = p[n].w;
		p[n].freq_orig = p[n].freq;
	}
	return (0);

}


/***********************************************************
             Space Telescope Science Institute

Synopsis: populate_bands
   
Arguments:		

Returns:
 
 
Description:	

		
Notes:

History:
	04dec	ksl	54a -- small mod to eliminate -O3 warning.

**************************************************************/


double populate_bands(double f1, double f2, int ioniz_or_final, int iwind, struct xbands *band)
{
	double ftot, frac_used, z;
	int n, nphot, most;
	int xdefine_phot();

	// Now get all of the band limited luminosities
	ftot = 0.0;

	for (n = 0; n < band->nbands; n++)	// Now get the band limited luminosities
	{
		if (band->f1[n] < band->f2[n])
		{
			xdefine_phot(band->f1[n], band->f2[n], ioniz_or_final, iwind);
			ftot += band->flux[n] = geo.f_tot;
		}
		else
			band->flux[n] = 0.0;
		if (band->flux[n] == 0.0)
			band->min_fraction[n] = 0;	// Because you will not be able to generate photons
	}
	/* So now we can distribute the photons */
	frac_used = 0;

	for (n = 0; n < band->nbands; n++)
	{
		band->nat_fraction[n] = band->flux[n] / ftot;
		frac_used += band->min_fraction[n];
	}

	nphot = 0;
	z = 0;
	most = 0;


	for (n = 0; n < band->nbands; n++)
	{
		band->used_fraction[n] = band->min_fraction[n] + (1 - frac_used) * band->nat_fraction[n];
		nphot += band->nphot[n] = NPHOT * band->used_fraction[n];
		if (band->used_fraction[n] > z)
		{
			z = band->used_fraction[n];
			most = n;
		}
	}

	/* Because of roundoff errors nphot may not sum to the desired value, namely NPHOT.  So add a few more photons to the band with most
	   photons already. It should only be a few, at most one photon for each band. */
	if (nphot < NPHOT)
	{
		band->nphot[most] += (NPHOT - nphot);
	}

	return (ftot);

}


/***********************************************************
             Space Telescope Science Institute

Synopsis: xdefine_phot calculates the band limited fluxes & luminosities, and prepares
for the producting of photons (by reinitializing the disk, among other things).
   
Arguments:		

Returns:

The rosults are stored in the goe structure (see below).  
 
 
Description:	

This is an routine that initilizes things.  It does not generate photons itself.

		
Notes:
Note: This routine is something of a kluge.  Information is passed back to the calling
routine through the geo structure, rather than a more obvious method.  The routine was 
created when a banded approach was defined, but the whole section might be more obvious.


History:
	01dec	ksl	Broken out of the old photon_gen and simplified considerably
	04Jun   SS      Modified to allow for macro atom and kpkt generated photons in 
                        the spectrum cycles of macro atom computations
	13mar	ksl	Removed some diagnostic print statements and modified logging
			so that the frequencies being used are printed out.


**************************************************************/




int xdefine_phot(double f1, double f2, int ioniz_or_final, int iwind)
{

	/* First determine if you need to reinitialize because the frequency boundaries are different than previously */

	geo.lum_star = geo.lum_disk = 0;	// bl luminosity is an input so it is not zeroed
	geo.f_star = geo.f_disk = geo.f_bl = 0;
	geo.f_kpkt = geo.f_matom = 0;	// SS - kpkt and macro atom luminosities set to zero


	if (geo.star_radiation)
	{
		star_init(geo.rstar, geo.tstar, f1, f2, ioniz_or_final, &geo.f_star);
	}
	if (geo.disk_radiation)
	{

		/* Note -- disk_init not only calculates fluxes and luminosity for the disk.  It calculates the boundaries of the various disk
		   annulae depending on f1 and f2 */

		disk_init(geo.rstar, geo.diskrad, geo.mstar, geo.disk_mdot, f1, f2, ioniz_or_final, &geo.f_disk);
	}
	if (geo.bl_radiation)
	{
		bl_init(geo.lum_bl, geo.t_bl, f1, f2, ioniz_or_final, &geo.f_bl);
	}
	if (geo.agn_radiation)
	{
		agn_init(geo.r_agn, geo.lum_agn, geo.alpha_agn, f1, f2, ioniz_or_final, &geo.f_agn);
	}

<<<<<<< HEAD
	/* The choices associated with iwind are iwind = -1 Don't generate any wind photons at all 1 Create wind photons and force a
	   reinitialization of the wind 0 Create wind photons but remain open to the question of whether the wind needs to be reinitialized.
	   Initialization is forced in that case by init */
	if (iwind == -1)
		geo.f_wind = geo.lum_wind = 0.0;

	if (iwind == 1 || (iwind == 0))
	{							/* Then find the luminosity and flux of the wind */
		geo.lum_wind = wind_luminosity(0.0, VERY_BIG);
		xxxpdfwind = 1;			// Turn on the portion of the line luminosity routine which creates pdfs
		geo.f_wind = wind_luminosity(f1, f2);
		xxxpdfwind = 0;			// Turn off the portion of the line luminosity routine which creates pdfs
	}
=======
  Debug("JM: f_tot %8.2e f_star %8.2e   f_disk %8.2e   f_bl %8.2e   f_agn %8.2e f_wind %8.2e   f_matom %8.2e   f_kpkt %8.2e \n",
     geo.f_tot, geo.f_star, geo.f_disk, geo.f_bl, geo.f_agn, geo.f_wind, geo.f_matom,
     geo.f_kpkt);

  Log_silent
    ("xdefine_phot: lum_star %8.2e lum_disk %8.2e lum_bl %8.2e lum_agn %8.2e lum_wind %8.2e\n",
     geo.lum_star, geo.lum_disk, geo.lum_bl, geo.lum_agn, geo.lum_wind);
>>>>>>> 65615a05

	/* New block follow for dealing with emission via k-packets and macro atoms. SS */
	if (geo.matom_radiation)
	{
		/* JM 1408 -- only calculate macro atom emissivity if first cycle. Otherwise have restarted run and can use saved emissivities */
		/* This returns the specific luminosity in the spectral band of interest */
		if (geo.pcycle == 0)
		{
			geo.f_matom = get_matom_f(CALCULATE_MATOM_EMISSIVITIES);
		}
		else
			geo.f_matom = get_matom_f(USE_STORED_MATOM_EMISSIVITIES);


		geo.f_kpkt = get_kpkt_f();	/* This returns the specific luminosity in the spectral band of interest */

		matom_emiss_report();	// function which logs the macro atom level emissivites 
	}

	Log_silent
		("xdefine_phot: lum_star %8.2e lum_disk %8.2e lum_bl %8.2e lum_agn %8.2e lum_wind %8.2e\n",
		 geo.lum_star, geo.lum_disk, geo.lum_bl, geo.lum_agn, geo.lum_wind);

	Log_silent
		("xdefine_phot:     f_star %8.2e   f_disk %8.2e   f_bl %8.2e   f_agn %8.2e f_wind %8.2e   f_matom %8.2e   f_kpkt %8.2e \n",
		 geo.f_star, geo.f_disk, geo.f_bl, geo.f_agn, geo.f_wind, geo.f_matom, geo.f_kpkt);

	Log_silent
		("xdefine_phot: wind  ff %8.2e       fb %8.2e   lines %8.2e  for freq %8.2e %8.2e\n",
		 geo.lum_ff, geo.lum_fb, geo.lum_lines, f1, f2);

	geo.f_tot = geo.f_star + geo.f_disk + geo.f_bl + geo.f_wind + geo.f_kpkt + geo.f_matom + geo.f_agn;



	// Store the 3 variables that have to remain the same to avoid reinitialization 
	f1_old = f1;
	f2_old = f2;
	iwind_old = iwind;
	return (0);
}


/***********************************************************
             Space Telescope Science Institute

Synopsis: xmake_phot just makes photons
   
Arguments:		

Returns:
 
 
Description:	

make_phot controls the actual generation of photons.  All of the initializations should 
have been done previously (xdefine_phot).  xmake_phot cycles throght the various possible 
sources of the wind, including for example, the disk, the central object, and the 
wind.

		
Notes:


History:
	01dec	ksl	Broken out of old photon_gen as part of major restructuring
			of how photons could be generated.  Also the calls to xmake_phot
			were made to resemble those for making photons of individual
			types
	04Jun   SS      Added options for k-packet/macro atom generated photons for
	                spectrum cycles.


**************************************************************/


int xmake_phot(PhotPtr p, double f1, double f2, int ioniz_or_final, int iwind, double weight, int iphot_start, int nphotons)	// The
																																// total
																																// number
																																// of
																																// photons
																																// to
																																// generate 
																																// in this
																																// call
{

	int nphot, nn;
	int nstar, nbl, nwind, ndisk, nmatom, nagn, nkpkt;

	/* Determine the number of photons of each type Error ?? -- This is a kluge.  It is intended to preserve what was done with versions
	   earlier than python 40 but it is not really what one wants. */
	nstar = nbl = nwind = ndisk = 0;
	nagn = nkpkt = nmatom = 0;

	if (geo.star_radiation)
	{
		nstar = geo.f_star / geo.f_tot * nphotons;
	}
	if (geo.bl_radiation)
	{
		nbl = geo.f_bl / geo.f_tot * nphotons;
	}
	if (iwind >= 0)
	{
		nwind = geo.f_wind / geo.f_tot * nphotons;
	}
	if (geo.disk_radiation)
	{
		ndisk = geo.f_disk / geo.f_tot * nphotons;	/* Ensure that nphot photons are created */
	}
	if (geo.agn_radiation)
	{
		nagn = geo.f_agn / geo.f_tot * nphotons;	/* Ensure that nphot photons are created */
	}
	if (geo.matom_radiation)
	{
		nkpkt = geo.f_kpkt / geo.f_tot * nphotons;
		nmatom = geo.f_matom / geo.f_tot * nphotons;
	}


	nphot = ndisk + nwind + nbl + nstar + nagn + nkpkt + nmatom;

	/* Error - This appears to be an attempt to make sure we have the right number of photons but this looks as iff it could end up with
	   the sum of the photons exceeding the number that are desired.  Why isn't this a problem.  Error - ksl 101029 */
	if (nphot < nphotons)
	{
		if (ndisk > 0)
			ndisk += (nphotons - nphot);
		else if (nwind > 0)
			nwind += (nphotons - nphot);
		else if (nbl > 0)
			nbl += (nphotons - nphot);
		else if (nagn > 0)
			nagn += (nphotons - nphot);
		else
			nstar += (nphotons - nphot);
	}


	Log("photon_gen: band %6.2e to %6.2e weight %6.2e nphotons %d ndisk %6d nwind %6d nstar %6d npow %d \n",
		f1, f2, weight, nphotons, ndisk, nwind, nstar, nagn);

	/* Generate photons from the star, the bl, the wind and then from the disk */
	/* Now adding generation from kpkts and macro atoms too (SS June 04) */

	int i;						/* SWM 31/7/14 - Zero path lengths for every photon generated */
	for (i = iphot_start; i < nphot; i++)
		p[i].path = 0.0;


	if (geo.star_radiation)
	{
		nphot = nstar;
		if (nphot > 0)
		{
			if (ioniz_or_final == 1)
				photo_gen_star(p, geo.rstar, geo.tstar, weight, f1, f2, geo.star_spectype, iphot_start, nphot);
			else
				photo_gen_star(p, geo.rstar, geo.tstar, weight, f1, f2, geo.star_ion_spectype, iphot_start, nphot);
		}
		iphot_start += nphot;
	}
	if (geo.bl_radiation)
	{
		nphot = nbl;

		if (nphot > 0)
		{
			if (ioniz_or_final == 1)
				photo_gen_star(p, geo.rstar, geo.t_bl, weight, f1, f2, geo.bl_spectype, iphot_start, nphot);
			else
				photo_gen_star(p, geo.rstar, geo.t_bl, weight, f1, f2, geo.bl_ion_spectype, iphot_start, nphot);
			/* Reassign the photon type since we are actually using the same routine as for generating stellar photons */
			nn = 0;
			while (nn < nphot)
			{
				p[iphot_start + nn].origin = PTYPE_BL;
				nn++;
			}
		}
		iphot_start += nphot;
	}
	/* Generate the wind photons */

	if (iwind >= 0)
	{
		nphot = nwind;
		if (nphot > 0)
			photo_gen_wind(p, weight, f1, f2, iphot_start, nphot);
		iphot_start += nphot;
	}

	/* Generate the disk photons */

	if (geo.disk_radiation)
	{
		nphot = ndisk;
		if (nphot > 0)
		{
			if (ioniz_or_final == 1)
				photo_gen_disk(p, weight, f1, f2, geo.disk_spectype, iphot_start, nphot);
			else
				photo_gen_disk(p, weight, f1, f2, geo.disk_ion_spectype, iphot_start, nphot);
		}
		iphot_start += nphot;
	}

	/* Generate the agn photons */

	if (geo.agn_radiation)
	{
		nphot = nagn;
		if (nphot > 0)
		{
			if (ioniz_or_final == 1)
				photo_gen_agn(p, geo.r_agn, geo.alpha_agn, weight, f1, f2, geo.agn_spectype, iphot_start, nphot);
			else
				photo_gen_agn(p, geo.r_agn, geo.alpha_agn, weight, f1, f2, geo.agn_ion_spectype, iphot_start, nphot);
		}
		iphot_start += nphot;
	}

	/* Now do macro atoms and k-packets. SS June 04 */

	if (geo.matom_radiation)
	{
		nphot = nkpkt;
		if (nphot > 0)
		{
			if (ioniz_or_final == 0)
			{
				Error("xmake_phot: generating photons by k-packets when performing ionization cycle. Abort.\n");
				exit(0);		// The code shouldn't be doing this - something has gone wrong somewhere. (SS June 04)
			}
			else
			{
				photo_gen_kpkt(p, weight, iphot_start, nphot);
			}
		}
		iphot_start += nphot;

		nphot = nmatom;
		if (nphot > 0)
		{
			if (ioniz_or_final == 0)
			{
				Error("xmake_phot: generating photons by macro atoms when performing ionization cycle. Abort.\n");
				exit(0);		// The code shouldn't be doing this - something has gone wrong somewhere. (SS June 04)
			}
			else
			{
				photo_gen_matom(p, weight, iphot_start, nphot);
			}
		}
		iphot_start += nphot;
	}


	return (0);
}

/* THE NEXT FEW ROUTINES PERTAIN ONLY TO THE STAR */

/***********************************************************
              Space Telescope Science Institute

Synopsis: star_init (r, tstar, freqmin, freqmax, ioniz_or_final, f)


  
Arguments:		

Returns:

 	
Description:	

 This routine calculates the luminosity of the star and the luminosity within the frequency boundaries. 
   BB functions are assumed 
		
Notes:

History:

**************************************************************/



double star_init(double r, double tstar, double freqmin, double freqmax, int ioniz_or_final, double *f)
{
	double lumstar;
	double log_g;
	double emit, emittance_bb(), emittance_continuum();
	int spectype;

	/* 57g -- 07jul -- fixed error calculating gravity of star that has been here forever -- ksl */
	log_g = geo.gstar = log10(G * geo.mstar / (geo.rstar * geo.rstar));
	lumstar = 4 * PI * STEFAN_BOLTZMANN * r * r * tstar * tstar * tstar * tstar;

	if (ioniz_or_final == 1)
		spectype = geo.star_spectype;	/* type for final spectrum */
	else
		spectype = geo.star_ion_spectype;	/* type for ionization calculation */

	if (spectype >= 0)
	{
		emit = emittance_continuum(spectype, freqmin, freqmax, tstar, log_g);
	}
	else
	{
		emit = emittance_bb(freqmin, freqmax, tstar);
	}

	*f = emit;					// Calculate the surface flux between freqmin and freqmax
	*f *= (4. * PI * r * r);

	geo.lum_star = lumstar;
	return (lumstar);
}

/* Generate nphot photons from the star in the frequency interval f1 to f2 */

/***********************************************************
              Space Telescope Science Institute

Synopsis: photo_gen_star (p, r, t, weight, f1, f2, spectype, istart, nphot)


  
Arguments:		

Returns:

 	
Description:	

 This routine calculates the luminosity of the star and the luminosity within the frequency boundaries. 
   BB functions are assumed 
		
Notes:

History:
	080518	ksl	60a - Modified to use SPECTYPE_BB, SPECTYPE_UNIFORM, and 
			SPECTYPE_NONE in photon gen instead of hardcoded values

**************************************************************/

int photo_gen_star(PhotPtr p, double r, double t, double weight, double f1, double f2,	/* The freqency mininimum and maximum if a uniform
																						   distribution is selected */
				   int spectype,	/* The spectrum type to generate: 0 is bb, 1 (or in fact anything but 0) is uniform in frequency space */
				   int istart, int nphot	/* Respecitively the starting point in p and the number of photons to generate */
	)
{
	double freqmin, freqmax, dfreq;
	int i, iend;
	// OLD1409 double dot ();
	// OLD1409 double planck ();
	// OLD1409 int randvec (), randvcos ();
	// OLD1409 double zdisk ();
	if ((iend = istart + nphot) > NPHOT)
	{
		Error("photo_gen_star: iend %d > NPHOT %d\n", iend, NPHOT);
		exit(0);
	}
	if (f2 < f1)
	{
		Error("photo_gen_star: Cannot generate photons if freqmax %g < freqmin %g\n", f2, f1);
	}
	Log_silent("photo_gen_star creates nphot %5d photons from %5d to %5d \n", nphot, istart, iend);
	freqmin = f1;
	freqmax = f2;
	dfreq = (freqmax - freqmin) / MAXRAND;
	r = (1. + EPSILON) * r;		/* Generate photons just outside the photosphere */
	for (i = istart; i < iend; i++)
	{
		p[i].origin = PTYPE_STAR;	// For BL photons this is corrected in photon_gen 
		p[i].w = weight;
		p[i].istat = p[i].nscat = p[i].nrscat = 0;
		p[i].grid = 0;
		p[i].tau = 0.0;
		p[i].nres = -1;			// It's a continuum photon
		p[i].nnscat = 1;

		if (spectype == SPECTYPE_BB)
		{
			p[i].freq = planck(t, freqmin, freqmax);
		}
		else if (spectype == SPECTYPE_UNIFORM)
		{						/* Kurucz spectrum */
			/* Produce a uniform distribution of frequencies */
			p[i].freq = freqmin + rand() * dfreq;
		}
		else
		{
			p[i].freq = one_continuum(spectype, t, geo.gstar, freqmin, freqmax);
		}

		if (p[i].freq < freqmin || freqmax < p[i].freq)
		{
			Error_silent("photo_gen_star: phot no. %d freq %g out of range %g %g\n", i, p[i].freq, freqmin, freqmax);
		}
		if (geo.wind_type == 10) 
    {
      wind_keplerian_randvec(&p[i], r);
    }		
    else
			randvec(p[i].x, r);

		/* Added by SS August 2004 for finite disk. */
		if (geo.disk_type == 2)
		{
			while (fabs(p[i].x[2]) < zdisk(r))
			{
				randvec(p[i].x, r);
			}


			if (fabs(p[i].x[2]) < zdisk(r))
			{
				Error("Photon_gen: stellar photon %d in disk %g %g %g %g %g\n", i, p[i].x[0], p[i].x[1], p[i].x[2], zdisk(r), r);
				exit(0);
			}
		}

		randvcos(p[i].lmn, p[i].x);
		//printf("XYZLMN: %g %g %g %g %g %g\n",p[i].x[0],p[i].x[1],p[i].x[2],p[i].lmn[0],p[i].lmn[1],p[i].lmn[2]);
	}
	return (0);
}


/* THE NEXT FEW ROUTINES PERTAIN ONLY TO THE DISK */
/***********************************************************
                           Space Telescope Science Institute

 Synopsis: disk_init calculates the total luminosity and the luminosity between freqqmin and freqmax 
	of the disk.  More importantly disk_init divides the disk into annulae such that each 
	annulus contributes and equal amount to the lumionosity of the disk (within the frequency 
	limits).  Thus disk_init initializes the structure "disk".


  
Arguments:		
	rmin,rmax		min and max radii of disk
	m			mass of central object
	mdot			mass accretion rate
	freqmin,freqmax		frequency interval of interest

Returns:

	The routine returns the total luminosity of the disk as well
	as 
	
 	*ftot			total flux in the frequency interval of 
 					interest.
 	
Description:	

		
Notes:
	The positional parameters x and v are at the edge of the ring,
	but many of the other parameters are at the mid point.

	Bug 	disk_init	This routine gets similar information throuh geo and through the call
	Bug	........	Need to adopt a consistent philosophy, and come in through one or the other

History:
 	97jan	ksl	Coded and debugged as part of Python effort. 
 	97oct8	ksl	Added velocity to the disk structure calculation
 	98mar25	ksl	Removed a line which forced disk[NMAX-1].r to
 			be the maximum radius of the disk.  This was done
 			because if one is concerned with high frequencies the disk
 			may not in fact radiate at all beyond a certain radius.  This was
 			creating problems in planck where if the minimum desired is too high
 			compared to kT/h.  But this may negatively affect the part of the
 			program which keeps track of where photons hit.
	02feb	ksl	Modified the nature of the disk structure so now a single
			structure for entire disk (to make intepolation possible).
	02feb	ksl	Assured that velocities were calculated at the same
			place as the positions so that interpolation is
			possible and also that positions were defined
			out to .r[NRINGS]
	04dec	ksl	Moved determination of spectype out of do loop, since it
			only needs to be calculated once and was genrating a -O3
			warning
	06jul	ksl	57g -- Fixed problem that we had previously been
			passing disk gravity in cgs to emittance, rather than
			log g as expected.
 

**************************************************************/


#define STEPS 100000


double disk_init(double rmin, double rmax, double m, double mdot, double freqmin, double freqmax, int ioniz_or_final, double *ftot)
{
	double t, tref, teff(), tdisk();
	double log_g, gref, geff(), gdisk();
	double dr, r;
	double f, ltot;
	double q1;
	int nrings;
	int spectype;
	double emit, emittance_bb(), emittance_continuum();

	/* Calculate the reference temperature and luminosity of the disk */
	tref = tdisk(m, mdot, rmin);
	gref = gdisk(m, mdot, rmin);

	// ?? Erorr -- ksl -- problem in new schema when we put energy bands to arbitrary high freqencies
	// >? Error -- Need to do something like pdf where can force some boundaries at parts of disk
	// to prevent this problem

	/* Now compute the apparent luminosity of the disk */
	ltot = 0;
	dr = (rmax - rmin) / STEPS;
	for (r = rmin; r < rmax; r += dr)
	{
		t = teff(tref, (r + 0.5 * dr) / rmin);
		ltot += t * t * t * t * (2. * r + dr);
	}
	ltot *= 2. * STEFAN_BOLTZMANN * PI * dr;
	/* The area of an annulus is PI*((r+dr)**2-r**2) = PI * (2. * r +dr) * dr.  An extra factor of two arises because the disk radiates
	   from both of its sides.  */
	q1 = 2. * PI * dr;

	/* Now establish the type of spectrum to create */

	if (ioniz_or_final == 1)
		spectype = geo.disk_spectype;	/* type for final spectrum */
	else
		spectype = geo.disk_ion_spectype;	/* type for ionization calculation */

	/* Next compute the band limited luminosity */
	(*ftot) = 0;
	for (r = rmin; r < rmax; r += dr)
	{
		t = teff(tref, (r + 0.5 * dr) / rmin);
		log_g = log10(geff(gref, (r + 0.5 * dr) / rmin));

		if (spectype > -1)
		{						// emittance from a continuum model
			emit = emittance_continuum(spectype, freqmin, freqmax, t, log_g);
		}
		else
		{
			emit = emittance_bb(freqmin, freqmax, t);
		}

		(*ftot) += emit * (2. * r + dr);
	}

	(*ftot) *= q1;


	/* If *ftot is 0 in this energy range then all the photons come from the star */
	if ((*ftot) < EPSILON)
	{
		Log_silent("disk_init: Warning! Disk does not radiate enough to matter in this wavelength range\n");
		return (ltot);
	}

	/* Now go back and find the boundaries of the each radial ring */

	disk.r[0] = rmin;
	disk.v[0] = sqrt(G * geo.mstar / rmin);
	nrings = 1;
	f = 0;
	for (r = rmin; r < rmax; r += dr)
	{
		t = teff(tref, (r + 0.5 * dr) / rmin);
		log_g = log10(geff(gref, (r + 0.5 * dr) / rmin));

		if (spectype > -1)
		{						// continuum emittance
			emit = emittance_continuum(spectype, freqmin, freqmax, t, log_g);
		}
		else
		{
			emit = emittance_bb(freqmin, freqmax, t);
		}

		f += q1 * emit * (2. * r + dr);
		/* EPSILON to assure that roundoffs don't affect result of if statement */
		if (f / (*ftot) * (NRINGS - 1) >= nrings)
		{
			if (r <= disk.r[nrings - 1])
			{
				r = disk.r[nrings - 1] * (1. + 1.e-10);
			}

			disk.r[nrings] = r;
			disk.v[nrings] = sqrt(G * geo.mstar / r);
			nrings++;
			if (nrings >= NRINGS)
			{
				Error_silent("disk_init: Got to ftot %e at r %e < rmax %e. OK if freqs are high\n", f, r, rmax);
				break;
			}
		}
	}
	if (nrings < NRINGS - 1)
	{
		Error("error: disk_init: Integration on setting r boundaries got %d nrings instead of %d\n", nrings, NRINGS - 1);
		exit(0);
	}


	disk.r[NRINGS - 1] = rmax;
	disk.v[NRINGS - 1] = sqrt(G * geo.mstar / rmax);

	for (nrings = 0; nrings < NRINGS - 1; nrings++)
	{
		r = 0.5 * (disk.r[nrings + 1] + disk.r[nrings]);
		disk.t[nrings] = teff(tref, r / rmin);
		disk.g[nrings] = geff(gref, r / rmin);
	}

	/* Wrap up by zerrowing other parameters */
	for (nrings = 0; nrings < NRINGS; nrings++)
	{
		disk.nphot[nrings] = 0;
		disk.nhit[nrings] = 0;
		disk.heat[nrings] = 0;
		disk.ave_freq[nrings] = 0;
		disk.w[nrings] = 0;
		disk.t_hit[nrings] = 0;
	}



	geo.lum_disk = ltot;
	return (ltot);
}



/***********************************************************
                   Space Telescope Science Institute

 Synopsis: photo_gen_disk(p,weight,f1,f2,spectype,istart,nphot)

Arguments:		
	PhotPtr p;
	double weight;
	double f1,f2;   		The freqency mininimum and maximum if a uniform distribution is selected 
	int spectype;		The spectrum type to generate: 0 is bb, 1 (or in fact anything but 0)
					 is uniform in frequency space 
	int istart,nphot;   	Respectively the starting point in p and the number of photons to generate 

Returns:
 
 
Description:	


Notes:

History:
 	97jan	ksl	Coded and debugged as part of Python effort.  
 	97sep1	ksl	Added the option which allows one to construct 
			spectra from Kurucz models
	97oct8	ksl	Included Doppler shifts in Kurucz spectra of disk
	02jul	ksl	Allowed photons to be generated outside f1 and fw
			if it was due to Doppler shifts.  This was necessitated
			by narrowing the energy bands.  Note that all phtons
			produced are now doppler shifted. Eliminated Wind_ptr as
			a variable since it is not used.
	04aug	ksl	52--Modified position at which photons are generated
			to allow for a disk that is vertically extended.  Have
			not made modifications to the direction in which photons
			are emitted though this could be done.
	04dec   ksl     54d -- Minor mod to make more parallel to photo_gen_star,
	080518	ksl	60a - Modified to use SPECTYPE_BB, SPECTYPE_UNIFORM, and 
			SPECTYPE_NONE in photon gen instead of hardcoded values

**************************************************************/

int photo_gen_disk(PhotPtr p, double weight, double f1, double f2, int spectype, int istart, int nphot)
{

	double freqmin, freqmax, dfreq;
	int i, iend;
	double planck();
	double t, r, z, theta, phi;
	int nring;
	double north[3], v[3];
	if ((iend = istart + nphot) > NPHOT)
	{
		Error("photo_gen_disk: iend %d > NPHOT %d\n", iend, NPHOT);
		exit(0);
	}
	if (f2 < f1)
	{
		Error("photo_gen_disk: Can't do anything if f2 %g < f1 %g\n", f2, f1);
		exit(0);
	}
	Log_silent("photo_gen_disk creates nphot %5d photons from %5d to %5d \n", nphot, istart, iend);
	freqmin = f1;
	freqmax = f2;
	dfreq = (freqmax - freqmin) / MAXRAND;
	for (i = istart; i < iend; i++)
	{
		p[i].origin = PTYPE_DISK;	// identify this as a disk photon
		p[i].w = weight;
		p[i].istat = p[i].nscat = p[i].nrscat = 0;
		p[i].tau = 0;
		p[i].nres = -1;			// It's a continuum photon
		p[i].nnscat = 1;

		/* The ring boundaries are defined so that an equal number of photons are generated in each ring.  Howver, there is a possibility
		   that the number of photons to be generated is small, and therefore we, we still randomly generate photon.  04march -- ksl */

		nring = ((rand() / MAXRAND) * (NRINGS - 1));

		if ((nring < 0) || (nring > NRINGS - 2))
		{
			Error("photon_gen: photon launch out of bounds. nring = %d\n", nring);
			exit(0);
		}

		disk.nphot[nring]++;

		/* The next line is really valid only if dr is small.  Otherwise one should account for the area.  But haven't fixed this yet ??
		   04Dec */

		r = disk.r[nring] + (disk.r[nring + 1] - disk.r[nring]) * rand() / MAXRAND;
		/* Generate a photon in the plane of the disk a distance r */

		// This is the correct way to generate an azimuthal distribution

		phi = 2. * PI * (rand() / MAXRAND);
		p[i].x[0] = r * cos(phi);
		p[i].x[1] = r * sin(phi);

		/* 04aug--ksl--Creating photons above the disk. One should actually change the directionality of the photons too by modifying north 
		 */
		/* 05jul -- ksl -- 56d -- Added modification to correct photon direction of a vertically extended disk */


		z = 0.0;
		north[0] = 0;
		north[1] = 0;
		north[2] = 1;

		if (geo.disk_type == 2)
		{
			if (r == 0)
				theta = 0;
			else
			{
				z = zdisk(r);
				theta = asin((zdisk(r * (1. + EPSILON)) - z) / (EPSILON * r));
			}
			north[0] = (-cos(phi) * sin(theta));
			north[1] = (-sin(phi) * sin(theta));
			north[2] = cos(theta);

		}

		if (rand() > MAXRAND / 2)
		{						/* Then the photon emerges in the upper hemisphere */
			p[i].x[2] = (z + EPSILON);
		}
		else
		{
			p[i].x[2] = -(z + EPSILON);
			north[2] *= -1;
		}
		randvcos(p[i].lmn, north);

		/* Note that the next bit of code is almost duplicated in photo_gen_star.  It's possilbe this should be collected into a single
		   routine 080518 -ksl */

		if (spectype == SPECTYPE_BB)
		{
			t = disk.t[nring];
			p[i].freq = planck(t, freqmin, freqmax);
		}
		else if (spectype == SPECTYPE_UNIFORM)
		{						// Produce a uniform distribution of frequencies

			p[i].freq = freqmin + rand() * dfreq;
		}

		else
		{						/* Then we will use a model which was read in */
			p[i].freq = one_continuum(spectype, disk.t[nring], log10(disk.g[nring]), freqmin, freqmax);
		}

		if (p[i].freq < freqmin || freqmax < p[i].freq)
		{
			Error_silent("photo_gen_disk: phot no. %d freq %g out of range %g %g\n", i, p[i].freq, freqmin, freqmax);
		}
		/* Now Doppler shift this. Use convention of dividing when going from rest to moving frame */
		vdisk(p[i].x, v);
		p[i].freq /= (1. - dot(v, p[i].lmn) / C);
		/* if (p[i].freq < freqmin || freqmax < p[i].freq) { Error_silent ("photo_gen_disk (after dopler) : phot no. %d freq %g out of
		   range %g %g\n", i, p[i].freq, freqmin, freqmax); } */
	}
	return (0);
}



/***********************************************************
                   Space Telescope Science Institute

 Synopsis: photo_gen_sum


Returns:
 
 
Description:	


Notes:

History:

**************************************************************/

int phot_gen_sum(char filename[], char mode[])
{
	FILE *fopen(), *ptr;
	int n;
	double x;

	if (mode[0] == 'a')
		ptr = fopen(filename, "a");
	else
		ptr = fopen(filename, "w");
	fprintf(ptr, "ring     r      t      nphot   dN/dr\n");


	for (n = 0; n < NRINGS; n++);
	{
		if (n == 0)
			x = 0;
		else
			x = disk.nphot[n] / (disk.r[n] - disk.r[n - 1]);
		fprintf(ptr, "%d %8.2e %8.2e %8d %8.2e %8d\n", n, disk.r[n], disk.t[n], disk.nphot[n], x, disk.nhit[n]);
	}

	fclose(ptr);
	return (0);
}

/* THESE ROUTINES ARE FOR THE BOUNDARY LAYER */


/***********************************************************
                   Space Telescope Science Institute

Synopsis: bl_init (lum_bl, t_bl, freqmin, freqmax, ioniz_or_final, f)


Returns:

	The only thing that is actually calculated here is f, the luminosity
	within the frequency range that is specified.
 
 
Description:	
   This routine calculates the  luminosity of the bl within the frequency boundaries. 
   BB functions are assumed.  It was derived from the same routine for a star,
   but here we have assumed that the temperature and the luminosity are known 


Notes:
	Error ?? At present bl_init assumes a BB regardless of the spectrum.
	This is not really correct.

	0703 - ksl - This is rather an odd little routine.  As noted all that is 
	calculated is f.  ioniz_or_final is not used, and lum_bl which
	is returned is only the luminosity that was passed.

History:

**************************************************************/


double bl_init(double lum_bl, double t_bl, double freqmin, double freqmax, int ioniz_or_final, double *f)
{
	double q1;
	double integ_planck_d();
	double alphamin, alphamax;

	q1 = 2. * PI * (BOLTZMANN * BOLTZMANN * BOLTZMANN * BOLTZMANN) / (H * H * H * C * C);
	alphamin = H * freqmin / (BOLTZMANN * t_bl);
	alphamax = H * freqmax / (BOLTZMANN * t_bl);
	*f = q1 * integ_planck_d(alphamin, alphamax) * lum_bl / STEFAN_BOLTZMANN;
	return (lum_bl);
}<|MERGE_RESOLUTION|>--- conflicted
+++ resolved
@@ -286,21 +286,7 @@
 		agn_init(geo.r_agn, geo.lum_agn, geo.alpha_agn, f1, f2, ioniz_or_final, &geo.f_agn);
 	}
 
-<<<<<<< HEAD
-	/* The choices associated with iwind are iwind = -1 Don't generate any wind photons at all 1 Create wind photons and force a
-	   reinitialization of the wind 0 Create wind photons but remain open to the question of whether the wind needs to be reinitialized.
-	   Initialization is forced in that case by init */
-	if (iwind == -1)
-		geo.f_wind = geo.lum_wind = 0.0;
-
-	if (iwind == 1 || (iwind == 0))
-	{							/* Then find the luminosity and flux of the wind */
-		geo.lum_wind = wind_luminosity(0.0, VERY_BIG);
-		xxxpdfwind = 1;			// Turn on the portion of the line luminosity routine which creates pdfs
-		geo.f_wind = wind_luminosity(f1, f2);
-		xxxpdfwind = 0;			// Turn off the portion of the line luminosity routine which creates pdfs
-	}
-=======
+
   Debug("JM: f_tot %8.2e f_star %8.2e   f_disk %8.2e   f_bl %8.2e   f_agn %8.2e f_wind %8.2e   f_matom %8.2e   f_kpkt %8.2e \n",
      geo.f_tot, geo.f_star, geo.f_disk, geo.f_bl, geo.f_agn, geo.f_wind, geo.f_matom,
      geo.f_kpkt);
@@ -308,7 +294,6 @@
   Log_silent
     ("xdefine_phot: lum_star %8.2e lum_disk %8.2e lum_bl %8.2e lum_agn %8.2e lum_wind %8.2e\n",
      geo.lum_star, geo.lum_disk, geo.lum_bl, geo.lum_agn, geo.lum_wind);
->>>>>>> 65615a05
 
 	/* New block follow for dealing with emission via k-packets and macro atoms. SS */
 	if (geo.matom_radiation)
@@ -387,7 +372,7 @@
 
 int xmake_phot(PhotPtr p, double f1, double f2, int ioniz_or_final, int iwind, double weight, int iphot_start, int nphotons)	// The
 																																// total
-																																// number
+																														// number
 																																// of
 																																// photons
 																																// to
