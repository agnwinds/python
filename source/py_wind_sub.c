
/***********************************************************
                                       Space Telescope Science Institute

 Synopsis:
	py_wind is a program which can be used to display various parameters of a wind
	as calculated by python.  This file contains many of the subroutiens
	used

Arguments:


Returns:

Description:
	
		
Notes:

History:
 	97jun	ksl	Coding on py_wind began.
	05jul	ksl	56d -- Moved all of the subroutines to py_wind_sub so that it was
			easier to make templates.

**************************************************************/

#include <stdio.h>
#include <stdlib.h>
#include <string.h>
#include <math.h>
#include "atomic.h"
#include "python.h"






/**************************************************************************


  Synopsis:  

	This routine controls what is displayed on the screen.  
	

  Description:	

	There are basically two options, determined by the variable "determine"
	If determine==1, then zoom sets up the variables py_wind_min, py_wind_max and
	py_wind_delta so that the the entire wind is displayed, but it is
	subsampled in the x direction.
 
	If determine!=1, then a section of the wind is displayed at full resolution

  Arguments:  

  Returns:

  Notes:

  History:
 	07jul	ksl	Made modifications to allow for the possibility that
 			the wind has fewer than 10 elemetns in the x direction

 ************************************************************************/

int
zoom (direction)
     int direction;
{
  int center;
  int ndim;


  ndim = zdom[current_domain].ndim;

  if (direction == 1)
  {                             /* then unzoom */
    Log ("Showing selected positions throughout wind\n");
    py_wind_min = 0;
    py_wind_max = ndim;
    py_wind_delta = ndim / 10;
    /*
     * Allow for the possibility that the wind has an xdimension
     * < 10
     */
    if (py_wind_delta < 1)
      py_wind_delta = 1;
  }
  else
  {
    Log ("Select part of wind to display\n");
    center = 5;
    rdint ("Center_x", &center);
    py_wind_min = center - 5;
    if (py_wind_min < 0)
    {
      Log ("zoom: this choice of center is needlessly close to origin, adjusting py_wind_min to 0\n");
      py_wind_min = 0;
    }
    py_wind_max = py_wind_min + 10;
    if (py_wind_max > ndim)
    {
      py_wind_max = ndim;
      Log ("zoom: this choice of py_wind_max is lager than NDIM, adusting py_wind_max to NDIM");
    }
    py_wind_delta = 1;
  }
  return (0);
}






/**************************************************************************


  Synopsis:  

	overview

  Description:	

  Arguments:  

  Returns:

  Notes:

  History:

 ************************************************************************/
int
overview (w, rootname)
     WindPtr w;
     char rootname[];
{
  int n;
  double heating, lines, ff, photo;

  heating = lines = ff = photo = 0.0;

  for (n = 0; n < NPLASMA; n++)
  {
    heating += plasmamain[n].heat_tot;
    lines += plasmamain[n].heat_lines;
    photo += plasmamain[n].heat_photo;
    ff += plasmamain[n].heat_ff;
  }
  Log (" Total cooling  %8.2e heating %8.2e\n", geo.cool_tot_ioniz, heating);
  Log (" Total emission %8.2e heating %8.2e\n", geo.lum_tot_ioniz, heating);
  Log ("    ff emission %8.2e heating %8.2e\n", geo.lum_ff_ioniz, ff);
  Log ("    fb emission %8.2e heating %8.2e\n", geo.cool_rr_ioniz, photo);
  Log ("  line emission %8.2e heating %8.2e\n", geo.lum_lines_ioniz, lines);
  return (0);
}





/**************************************************************************


  Synopsis:  
	Summary of everything at a given position 

  Description:	

  Arguments:  

  Returns:

  Notes:

  This has been modified to work with domains, but it is not obvious that
  this is what one wants, because the position is fixed

  History:

 ************************************************************************/
int
position_summary (w)
     WindPtr w;
{
  double x[3], v[3];
  struct photon p;
  int n;
  int nplasma;
  int inwind, ndom;

  x[0] = geo.rmax / 5;
  x[1] = 0.0;
  x[2] = x[0];

a:Log ("Input x=0,y=0,z=0 to return to main routine\n");
  rddoub ("x", &x[0]);
  rddoub ("y", &x[1]);
  rddoub ("z", &x[2]);

  if (length (x) == 0.0)
    return (0);

  inwind = where_in_wind (x, &ndom);
  if (inwind != W_ALL_INWIND)
  {
    Log ("Position %8.2e  %8.2e %8.2e is not in an active region of grid %d %d\n", x[0], x[1], x[2], inwind, ndom);
    ndom = 0;
  }

  n = where_in_grid (ndom, x);
  nplasma = wmain[n].nplasma;

  Log ("Position %8.2e  %8.2e %8.2e  Cell %5d\n", x[0], x[1], x[2], n);

  Log ("Vertex position %8.2e  %8.2e %8.2e  rtheta %8.2e %8.2e \n", w[n].x[0], w[n].x[1], w[n].x[2], w[n].r, w[n].theta);
  Log ("Center position %8.2e  %8.2e %8.2e  rtheta %8.2e %8.2e \n", w[n].xcen[0], w[n].xcen[1], w[n].xcen[2], w[n].rcen, w[n].thetacen);

  Log ("Electron density: %8.2e  rho %8.2e\n", plasmamain[nplasma].ne, plasmamain[nplasma].rho);
  Log ("Vel cell: %8.2e  %8.2e %8.2e\n", w[n].v[0], w[n].v[1], w[n].v[2]);

  p.x[0] = x[0];
  p.x[1] = x[1];
  p.x[2] = x[2];

  vwind_xyz (ndom, &p, v);
  Log ("Velocity: %8.2e  %8.2e %8.2e\n", v[0], v[1], v[2]);


  goto a;

  return (0);
}




/**************************************************************************


  Synopsis:  
	A summary of the energy absorbed in a cell 

  Description:	

  Arguments:  

  Returns:

  Notes:

  History:

	10nov	ksl	What was here previously was bizarre as the filename was
			being added to all the time and this caused ultimately
			a segmentation problem


 ************************************************************************/
int
abs_summary (w, rootname, ochoice)
     WindPtr w;
     char rootname[];
     int ochoice;
{
  int n;
  double x, xtot;
  char c;
  char name[LINELENGTH];
  char filename[LINELENGTH];
  int nplasma;

  c = 't';
  xtot = 0.0;

  printf ("Absorption tot=t, lines=l,f=ff,b=fb,h=hydrogen,i=he1,j=he2,z=heavy elements\n");
  rdchar ("Choice", &c);


  strcpy (filename, rootname);

  switch (c)
  {
  case 't':                    /* Total  Absorption */
    strcpy (name, "Total Absorbtion");
    strcat (filename, "heat_tot");
    break;
  case 'f':                    /* ff */
    strcpy (name, "Free Free Absorbtion");
    strcat (filename, "heat_ff");
    break;
  case 'b':                    /* Photoionization */
    strcpy (name, "Total photoionization Heating");
    strcat (filename, "heat_photo");
    break;
  case 'l':                    /* Line  heating */
    strcpy (name, "Resonance Line Heating");
    strcat (filename, "heat_lines");
    break;
  case 'h':                    /* H photoionization */
    strcpy (name, "H  Photoionization Heating");
    strcat (filename, "heat_h");
    break;
  case 'i':                    /* He1 photo */
    strcpy (name, "He I Photoionization Heating");
    strcat (filename, "heat_he1");
    break;
  case 'j':                    /* He2 photo */
    strcpy (name, "He 2 Photoionization Heating");
    strcat (filename, "heat_he2");
    break;
  case 'z':                    /* Metal photo */
    strcpy (name, "Metal Photoionization Heating");
    strcat (filename, "heat_z");
    break;
  default:
    printf ("Not a valid choice\n");
    return (0);
  }



  for (n = 0; n < NDIM2; n++)
  {
    x = 0.0;
    if (w[n].vol > 0.0)
    {
      nplasma = w[n].nplasma;
      switch (c)
      {
      case 't':
        {                       /* Total heating */
          x = plasmamain[nplasma].heat_tot;
          break;
      case 'f':                /* ff heating */
          x = plasmamain[nplasma].heat_ff;
          break;
      case 'b':                /* photoionization heating */
          x = plasmamain[nplasma].heat_photo;
          break;
      case 'l':                /* Line heating */
          x = plasmamain[nplasma].heat_lines;
          break;
      case 'h':                /* H heating */
          x = plasmamain[nplasma].heat_ion[0];
          break;
      case 'i':                /* He1 heating */
          x = plasmamain[nplasma].heat_ion[2];
          break;
      case 'j':                /* He2 heating */
          x = plasmamain[nplasma].heat_ion[3];
          break;
      case 'z':                /* Line heating of high z elements */
          x = plasmamain[nplasma].heat_z;
          break;
      default:
          printf ("Not a valid choice\n");
          return (0);
        }
        xtot += x;

      }
      aaa[n] = x;
    }
  }

  display (name);
  /* Log ("Component heating %8.3e\n", xtot * py_wind_delta);
     JM130624 v76: Removed py_wind_delta term as gives too high heating */
  Log ("Component heating %8.3e\n", xtot);

  if (ochoice)
  {
    write_array (filename, ochoice);
  }
  return (0);

}





/**************************************************************************


  Synopsis:  
	A summary of adiabatic cooling

  Description:	

  Arguments:  

  Returns:

  Notes:

  History:

 ************************************************************************/

int
adiabatic_cooling_summary (w, rootname, ochoice)
     WindPtr w;
     char rootname[];
     int ochoice;
{
  int n;
  double tot;
  double adiabatic_cooling ();
  char filename[LINELENGTH];
  double t_e;



  tot = 0.0;
  for (n = 0; n < NDIM2; n++)
  {
    aaa[n] = 0;
    if (w[n].vol > 0.0)
    {
      t_e = plasmamain[w[n].nplasma].t_e;
      // ksl - I could not determine what the next line was supposed to do
      // num_recomb (&plasmamain[w[n].nplasma], t_e);
      tot += aaa[n] = adiabatic_cooling (&w[n], t_e);
    }
  }

  if (geo.adiabatic == 1)
  {
    display ("Adiabatic cooling");
    Log ("The total adiabatic cooling is %8.2g\n", tot);
  }
  else
  {
    display ("This is only potential adiabatic cooling - it was switched off in the model");
    Log ("The total adiabatic cooling is %8.2g\n", tot);
  }

  if (ochoice)
  {
    strcpy (filename, rootname);
    strcat (filename, ".adiabatic");
    write_array (filename, ochoice);
  }
  return (0);

}





/**************************************************************************


  Synopsis:  
	summary of the lum of a cell.  The routine
	simply reads variables that are already contained
	in the plasma structure


  Description:	

  Arguments:  

  Returns:

  Notes:

  History:

 ************************************************************************/
int
lum_summary (w, rootname, ochoice)
     WindPtr w;
     char rootname[];
     int ochoice;
{
  int n;
  double x, xtot;
  char c;
  char name[LINELENGTH];
  char filename[LINELENGTH];
  int nplasma;

  c = 't';
  strcpy (filename, rootname);

  printf ("lum tot=t,r=rad, lines=l,f=ff,b=fb,h=hydrogen,i=he1,j=he2,z=heavy elements\n");
  rdchar ("Choice", &c);
  switch (c)
  {
  case 't':                    /* Total luminosity */
    strcpy (name, "Total Luminosity");
    strcat (filename, ".tot_lum");
    break;
  case 'r':                    /* Radiative energo loss total */
    strcpy (name, "Total Radiative Luminosity");
    strcat (filename, ".rad_lum");
    break;
  case 'f':                    /* Radiative energo loss total */
    strcpy (name, "Free Free Luminosity");
    strcat (filename, ".ff_lum");
    break;
  case 'b':                    /* Radiative energo loss total */
    strcpy (name, "Free Bound (Total Recombination) Luminosity");
    strcat (filename, ".fb_lum");
    break;
  case 'l':                    /* Line lumosity */
    strcpy (name, "Line Luminosity");
    strcat (filename, ".line_lum");
    break;
  case 'h':                    /* H lumosity */
    strcpy (name, "H  Recombination Luminosity");
    strcat (filename, ".h1_recomb_lum");
    break;
  case 'i':                    /* Line lumosity */
    strcpy (name, "He I Recombination Luminosity");
    strcat (filename, ".he1_recom_lum");
    break;
  case 'j':                    /* Line lumosity */
    strcpy (name, "He 2 Recombination Luminosoity");
    strcat (filename, ".he2_recomb_lum");
    break;
  case 'z':                    /* Line lumosity */
    strcpy (name, "Metal Recombination Luminosity");
    strcat (filename, ".z_recomb_lum");
    break;
  default:
    printf ("Not a valid choice\n");
    return (0);
  }



  xtot = 0.0;


  for (n = 0; n < NDIM2; n++)
  {
    x = 0.0;
    if (w[n].vol > 0.0)
    {
      nplasma = w[n].nplasma;
      switch (c)
      {
      case 't':                /* Total luminosity */
        x = plasmamain[nplasma].lum_tot_ioniz;
        break;
      case 'r':                /* Radiative energo loss total */
        x = plasmamain[nplasma].lum_tot_ioniz;
        break;
      case 'f':                /* Radiative energo loss total */
        x = plasmamain[nplasma].lum_ff_ioniz;
        break;
      case 'b':                /* Radiative energo loss total */
        x = plasmamain[nplasma].cool_rr_ioniz;
        break;
      case 'l':                /* Line luminosity */
        x = plasmamain[nplasma].lum_lines_ioniz;
        break;
      case 'h':                /* H luminosity */
        x = plasmamain[nplasma].cool_rr_ion[0];
        break;
      case 'i':                /* Line luminosity */
        x = plasmamain[nplasma].cool_rr_ion[2];
        break;
      case 'j':                /* Line luminosity */
        x = plasmamain[nplasma].cool_rr_ion[3];
        break;
      case 'z':                /* Line luminosity */
        x = plasmamain[nplasma].cool_rr_metals_ioniz;
        break;
      default:
        printf ("Not a valid choice\n");
        return (0);
      }
      xtot += x;

    }
    aaa[n] = x;
  }

  display (name);

  /* Log ("Luminosity total %8.3e\n", xtot * py_wind_delta);
     JM130624 v76: Removed py_wind_delta term as gives too high heating */
  Log ("Luminosity total %8.3e\n", xtot);

  if (ochoice)
  {
    write_array (filename, ochoice);
  }
  return (0);

}





/**************************************************************************


  Synopsis:  
	A summary of the number of photoionizations in  a cell

  Description:	

  Arguments:  

  Returns:

  Notes:

  History:

 ************************************************************************/
int
photo_summary (w, rootname, ochoice)
     WindPtr w;
     char rootname[];
     int ochoice;
{
  int n, ion;
  char filename[LINELENGTH];
  int nplasma;

  ion = 0;

  rdint ("ion(<5)", &ion);
  if (!(0 <= ion && ion < NIONIZ))
  {
    Log ("ion out of range\n");
    return (0);
  }
  for (n = 0; n < NDIM2; n++)
  {
    aaa[n] = 0;
    if (w[n].vol > 0.0)
    {
      nplasma = w[n].nplasma;
      aaa[n] = plasmamain[nplasma].ioniz[ion] * plasmamain[nplasma].density[ion];
    }
  }
  display ("No of ionizations per second in cell");

  if (ochoice)
  {
    strcpy (filename, rootname);
    strcat (filename, ".photo_sum");
  }
  return (0);

}





/**************************************************************************


  Synopsis:  
	A summary of the number of recombinations in  a cell

  Description:	

  Arguments:  

  Returns:

  Notes:

  History:

 ************************************************************************/
int
recomb_summary (w, rootname, ochoice)
     WindPtr w;
     char rootname[];
     int ochoice;
{
  int n;
  int ion;
  char filename[LINELENGTH];
  int nplasma;

  ion = 0;
  rdint ("ion(<5)", &ion);
  if (!(0 <= ion && ion < NIONIZ))
  {
    Log ("recomb_summary: ioniz out of range\n");
    return (0);
  }
  for (n = 0; n < NDIM2; n++)
  {
    aaa[n] = 0;
    if (w[n].vol > 0.0)
    {
      nplasma = w[n].nplasma;
      num_recomb (&plasmamain[nplasma], plasmamain[nplasma].t_e, 1);
      aaa[n] = plasmamain[nplasma].recomb[ion];
    }
  }

  display (" Number of recombinations per second in cell");

  if (ochoice)
  {
    strcpy (filename, rootname);
    strcat (filename, ".recomb");
    write_array (filename, ochoice);
  }
  return (0);

}






/**************************************************************************


  Synopsis:  
	A summary of electron densities

  Description:	

  Arguments:  

  Returns:

  Notes:

  History:

 ************************************************************************/

int
electron_summary (w, rootname, ochoice)
     WindPtr w;
     char rootname[];
     int ochoice;
{
  int n;
  char filename[LINELENGTH];
  int nplasma;


  for (n = 0; n < NDIM2; n++)
  {
    aaa[n] = 0.0;
    if (w[n].vol > 0.0)
    {
      nplasma = w[n].nplasma;
      aaa[n] = plasmamain[nplasma].ne;
    }
  }
  display ("Electron densities");
  if (ochoice)
  {
    strcpy (filename, rootname);
    strcat (filename, ".ne");
    write_array (filename, ochoice);
  }
  return (0);

}






/**************************************************************************


  Synopsis:  
A summary of rho 

  Description:	

  Arguments:  

  Returns:

  Notes:
111002	ksl	Added to try to diagnose what was going 
		on with the torus

  History:

 ************************************************************************/
int
rho_summary (w, rootname, ochoice)
     WindPtr w;
     char rootname[];
     int ochoice;
{
  int n;
  char filename[LINELENGTH];
  int nplasma;


  for (n = 0; n < NDIM2; n++)
  {
    aaa[n] = 0.0;
    if (w[n].vol > 0.0)
    {
      nplasma = w[n].nplasma;
      aaa[n] = plasmamain[nplasma].rho;
    }
  }
  display ("Rho (gm/cm**3)");
  if (ochoice)
  {
    strcpy (filename, rootname);
    strcat (filename, ".rho");
    write_array (filename, ochoice);
  }
  return (0);

}






/**************************************************************************


  Synopsis:  
	A summary of rho 

  Description:	

  Arguments:  

  Returns:

  Notes:
	Note that because of limitations in the way that display 
	works cell numbers greater than 99 are not displayed as
	integers unfortunately


  History:
	111002	ksl	Added to try to diagnose what was going 
			on with the torus

 ************************************************************************/
int
plasma_cell (w, rootname, ochoice)
     WindPtr w;
     char rootname[];
     int ochoice;
{
  int n;
  char filename[LINELENGTH];
  int nplasma;


  for (n = 0; n < NDIM2; n++)
  {
    aaa[n] = 0.0;
    if (w[n].vol > 0.0)
    {
      nplasma = w[n].nplasma;
      aaa[n] = nplasma;
    }
  }
  display ("Plasma cell number");
  if (ochoice)
  {
    strcpy (filename, rootname);
    strcat (filename, ".pnum");
    write_array (filename, ochoice);
  }
  return (0);

}








/**************************************************************************


  Synopsis:  
	A summary of the average frequency

  Description:	

  Arguments:  

  Returns:

  Notes:

  History:

 ************************************************************************/
int
freq_summary (w, rootname, ochoice)
     WindPtr w;
     char rootname[];
     int ochoice;
{
  int n;
  char filename[LINELENGTH];
  int nplasma;

  for (n = 0; n < NDIM2; n++)
  {
    aaa[n] = 0;
    if (w[n].vol > 0.0)
    {
      nplasma = w[n].nplasma;
      aaa[n] = plasmamain[nplasma].ave_freq;
    }
  }
  display ("Average freqency");
  if (ochoice)
  {
    strcpy (filename, rootname);
    strcat (filename, ".ave_freq");
    write_array (filename, ochoice);

  }

  return (0);

}






/**************************************************************************


  Synopsis:  
	A summary of the number of photons which passed through a cell.

  Description:	

  Arguments:  

  Returns:

  Notes:

  History:
	111002	ksl	Modified to be able to display photons of
 			various types

 ************************************************************************/
int
nphot_summary (w, rootname, ochoice)
     WindPtr w;
     char rootname[];
     int ochoice;
{
  int n;
  char filename[LINELENGTH];
  int nplasma;
  int ichoice;
  char string[LINELENGTH];



  ichoice = 0;
  while (rdint ("nphot(all=0,star=1,bl=2,disk=3,wind=4,agn=5,other=return)", &ichoice) != EOF)
  {
    if (ichoice < 0 || ichoice > 5)
    {
      return (0);
    }

    for (n = 0; n < NDIM2; n++)
    {
      aaa[n] = 0;
      if (w[n].vol > 0.0)
      {
        nplasma = w[n].nplasma;
        if (ichoice == 0)
        {
          aaa[n] = plasmamain[nplasma].ntot;
          strcpy (string, "Nphot tot per cell");
        }
        else if (ichoice == 1)
        {
          aaa[n] = plasmamain[nplasma].ntot_star;
          strcpy (string, "Nphot star per cell");
        }
        else if (ichoice == 2)
        {
          aaa[n] = plasmamain[nplasma].ntot_bl;
          strcpy (string, "Nphot bl per cell");
        }
        else if (ichoice == 3)
        {
          aaa[n] = plasmamain[nplasma].ntot_disk;
          strcpy (string, "Nphot disk per cell");
        }
        else if (ichoice == 4)
        {
          aaa[n] = plasmamain[nplasma].ntot_wind;
          strcpy (string, "Nphot wind per cell");
        }
        else if (ichoice == 5)
        {
          aaa[n] = plasmamain[nplasma].ntot_agn;
          strcpy (string, "Nphot agn per cell");
        }
        else
        {
          Error ("Unknown choice, try again\n");
        }
      }
    }
    display (string);

    if (ochoice)
    {
      strcpy (filename, rootname);
      strcat (filename, ".nphot");
      write_array (filename, ochoice);

    }
  }
  return (0);




}





/**************************************************************************


  Synopsis:  
	A summary of the electron temperatures

  Description:	

  Arguments:  

  Returns:

  Notes:

  History:

 ************************************************************************/
int
temp_summary (w, rootname, ochoice)
     WindPtr w;
     char rootname[];
     int ochoice;
{
  int n;
  char filename[LINELENGTH];
  int nplasma;

  for (n = 0; n < NDIM2; n++)
  {
    aaa[n] = 0;
    if (w[n].vol > 0.0)
    {
      nplasma = w[n].nplasma;
      aaa[n] = plasmamain[nplasma].t_e;
    }
  }
  display ("T_e");

  if (ochoice)
  {
    strcpy (filename, rootname);
    strcat (filename, ".te");
    write_array (filename, ochoice);
  }
  return (0);

}



/**************************************************************************


  Synopsis:  
	A summary of the radiation temperatures

  Description:	

  Arguments:  

  Returns:

  Notes:

  History:

 ************************************************************************/
int
temp_rad (w, rootname, ochoice)
     WindPtr w;
     char rootname[];
     int ochoice;
{
  int n;
  char filename[LINELENGTH];
  int nplasma;


  for (n = 0; n < NDIM2; n++)
  {
    aaa[n] = 0;
    if (w[n].vol > 0.0)
    {
      nplasma = w[n].nplasma;
      aaa[n] = plasmamain[nplasma].t_r;
    }
  }
  display ("T_rad");

  if (ochoice)
  {
    strcpy (filename, rootname);
    strcat (filename, ".tr");
    write_array (filename, ochoice);

  }
  return (0);

}

/**************************************************************************


  Synopsis:  
	A summary of the radiative weights

  Description:	

  Arguments:  

  Returns:

  Notes:

  History:

 ************************************************************************/

int
weight_summary (w, rootname, ochoice)
     WindPtr w;
     char rootname[];
     int ochoice;
{
  int n;
  int nplasma;
  char filename[LINELENGTH];

  for (n = 0; n < NDIM2; n++)
  {
    aaa[n] = 0;
    if (w[n].vol > 0.0)
    {
      nplasma = w[n].nplasma;
      aaa[n] = plasmamain[nplasma].w;
    }
  }
  display ("Radiative weights");

  if (ochoice)
  {
    strcpy (filename, rootname);
    strcat (filename, ".w");
    write_array (filename, ochoice);

  }

  return (0);

}





/**************************************************************************


  Synopsis:  
	A summary of the velocities

  Description:	

  Arguments:  

  Returns:

  Notes:

  History:

 ************************************************************************/
int
velocity_summary (w, rootname, ochoice)
     WindPtr w;
     char rootname[];
     int ochoice;
{
  int n;
  double x;
  char name[LINELENGTH];
  char filename[LINELENGTH];
  int ichoice;

  ichoice = 0;

  /* Note that EOF actually causes an exit via rdpar */
  while (rdint ("|v|=0;v_x=1,v_y=2,v_z=3,return=other", &ichoice) != EOF)
  {
    if (ichoice < 0 || ichoice > 3)
      return (0);

    if (ichoice == 0)
      strcpy (name, "Velocity");
    else if (ichoice == 1)
      strcpy (name, "V_x");
    else if (ichoice == 2)
      strcpy (name, "V_y");
    else
      strcpy (name, "V_z");

    for (n = 0; n < NDIM2; n++)
    {
      x = 0;
      if (w[n].vol > 0.0)
      {
        if (ichoice == 0)
          x = sqrt (w[n].v[0] * w[n].v[0] + w[n].v[1] * w[n].v[1] + w[n].v[2] * w[n].v[2]);
        else if (ichoice == 1)
          x = w[n].v[0];
        else if (ichoice == 2)
          x = w[n].v[1];
        else
          x = w[n].v[2];
      }
      aaa[n] = x;
    }
    display (name);


    if (ochoice)
    {
      strcpy (filename, rootname);

      if (ichoice == 0)
      {
        strcat (filename, ".vel");
        write_array (filename, ochoice);
      }
      if (ichoice == 1)
      {
        strcat (filename, ".vx");
        write_array (filename, ochoice);
      }
      if (ichoice == 2)
      {
        strcat (filename, ".vy");
        write_array (filename, ochoice);
      }
      if (ichoice == 3)
      {
        strcat (filename, ".vz");
        write_array (filename, ochoice);
      }
    }
  }

  return (0);

}






/**************************************************************************


  Synopsis:  
	A summary of the velocities

  Description:	

  Arguments:  

  Returns:

  Notes:

  History:

 ************************************************************************/
int
mo_summary (w, rootname, ochoice)
     WindPtr w;
     char rootname[];
     int ochoice;
{
  int n;
  int ichoice;
  char name[LINELENGTH];
  char filename[LINELENGTH];
  double x;
  PlasmaPtr xplasma;


  ichoice = 0;

  /* Note that EOF actually causes an exit via rdpar */
  while (rdint ("|F_rad|=0;Frac_x=1,Frad_y=2,Frad_z=3,return=other", &ichoice) != EOF)
  {
    if (ichoice < 0 || ichoice > 3)
      return (0);

    if (ichoice == 0)
      strcpy (name, "|F_rad|");
    else if (ichoice == 1)
      strcpy (name, "F_rad_x");
    else if (ichoice == 2)
      strcpy (name, "F_rad_y");
    else
      strcpy (name, "F_rad_z");

    for (n = 0; n < NDIM2; n++)
    {
      xplasma = &plasmamain[w[n].nplasma];
      x = 0;
      if (w[n].vol > 0.0)
      {
        if (ichoice == 0)
          x =
            sqrt (xplasma->dmo_dt[0] * xplasma->dmo_dt[0] +
                  xplasma->dmo_dt[1] * xplasma->dmo_dt[1] + xplasma->dmo_dt[2] * xplasma->dmo_dt[2]);
        else if (ichoice == 1)
          x = xplasma->dmo_dt[0];
        else if (ichoice == 2)
          x = xplasma->dmo_dt[1];
        else
          x = xplasma->dmo_dt[2];
      }
      aaa[n] = x;
    }
    display (name);

    if (ochoice && ichoice == 0)
    {
      strcpy (filename, rootname);
      strcat (filename, ".f_rad");
      write_array (filename, ochoice);
    }

  }
  return (0);

}



/**************************************************************************


  Synopsis:  
	A summary of the volumes of each cell 


  Description:	

  Arguments:  

  Returns:

  Notes:

  History:
	080811	ksl	Add lines from Stuart's version of this
			routine to bring this version into 
			compliance with it.



 ************************************************************************/
int
vol_summary (w, rootname, ochoice)
     WindPtr w;
     char rootname[];
     int ochoice;
{
  int n;

  char filename[LINELENGTH];

  for (n = 0; n < NDIM2; n++)
  {
    aaa[n] = 0;
    if (w[n].vol > 0.0)
    {
      aaa[n] = w[n].vol;
    }
  }
  display ("Volumes");

  if (ochoice)
  {
    strcpy (filename, rootname);
    strcat (filename, ".vol");
    write_array (filename, ochoice);
  }

  return (0);

}


/***********************************************************
                                       Space Telescope Science Institute

Synopsis:
	wind_element provides a detailed look at a single cell

Arguments:


Returns:

Description:

	Note that this routine does not calculate anything.  It
	simple reports on variables in the wind array.
	
		
Notes:

History:
	080804	ksl	60b -- Added reporting of partition function
	101106	ksl	69 -- Changed variable name in rdint to make
			it more obvious what was being discused here.

**************************************************************/

int
wind_element (w)
     WindPtr w;
{
  PlasmaPtr xplasma;
  int m, n, i, j, nn, mm;
  int first, last;
  int ndom;

  ndom = w->ndom;



  n = 50;
a:printf ("There are %i wind elements in this model\n", NDIM2);
  rdint ("Wind.array.element", &n);

  if (n < 0)
    goto b;
  else if (n > NDIM2)
  {
    printf ("No, there are %i wind elements, not %i\n", NDIM2, n);
    goto a;
  }

  wind_n_to_ij (ndom, n, &i, &j);
  xplasma = &plasmamain[w[n].nplasma];

  Log
    ("Element %d (%d,%d)  inwind %d plasma cell %d ntot %d nioniz %d nrad %d\n",
     n, i, j, w[n].inwind, xplasma->nplasma, xplasma->ntot, xplasma->nioniz, xplasma->nrad);
  Log ("xyz %8.2e %8.2e %8.2e vel %8.2e %8.2e %8.2e\n", w[n].x[0], w[n].x[1], w[n].x[2], w[n].v[0], w[n].v[1], w[n].v[2]);
  Log ("r theta %12.6e %12.6e \n", w[n].rcen, w[n].thetacen / RADIAN);

  Log ("rho %8.2e nh %8.2e ne %8.2e t_r %8.2e t_e %8.2e w %8.2e vol %8.2e\n",
       xplasma->rho, xplasma->rho * rho2nh, xplasma->ne, xplasma->t_r, xplasma->t_e, xplasma->w, w[n].vol);

  if (w[n].inwind < 0)
    Log ("\n# Cell is not inwind, expect all zeros to follow\n\n");
  /*70d - added compton - ksl */
  /*70g compton removed from luminosity reporting, it is now a cooling mechanism but does not produce photons
     DR cooling also added in to report */
  Log
    ("t_e  %8.2e lum_tot %8.2e lum_lines  %8.2e lum_ff  %8.2e lum_rr     %8.2e \n",
     xplasma->t_e, xplasma->lum_tot_ioniz, xplasma->lum_lines_ioniz, xplasma->lum_ff_ioniz, xplasma->lum_rr_ioniz);
  Log
<<<<<<< HEAD
    ("t_e %8.2e cool_tot %8.2e lum_lines  %8.2e lum_ff  %8.2e cool_rr     %8.2e cool_comp %8.2e cool_adiab %8.2e cool_DR %8.2e \n",
     xplasma->t_e, xplasma->cool_tot_ioniz,
=======
    ("t_e %8.2e cool_tot %8.2e lum_lines  %8.2e lum_ff  %8.2e cool_rr     %8.2e cool_comp %8.2e cool_adiab %8.2e cool_DR %8.2e cool_DI %8.2e\n",
     xplasma->t_e, xplasma->cool_tot_ioniz + xplasma->cool_comp_ioniz + xplasma->cool_adiabatic_ioniz + xplasma->cool_dr_ioniz,
>>>>>>> 02e7f650
     xplasma->lum_lines_ioniz, xplasma->lum_ff_ioniz, xplasma->cool_rr_ioniz, xplasma->cool_comp_ioniz, xplasma->cool_adiabatic_ioniz,
     xplasma->cool_dr_ioniz, xplasma->cool_di_ioniz);
  Log ("t_r %8.2e heat_tot %8.2e heat_lines %8.2e heat_ff %8.2e heat_photo %8.2e heat_auger %8.2e heat_comp %8.2e heat_icomp %8.2e\n",
       xplasma->t_r, xplasma->heat_tot, xplasma->heat_lines, xplasma->heat_ff, xplasma->heat_photo, xplasma->heat_auger, xplasma->heat_comp,
       xplasma->heat_ind_comp);



  Log ("Recombination cooling   HII>HI %8.2e HeII>HeI %8.2e HeIII>HeII %8.2e Metals %8.2e\n", xplasma->cool_rr_ion[0], xplasma->cool_rr_ion[2],
       xplasma->cool_rr_ion[3], xplasma->cool_rr_metals);
  Log ("Photoionization heating HI>HII %8.2e HeI>HeII %8.2e HeII>HeIII %8.2e Metals %8.2e\n", xplasma->heat_ion[0], xplasma->heat_ion[2],
       xplasma->heat_ion[3], xplasma->heat_z);



  Log ("The ratio of rad (total) cooling to heating is %8.2f (%8.2f) \n",
       xplasma->lum_tot_ioniz / xplasma->heat_tot,
       (xplasma->lum_tot_ioniz + xplasma->cool_adiabatic_ioniz + xplasma->cool_comp_ioniz + xplasma->cool_dr_ioniz) / xplasma->heat_tot);
  Log ("Adiabatic cooling %8.2e is %8.2g of total cooling\n",
       xplasma->cool_adiabatic_ioniz,
       xplasma->cool_adiabatic_ioniz / (xplasma->lum_tot + xplasma->cool_adiabatic + xplasma->cool_comp_ioniz + xplasma->cool_dr_ioniz));
  /*70g NSH compton and DR cooling are now reported seperately. */
  Log ("Compton cooling   %8.2e is %8.2g of total cooling\n",
       xplasma->cool_comp_ioniz,
       xplasma->cool_comp_ioniz / (xplasma->lum_tot + xplasma->cool_adiabatic + xplasma->cool_comp_ioniz + xplasma->cool_dr_ioniz));
  Log ("DR cooling        %8.2e is %8.2g of total cooling\n", xplasma->cool_dr_ioniz,
       xplasma->cool_dr_ioniz / (xplasma->lum_tot + xplasma->cool_adiabatic + xplasma->cool_comp_ioniz + xplasma->cool_dr_ioniz));
  Log ("Number of ionizing photons in cell nioniz %d\n", xplasma->nioniz);
  Log ("Log Ionization parameter in this cell U %4.2f xi %4.2f\n", log10 (xplasma->ip), log10 (xplasma->xi));   //70h NSH computed ionizaion parameter
  Log ("ioniz %8.2e %8.2e %8.2e %8.2e %8.2e\n",
       xplasma->ioniz[0], xplasma->ioniz[1], xplasma->ioniz[2], xplasma->ioniz[3], xplasma->ioniz[4]);
  Log
    ("Convergence status: whole %d converging %d t_r %8.2e t_e %8.2e hc %8.2e \n",
     xplasma->converge_whole, xplasma->converging, xplasma->converge_t_r, xplasma->converge_t_e, xplasma->converge_hc);

  Log ("Densities:\n");
  for (nn = 0; nn < 5; nn++)
  {
    first = ele[nn].firstion;
    last = first + ele[nn].nions;
    Log ("%-5s ", ele[nn].name);
    for (m = first; m < last; m++)
      Log (" %8.2e", xplasma->density[m]);
    Log ("\n");
  }


  Log ("Partition function:\n");
  for (nn = 0; nn < 5; nn++)
  {
    first = ele[nn].firstion;
    last = first + ele[nn].nions;
    Log ("%-5s ", ele[nn].name);
    for (m = first; m < last; m++)
      Log (" %8.2e", xplasma->partition[m]);
    Log ("\n");
  }


  Log ("Non LTE Level densities:\n");


  mm = 0;
  for (nn = 0; nn < 10; nn++)
  {
    while (ion[mm].nlte <= 0 && mm < nions)
      mm++;
    if (mm == nions)
      break;

    first = ion[mm].first_levden;
    last = first + ion[mm].nlte;
    Log ("ion %3d %3d", ion[mm].z, ion[mm].istate);
    for (m = first; m < last; m++)
      Log (" %8.2e", xplasma->levden[m]);
    Log ("\n");
    mm++;
  }

  Log ("Spectral model details:\n");
  for (nn = 0; nn < geo.nxfreq; nn++)
  {
    Log ("numin= %9.2e (%9.2e) numax= %9.2e (%9.2e) Model= %2d PL_log_w= %9.2e PL_alpha= %9.2e Exp_w= %9.2e EXP_temp= %9.2e\n",
         xplasma->fmin_mod[nn], geo.xfreq[nn], xplasma->fmax_mod[nn], geo.xfreq[nn + 1], xplasma->spec_mod_type[nn], xplasma->pl_log_w[nn],
         xplasma->pl_alpha[nn], xplasma->exp_w[nn], xplasma->exp_temp[nn]);
  }


  goto a;

b:return (0);

}





/**************************************************************************


  Synopsis:  
	tau_h_summary (w, rootname, ochoice)

  Description:	

  Arguments:  

  Returns:

  Notes:

  History:

 ************************************************************************/
int
tau_h_summary (w, rootname, ochoice)
     WindPtr w;
     char rootname[];
     int ochoice;
{
  int n;
  int nplasma;

  for (n = 0; n < NDIM2; n++)
  {
    aaa[n] = 0;
    if (w[n].vol > 0.0)
    {
      nplasma = w[n].nplasma;
      aaa[n] = 6.e-18 * plasmamain[nplasma].density[0] * pow (w[n].vol, 0.333);

    }
  }
  display ("tau_h summary");

  return (0);

}





/**************************************************************************


  Synopsis:  
	coolheat_summary (w, rootname, ochoice)

  Description:	

  Arguments:  

  Returns:

  Notes:

  History:

 ************************************************************************/
int
coolheat_summary (w, rootname, ochoice)
     WindPtr w;
     char rootname[];
     int ochoice;
{
  int n;
  int nplasma;

  for (n = 0; n < NDIM2; n++)
  {
    aaa[n] = 0;
    if (w[n].vol > 0.0)
    {
      nplasma = w[n].nplasma;
      aaa[n] = plasmamain[nplasma].lum_tot_ioniz / plasmamain[nplasma].heat_tot;

    }
  }
  display ("Cooling over heating");

  return (0);

}




/**************************************************************************


  Synopsis:  

  complete_file summary produces a standardised set of output files 
  from the wind_save_file

  Description:	

  At present(1409), we we print temperatures, electron densities,
  convergence information and ion denisities and fractions for
  C III, IV, V, 
  N IV, V, VI
  O V, VI, VII
  Si III, IV

  Arguments:  

  Returns:

  Notes:

  History:

  1409	ksl	Eliminated several files that were of limited use
  		to users.  The deleted files are printed out if
		  DEBUG is set.
  1411  JM debug is now deprecated so replaced with FULL_ION_SUMMARTY

 ************************************************************************/

#define FULL_ION_SUMMARY 0


int
complete_file_summary (w, root, ochoice)
     WindPtr w;
     char root[];
     int ochoice;
{
  temp_summary (w, root, ochoice);
  temp_rad (w, root, ochoice);
  electron_summary (w, root, ochoice);
  convergence_summary (w, root, ochoice);
  ion_summary (w, 6, 3, 0, root, ochoice);
  ion_summary (w, 6, 4, 0, root, ochoice);
  ion_summary (w, 6, 5, 0, root, ochoice);
  ion_summary (w, 7, 4, 0, root, ochoice);
  ion_summary (w, 7, 5, 0, root, ochoice);
  ion_summary (w, 7, 6, 0, root, ochoice);
  ion_summary (w, 8, 4, 0, root, ochoice);
  ion_summary (w, 8, 5, 0, root, ochoice);
  ion_summary (w, 8, 6, 0, root, ochoice);
  ion_summary (w, 8, 7, 0, root, ochoice);
  ion_summary (w, 14, 3, 0, root, ochoice);
  ion_summary (w, 14, 4, 0, root, ochoice);
  ion_summary (w, 14, 5, 0, root, ochoice);

  ion_summary (w, 6, 3, 1, root, ochoice);
  ion_summary (w, 6, 4, 1, root, ochoice);
  ion_summary (w, 6, 5, 1, root, ochoice);
  ion_summary (w, 7, 4, 1, root, ochoice);
  ion_summary (w, 7, 5, 1, root, ochoice);
  ion_summary (w, 7, 6, 1, root, ochoice);
  ion_summary (w, 8, 4, 1, root, ochoice);
  ion_summary (w, 8, 5, 1, root, ochoice);
  ion_summary (w, 8, 6, 1, root, ochoice);
  ion_summary (w, 8, 7, 1, root, ochoice);
  ion_summary (w, 14, 3, 1, root, ochoice);
  ion_summary (w, 14, 4, 1, root, ochoice);
  ion_summary (w, 14, 5, 1, root, ochoice);

#if FULL_ION_SUMMARY
  ion_summary (w, 6, 3, 2, root, ochoice);
  ion_summary (w, 6, 4, 2, root, ochoice);
  ion_summary (w, 6, 5, 2, root, ochoice);
  ion_summary (w, 7, 4, 2, root, ochoice);
  ion_summary (w, 7, 5, 2, root, ochoice);
  ion_summary (w, 7, 6, 2, root, ochoice);
  ion_summary (w, 8, 4, 2, root, ochoice);
  ion_summary (w, 8, 5, 2, root, ochoice);
  ion_summary (w, 8, 6, 2, root, ochoice);
  ion_summary (w, 8, 7, 2, root, ochoice);
  ion_summary (w, 14, 3, 2, root, ochoice);
  ion_summary (w, 14, 4, 2, root, ochoice);
  ion_summary (w, 14, 5, 2, root, ochoice);


  ion_summary (w, 6, 3, 3, root, ochoice);
  ion_summary (w, 6, 4, 3, root, ochoice);
  ion_summary (w, 6, 5, 3, root, ochoice);
  ion_summary (w, 7, 4, 3, root, ochoice);
  ion_summary (w, 7, 5, 3, root, ochoice);
  ion_summary (w, 7, 6, 3, root, ochoice);
  ion_summary (w, 8, 4, 3, root, ochoice);
  ion_summary (w, 8, 5, 3, root, ochoice);
  ion_summary (w, 8, 6, 3, root, ochoice);
  ion_summary (w, 8, 7, 3, root, ochoice);
  ion_summary (w, 14, 3, 3, root, ochoice);
  ion_summary (w, 14, 4, 3, root, ochoice);
  ion_summary (w, 14, 5, 3, root, ochoice);
#endif

  return (0);
}

/* A summary of the regions in the wind */

int
wind_reg_summary (w, rootname, ochoice)
     WindPtr w;
     char rootname[];
     int ochoice;
{
  int n;


  for (n = 0; n < NDIM2; n++)
  {
    aaa[n] = -9;
    if (w[n].vol > 0.0)
    {
      aaa[n] = w[n].inwind;

    }
  }
  display ("Regions of the wind");

  return (0);

}


/* A summary of the dvds_ave */

int
dvds_summary (w, rootname, ochoice)
     WindPtr w;
     char rootname[];
     int ochoice;
{
  char filename[LINELENGTH], suffix[LINELENGTH];
  int n, ichoice;
  struct photon p;
  //double v1[3]



  rdint ("dvds_ave (0) dvdx (1) dvdy (2) dvdz (3) component LoS (4):", &ichoice);

  if (ichoice == 0)
  {
    for (n = 0; n < NDIM2; n++)
    {
      aaa[n] = 0;
      if (w[n].vol > 0.0)
      {
        aaa[n] = w[n].dvds_ave;

      }
    }
    display ("Average dvds");
    if (ochoice)
    {
      strcpy (filename, rootname);
      strcat (filename, ".dvds");
      write_array (filename, ochoice);
    }
  }

  else if (ichoice > 0 && ichoice < 4)
  {


    for (n = 0; n < NDIM2; n++)
    {
      aaa[n] = 0;
      if (w[n].vol > 0.0)
      {
        p.lmn[0] = 0.0;
        p.lmn[1] = 0.0;
        p.lmn[2] = 0.0;
        stuff_v (w[n].xcen, p.x);

        p.lmn[ichoice - 1] = 1.0;
        aaa[n] = dvwind_ds (&p);

      }
    }
    display ("Average dvds");
    if (ochoice)
    {
      strcpy (filename, rootname);
      sprintf (suffix, ".dvds_%i", ichoice - 1);
      strcat (filename, suffix);
      write_array (filename, ochoice);
    }
  }

  else
  {
    get_los_dvds (w, rootname, ochoice);
  }


  return (0);
}

/* A summary of inner shell ionization */

int
inner_shell_summary (w, rootname, ochoice)
     WindPtr w;
     char rootname[];
     int ochoice;
{
  int n;
  char filename[LINELENGTH];
  int nplasma;


  for (n = 0; n < NDIM2; n++)
  {
    aaa[n] = 0.0;
    if (w[n].vol > 0.0)
    {
      nplasma = w[n].nplasma;
      aaa[n] = plasmamain[nplasma].gamma_inshl[0];
    }
  }
  display ("Inner_shell");
  if (ochoice)
  {
    strcpy (filename, rootname);
    strcat (filename, ".is");
    write_array (filename, ochoice);
  }
  return (0);

}


/* A summary of the Ionization parameter - might not always be present */

int
IP_summary (w, rootname, ochoice)
     WindPtr w;
     char rootname[];
     int ochoice;
{
  int n;
  char filename[LINELENGTH];
  int nplasma;

  for (n = 0; n < NDIM2; n++)
  {
    aaa[n] = 0;
    if (w[n].vol > 0.0)
    {
      nplasma = w[n].nplasma;
      aaa[n] = ((plasmamain[nplasma].ferland_ip));
    }
  }
  display ("Ionization parameter (Ferland)");

  if (ochoice)
  {
    strcpy (filename, rootname);
    strcat (filename, ".f_IP");
    write_array (filename, ochoice);

  }

  for (n = 0; n < NDIM2; n++)
  {
    aaa[n] = 0;
    if (w[n].vol > 0.0)
    {
      nplasma = w[n].nplasma;
      aaa[n] = ((plasmamain[nplasma].ip));
    }
  }
  display ("Ionization parameter");

  if (ochoice)
  {
    strcpy (filename, rootname);
    strcat (filename, ".IP");
    write_array (filename, ochoice);

  }


  /* JM added printout for xi too */
  for (n = 0; n < NDIM2; n++)
  {
    aaa[n] = 0;
    if (w[n].vol > 0.0)
    {
      nplasma = w[n].nplasma;
      aaa[n] = ((plasmamain[nplasma].xi));
    }
  }
  display ("Xi Ionization parameter");

  if (ochoice)
  {
    strcpy (filename, rootname);
    strcat (filename, ".xi");
    write_array (filename, ochoice);

  }



  for (n = 0; n < NDIM2; n++)
  {
    aaa[n] = 0;
    if (w[n].vol > 0.0)
    {
      nplasma = w[n].nplasma;
      aaa[n] = ((plasmamain[nplasma].ip_direct));
    }
  }
  display ("Log Ionization parameter (direct)");

  if (ochoice)
  {
    strcpy (filename, rootname);
    strcat (filename, ".IP_direct");
    write_array (filename, ochoice);

  }

  for (n = 0; n < NDIM2; n++)
  {
    aaa[n] = 0;
    if (w[n].vol > 0.0)
    {
      nplasma = w[n].nplasma;
      aaa[n] = ((plasmamain[nplasma].ip_scatt));
    }
  }
  display ("Log Ionization parameter (scattered)");

  if (ochoice)
  {
    strcpy (filename, rootname);
    strcat (filename, ".IP_scatt");
    write_array (filename, ochoice);

  }




  return (0);

}



/* A summary of the Sim alpha parameter - might not always be present.

   1108	ksl	Adapted for new version of banded alpha
   1208 nsh	Changed names - reference to sim removed to make way for exponential estimators
   1401 nsh	Added more information - this now writes out all the spectral model parameters
 */

int
alpha_summary (w, rootname, ochoice)
     WindPtr w;
     char rootname[];
     int ochoice;
{
  int n, m;
  char filename[LINELENGTH];
  int nplasma;
  char word[LINELENGTH];



  for (m = 0; m < geo.nxfreq; m++)
  {
    for (n = 0; n < NDIM2; n++)
    {
      aaa[n] = 0;
      if (w[n].vol > 0.0)
      {
        nplasma = w[n].nplasma;
        aaa[n] = plasmamain[nplasma].pl_alpha[m];
      }
    }

    strcpy (word, "");
    sprintf (word, ".pl_alpha%03d", m);
    display (word);

    if (ochoice)
    {
      strcpy (filename, rootname);
      strcat (filename, word);
      write_array (filename, ochoice);
    }
  }

  for (m = 0; m < geo.nxfreq; m++)
  {
    for (n = 0; n < NDIM2; n++)
    {
      aaa[n] = 0;
      if (w[n].vol > 0.0)
      {
        nplasma = w[n].nplasma;
        aaa[n] = plasmamain[nplasma].pl_log_w[m];
      }
    }

    strcpy (word, "");
    sprintf (word, ".pl_log_w%03d", m);
    display (word);

    if (ochoice)
    {
      strcpy (filename, rootname);
      strcat (filename, word);
      write_array (filename, ochoice);
    }
  }


  for (m = 0; m < geo.nxfreq; m++)
  {
    for (n = 0; n < NDIM2; n++)
    {
      aaa[n] = 0;
      if (w[n].vol > 0.0)
      {
        nplasma = w[n].nplasma;
        aaa[n] = plasmamain[nplasma].exp_temp[m];
      }
    }

    strcpy (word, "");
    sprintf (word, ".exp_temp%03d", m);
    display (word);

    if (ochoice)
    {
      strcpy (filename, rootname);
      strcat (filename, word);
      write_array (filename, ochoice);
    }
  }

  for (m = 0; m < geo.nxfreq; m++)
  {
    for (n = 0; n < NDIM2; n++)
    {
      aaa[n] = 0;
      if (w[n].vol > 0.0)
      {
        nplasma = w[n].nplasma;
        aaa[n] = plasmamain[nplasma].exp_w[m];
      }
    }

    strcpy (word, "");
    sprintf (word, ".exp_w%03d", m);
    display (word);

    if (ochoice)
    {
      strcpy (filename, rootname);
      strcat (filename, word);
      write_array (filename, ochoice);
    }
  }

  for (m = 0; m < geo.nxfreq; m++)
  {
    for (n = 0; n < NDIM2; n++)
    {
      aaa[n] = 0;
      if (w[n].vol > 0.0)
      {
        nplasma = w[n].nplasma;
        aaa[n] = plasmamain[nplasma].spec_mod_type[m];
      }
    }

    strcpy (word, "");
    sprintf (word, ".spec_mod_type%03d", m);
    display (word);

    if (ochoice)
    {
      strcpy (filename, rootname);
      strcat (filename, word);
      write_array (filename, ochoice);
    }
  }



  for (m = 0; m < geo.nxfreq; m++)
  {
    for (n = 0; n < NDIM2; n++)
    {
      aaa[n] = 0;
      if (w[n].vol > 0.0)
      {
        nplasma = w[n].nplasma;
        aaa[n] = plasmamain[nplasma].fmin_mod[m];
      }
    }

    strcpy (word, "");
    sprintf (word, ".fmin_mod%03d", m);
    display (word);

    if (ochoice)
    {
      strcpy (filename, rootname);
      strcat (filename, word);
      write_array (filename, ochoice);
    }
  }

  for (m = 0; m < geo.nxfreq; m++)
  {
    for (n = 0; n < NDIM2; n++)
    {
      aaa[n] = 0;
      if (w[n].vol > 0.0)
      {
        nplasma = w[n].nplasma;
        aaa[n] = plasmamain[nplasma].fmax_mod[m];
      }
    }

    strcpy (word, "");
    sprintf (word, ".fmax_mod%03d", m);
    display (word);

    if (ochoice)
    {
      strcpy (filename, rootname);
      strcat (filename, word);
      write_array (filename, ochoice);
    }
  }

  return (0);

}



/* A summary of frequency banded radiation density - a crude spectrum for a cell.

 1301 nsh	Written
 */

int
J_summary (w, rootname, ochoice)
     WindPtr w;
     char rootname[];
     int ochoice;
{
  int i, n;
  char filename[LINELENGTH];
  char number[2], line_number[10];
  int nplasma;
  int uplvl, llvl, njump, lu, ll;
  struct lines *line_ptr;


  i = 1;
  rdint ("Band number for J or macro atom J (0), or backup (-1)", &i);


  while (i >= 0)
  {
    if (i == 0)
    {
      printf ("H alpha is 3->2 in this notation!\n");
      rdint ("Upper level macro atom", &uplvl);
      rdint ("Lower level macro atom", &llvl);

      /* Convert 'user levels' into actually levels. i.e. 1 is 0! */
      uplvl = uplvl - 1;
      llvl = llvl - 1;



      /* now we need to find the jbar estimator and line 
         pointer corresponding to this transition */
      njump = 0;
      printf ("Level %i has %i upwards jumps %i downwards jumps\n", llvl + 1, config[llvl].n_bbu_jump, config[llvl].n_bbd_jump);

      while (njump < config[llvl].n_bbu_jump)
      {
        line_ptr = &line[config[llvl].bbu_jump[njump]];
        lu = line_ptr->nconfigu;
        ll = line_ptr->nconfigl;

        // printf("ll %i lu %i llvl %i uplvl %i njump %i\n",
        //         ll, lu, llvl, uplvl, njump);
        if (ll == llvl && lu == uplvl)
          break;
        njump++;
      }

      if (njump >= config[llvl].n_bbu_jump)
      {
        Error ("Couldn't find this transition, try something else!\n");
        return (0);
      }
    }

    for (n = 0; n < NDIM2; n++)
    {
      aaa[n] = 0;
      if (w[n].vol > 0.0)
      {
        nplasma = w[n].nplasma;
        if (i == 0)
          aaa[n] = macromain[nplasma].jbar_old[config[llvl].bbu_indx_first + njump];
        else
          aaa[n] = (plasmamain[nplasma].xj[i]);
      }
    }

    printf ("Line wavelength is %.2f\n", (C / line_ptr->freq) / ANGSTROM);
    printf ("Line freq is %8.4e\n", line_ptr->freq);
    printf ("njump %i llvl %i uplvl %i nres %i", njump, llvl, uplvl, config[llvl].bbu_jump[njump]);
    display ("J in cell");
    //printf ("i=%i", i);
    sprintf (number, "%i", i);

    if (ochoice)
    {
      strcpy (filename, rootname);
      if (i == 0)
      {
        sprintf (line_number, "%ito%i", uplvl, llvl);
        strcat (filename, ".Jbar_");
        strcat (filename, line_number);
      }
      else
      {
        strcat (filename, ".J_band");
        strcat (filename, number);
      }
      write_array (filename, ochoice);

    }

    rdint ("Band number for J or macro atom J (0), or backup (-1)", &i);
  }
  return (0);

}


int
J_scat_summary (w, rootname, ochoice)
     WindPtr w;
     char rootname[];
     int ochoice;
{
  int n;
  char filename[LINELENGTH];
  int nplasma;



  for (n = 0; n < NDIM2; n++)
  {
    aaa[n] = 0;
    if (w[n].vol > 0.0)
    {
      nplasma = w[n].nplasma;
      aaa[n] = (plasmamain[nplasma].j);
    }
  }
  display ("J in cell");

  if (ochoice)
  {
    strcpy (filename, rootname);
    strcat (filename, ".J_tot");
    write_array (filename, ochoice);
  }

  for (n = 0; n < NDIM2; n++)
  {
    aaa[n] = 0;
    if (w[n].vol > 0.0)
    {
      nplasma = w[n].nplasma;
      aaa[n] = (plasmamain[nplasma].j_direct);
    }
  }
  display ("J in cell from direct photons");
  if (ochoice)
  {
    strcpy (filename, rootname);
    strcat (filename, ".J_direct");
    write_array (filename, ochoice);
  }

  for (n = 0; n < NDIM2; n++)
  {
    aaa[n] = 0;
    if (w[n].vol > 0.0)
    {
      nplasma = w[n].nplasma;
      aaa[n] = (plasmamain[nplasma].j_scatt);
    }
  }
  display ("J in cell from scattered photons");

  if (ochoice)
  {
    strcpy (filename, rootname);
    strcat (filename, ".J_scatt");
    write_array (filename, ochoice);
  }


  return (0);

}






//Split of photons from different sources in the cell.

int
phot_split (w, rootname, ochoice)
     WindPtr w;
     char rootname[];
     int ochoice;
{
  int n;
  char filename[LINELENGTH];
  int nplasma;

  for (n = 0; n < NDIM2; n++)
  {
    aaa[n] = 0;
    if (w[n].vol > 0.0)
    {
      nplasma = w[n].nplasma;
      aaa[n] = (plasmamain[nplasma].ntot_wind);
    }
  }
  display ("Wind photons in cell");

  if (ochoice)
  {
    strcpy (filename, rootname);
    strcat (filename, ".ntot_wind");
    write_array (filename, ochoice);

  }
  for (n = 0; n < NDIM2; n++)
  {
    aaa[n] = 0;
    if (w[n].vol > 0.0)
    {
      nplasma = w[n].nplasma;
      aaa[n] = (plasmamain[nplasma].ntot_agn);
    }
  }
  display ("AGN photons in cell");

  if (ochoice)
  {
    strcpy (filename, rootname);
    strcat (filename, ".ntot_agn");
    write_array (filename, ochoice);

  }
  for (n = 0; n < NDIM2; n++)
  {
    aaa[n] = 0;
    if (w[n].vol > 0.0)
    {
      nplasma = w[n].nplasma;
      aaa[n] = (plasmamain[nplasma].ntot_disk);
    }
  }
  display ("Disk photons in cell");

  if (ochoice)
  {
    strcpy (filename, rootname);
    strcat (filename, ".ntot_disk");
    write_array (filename, ochoice);

  }
  for (n = 0; n < NDIM2; n++)
  {
    aaa[n] = 0;
    if (w[n].vol > 0.0)
    {
      nplasma = w[n].nplasma;
      aaa[n] = (plasmamain[nplasma].ntot_star);
    }
  }
  display ("Stellar photons in cell");

  if (ochoice)
  {
    strcpy (filename, rootname);
    strcat (filename, ".ntot_star");
    write_array (filename, ochoice);

  }
  return (0);

}

int
thompson (w, rootname, ochoice)
     WindPtr w;
     char rootname[];
     int ochoice;
{
  int n;
  int nplasma;
  double ne;
  char filename[LINELENGTH];

  for (n = 0; n < NDIM2; n++)
  {
    aaa[n] = 0;
    if (w[n].vol > 0.0)
    {
      nplasma = w[n].nplasma;
      ne = plasmamain[nplasma].ne;
      aaa[n] = (THOMPSON * ne) * pow (w[n].vol, 0.333);
    }
  }
  display ("Thompson optical depths");

  if (ochoice)
  {
    strcpy (filename, rootname);
    strcat (filename, ".thomp");
    write_array (filename, ochoice);
  }

  return (0);

}



int
nscat_split (w, rootname, ochoice)
     WindPtr w;
     char rootname[];
     int ochoice;
{
  int n;
  int nplasma;
  char filename[LINELENGTH];

  for (n = 0; n < NDIM2; n++)
  {
    aaa[n] = 0;
    if (w[n].vol > 0.0)
    {
      nplasma = w[n].nplasma;
      aaa[n] = plasmamain[nplasma].nscat_es;
    }
  }
  display ("Thompson scatters");

  for (n = 0; n < NDIM2; n++)
  {
    aaa[n] = 0;
    if (w[n].vol > 0.0)
    {
      nplasma = w[n].nplasma;
      aaa[n] = plasmamain[nplasma].nscat_res;
    }
  }
  display ("Resonant scatters");






  if (ochoice)
  {
    strcpy (filename, rootname);
    strcat (filename, ".thomp");
    write_array (filename, ochoice);
  }

  return (0);

}

int
convergence_summary (w, rootname, ochoice)
     WindPtr w;
     char rootname[];
     int ochoice;
{
  int n;
  int nplasma;
  char filename[LINELENGTH];

  for (n = 0; n < NDIM2; n++)
  {
    aaa[n] = 0;
    if (w[n].vol > 0.0)
    {
      nplasma = w[n].nplasma;
      aaa[n] = plasmamain[nplasma].converge_whole;
    }
  }
  display ("Convergence (0=converged.  Higher numbers indicate one or more convergence tests failed)");

  if (ochoice)
  {
    strcpy (filename, rootname);
    strcat (filename, ".conv");
    write_array (filename, ochoice);
  }

  return (0);

}


/* 

   1112	ksl	Write out arrays of use in evaluating what is going on in convergence of
   		various models
*/

int
convergence_all (w, rootname, ochoice)
     WindPtr w;
     char rootname[];
     int ochoice;
{
  int n;
  int nplasma;
  char filename[LINELENGTH];




  for (n = 0; n < NDIM2; n++)
  {
    aaa[n] = 0;
    if (w[n].vol > 0.0)
    {
      nplasma = w[n].nplasma;
      aaa[n] = plasmamain[nplasma].converge_t_e;
    }
  }
  display ("t_e Convergence (0=converged)");

  if (ochoice)
  {
    strcpy (filename, rootname);
    strcat (filename, ".conv_te");
    write_array (filename, ochoice);
  }

  for (n = 0; n < NDIM2; n++)
  {
    aaa[n] = 0;
    if (w[n].vol > 0.0)
    {
      nplasma = w[n].nplasma;
      aaa[n] = plasmamain[nplasma].converge_hc;
    }
  }
  display ("hc Convergence (0=converged)");

  if (ochoice)
  {
    strcpy (filename, rootname);
    strcat (filename, ".conv_hc");
    write_array (filename, ochoice);
  }

  for (n = 0; n < NDIM2; n++)
  {
    aaa[n] = 0;
    if (w[n].vol > 0.0)
    {
      nplasma = w[n].nplasma;
      aaa[n] = plasmamain[nplasma].converge_t_r;
    }
  }
  display ("t_r Convergence (0=converged)");

  if (ochoice)
  {
    strcpy (filename, rootname);
    strcat (filename, ".conv_tr");
    write_array (filename, ochoice);
  }

  for (n = 0; n < NDIM2; n++)
  {
    aaa[n] = 0;
    if (w[n].vol > 0.0)
    {
      nplasma = w[n].nplasma;
      aaa[n] = plasmamain[nplasma].converge_whole;
    }
  }
  display ("Convergence (0=converged)");

  if (ochoice)
  {
    strcpy (filename, rootname);
    strcat (filename, ".conv_whole");
    write_array (filename, ochoice);
  }


  return (0);
}

/* 

   1306	nsh	Write out information pertaining to the models used in each cell/frequency band
*/

int
model_bands (w, rootname, ochoice)
     WindPtr w;
     char rootname[];
     int ochoice;
{
  int n, m;
  int nplasma;
  char filename[LINELENGTH];
  char word[LINELENGTH];



  for (m = 0; m < geo.nxfreq; m++)
  {
    for (n = 0; n < NDIM2; n++)
    {
      aaa[n] = 0;
      if (w[n].vol > 0.0)
      {
        nplasma = w[n].nplasma;
        aaa[n] = plasmamain[nplasma].nxtot[m];
      }
    }

    strcpy (word, "");
    sprintf (word, ".nxtot%03d", m);
    display (word);

    if (ochoice)
    {
      strcpy (filename, rootname);
      strcat (filename, word);
      write_array (filename, ochoice);
    }
  }

  if (geo.nxfreq == 0)
  {
    printf ("This model does not use bands calculating the ionization\n");
    return (0);
  }


  /* Now write out the value of xj in each band */

  for (m = 0; m < geo.nxfreq; m++)
  {
    for (n = 0; n < NDIM2; n++)
    {
      aaa[n] = 0;
      if (w[n].vol > 0.0)
      {
        nplasma = w[n].nplasma;
        aaa[n] = plasmamain[nplasma].xj[m];
      }
    }

    strcpy (word, "");
    sprintf (word, ".xj%03d", m);
    display (word);

    if (ochoice)
    {
      strcpy (filename, rootname);
      strcat (filename, word);
      write_array (filename, ochoice);
    }
  }


  /* Now write out the value of xave_freq in each band */

  for (m = 0; m < geo.nxfreq; m++)
  {
    for (n = 0; n < NDIM2; n++)
    {
      aaa[n] = 0;
      if (w[n].vol > 0.0)
      {
        nplasma = w[n].nplasma;
        aaa[n] = plasmamain[nplasma].xave_freq[m];
      }
    }

    strcpy (word, "");
    sprintf (word, ".xave_freq%03d", m);
    display (word);

    if (ochoice)
    {
      strcpy (filename, rootname);
      strcat (filename, word);
      write_array (filename, ochoice);
    }
  }


  /* Now write out the value of nxtot in each band */

  for (m = 0; m < geo.nxfreq; m++)
  {
    for (n = 0; n < NDIM2; n++)
    {
      aaa[n] = 0;
      if (w[n].vol > 0.0)
      {
        nplasma = w[n].nplasma;
        aaa[n] = plasmamain[nplasma].nxtot[m];
      }
    }

    strcpy (word, "");
    sprintf (word, ".nxtot%03d", m);
    display (word);

    if (ochoice)
    {
      strcpy (filename, rootname);
      strcat (filename, word);
      write_array (filename, ochoice);
    }
  }

  return (0);
}



/* A summary of adiabatic cooling */
int
heatcool_summary (w, rootname, ochoice)
     WindPtr w;
     char rootname[];
     int ochoice;
{
  int n;
  int nplasma;
  char filename[LINELENGTH];
  float x;

  x = wind_luminosity (0.0, VERY_BIG);

  for (n = 0; n < NDIM2; n++)
  {
    aaa[n] = 0;
    if (w[n].vol > 0.0)
    {
      nplasma = w[n].nplasma;
      aaa[n] = plasmamain[nplasma].heat_tot;
      if (w[n].div_v < 0.0)     // add in if it is negative and hence a heating term
      {
        aaa[n] += -1.0 * (plasmamain[nplasma].cool_adiabatic_ioniz);
      }
    }
  }
  display ("Total heating");

  if (ochoice)
  {
    strcpy (filename, rootname);
    strcat (filename, ".heat_tot");
    write_array (filename, ochoice);
  }

  for (n = 0; n < NDIM2; n++)
  {
    aaa[n] = 0;
    if (w[n].vol > 0.0)
    {
      nplasma = w[n].nplasma;
      aaa[n] = plasmamain[nplasma].heat_lines;
    }
  }
  display ("Line heating");

  if (ochoice)
  {
    strcpy (filename, rootname);
    strcat (filename, ".heat_lines");
    write_array (filename, ochoice);
  }

  for (n = 0; n < NDIM2; n++)
  {
    aaa[n] = 0;
    if (w[n].vol > 0.0)
    {
      nplasma = w[n].nplasma;
      aaa[n] = plasmamain[nplasma].heat_ff;
    }
  }
  display ("FF heating");

  if (ochoice)
  {
    strcpy (filename, rootname);
    strcat (filename, ".heat_ff");
    write_array (filename, ochoice);
  }

  for (n = 0; n < NDIM2; n++)
  {
    aaa[n] = 0;
    if (w[n].vol > 0.0)
    {
      nplasma = w[n].nplasma;
      aaa[n] = plasmamain[nplasma].heat_comp;
    }
  }
  display ("Compton heating");

  if (ochoice)
  {
    strcpy (filename, rootname);
    strcat (filename, ".heat_comp");
    write_array (filename, ochoice);
  }

  for (n = 0; n < NDIM2; n++)
  {
    aaa[n] = 0;
    if (w[n].vol > 0.0)
    {
      nplasma = w[n].nplasma;
      aaa[n] = plasmamain[nplasma].heat_ind_comp;
    }
  }
  display ("Induced Compton heating");

  if (ochoice)
  {
    strcpy (filename, rootname);
    strcat (filename, ".heat_ind_comp");
    write_array (filename, ochoice);
  }

  for (n = 0; n < NDIM2; n++)
  {
    aaa[n] = 0;
    if (w[n].vol > 0.0)
    {
      nplasma = w[n].nplasma;
      aaa[n] = plasmamain[nplasma].heat_photo;
    }
  }
  display ("Photo heating");

  if (ochoice)
  {
    strcpy (filename, rootname);
    strcat (filename, ".heat_photo");
    write_array (filename, ochoice);
  }

  for (n = 0; n < NDIM2; n++)
  {
    aaa[n] = 0;
    if (w[n].vol > 0.0)
    {
      nplasma = w[n].nplasma;
      aaa[n] = plasmamain[nplasma].lum_lines_ioniz;
    }
  }
  display ("Line Luminosity");

  if (ochoice)
  {
    strcpy (filename, rootname);
    strcat (filename, ".lum_lines");
    write_array (filename, ochoice);
  }



  for (n = 0; n < NDIM2; n++)
  {
    aaa[n] = 0;
    if (w[n].vol > 0.0)
    {
      nplasma = w[n].nplasma;
      aaa[n] = plasmamain[nplasma].cool_adiabatic_ioniz;
    }
  }
  display ("Adiabatic Luminosity");

  if (ochoice)
  {
    strcpy (filename, rootname);
    strcat (filename, ".cool_adiabatic");
    write_array (filename, ochoice);
  }

  for (n = 0; n < NDIM2; n++)
  {
    aaa[n] = 0;
    if (w[n].vol > 0.0)
    {
      nplasma = w[n].nplasma;
      aaa[n] = plasmamain[nplasma].lum_ff_ioniz;
    }
  }
  display ("Free Free Luminosity");

  if (ochoice)
  {
    strcpy (filename, rootname);
    strcat (filename, ".lum_ff");
    write_array (filename, ochoice);
  }

  for (n = 0; n < NDIM2; n++)
  {
    aaa[n] = 0;
    if (w[n].vol > 0.0)
    {
      nplasma = w[n].nplasma;
      aaa[n] = plasmamain[nplasma].cool_comp_ioniz;
    }
  }
  display ("Compton Luminosity");

  if (ochoice)
  {
    strcpy (filename, rootname);
    strcat (filename, ".cool_comp");
    write_array (filename, ochoice);
  }

  for (n = 0; n < NDIM2; n++)
  {
    aaa[n] = 0;
    if (w[n].vol > 0.0)
    {
      nplasma = w[n].nplasma;
      aaa[n] = plasmamain[nplasma].cool_dr_ioniz;
    }
  }
  display ("DR Luminosity");

  if (ochoice)
  {
    strcpy (filename, rootname);
    strcat (filename, ".cool_dr");
    write_array (filename, ochoice);
  }

  for (n = 0; n < NDIM2; n++)
  {
    aaa[n] = 0;
    if (w[n].vol > 0.0)
    {
      nplasma = w[n].nplasma;
      aaa[n] = plasmamain[nplasma].cool_rr_ioniz;
    }
  }
  display ("FB Luminosity");

  if (ochoice)
  {
    strcpy (filename, rootname);
    strcat (filename, ".cool_rr");
    write_array (filename, ochoice);
  }





  for (n = 0; n < NDIM2; n++)
  {
    aaa[n] = 0;
    if (w[n].vol > 0.0)
    {
      nplasma = w[n].nplasma;
      aaa[n] =
        plasmamain[nplasma].cool_rr_ioniz + plasmamain[nplasma].cool_dr_ioniz +
        plasmamain[nplasma].cool_comp_ioniz + plasmamain[nplasma].lum_ff_ioniz + plasmamain[nplasma].lum_lines_ioniz;
      if (w[n].div_v >= 0.0)    //only add in if it is treated as a cooling term
      {
        aaa[n] += plasmamain[nplasma].cool_adiabatic_ioniz;
      }
    }
  }
  display ("Total Cooling");

  if (ochoice)
  {
    strcpy (filename, rootname);
    strcat (filename, ".lum_total");
    write_array (filename, ochoice);
  }


  for (n = 0; n < NDIM2; n++)
  {
    aaa[n] = 0;
    if (w[n].vol > 0.0)
    {
      nplasma = w[n].nplasma;
      aaa[n] = plasmamain[nplasma].lum_tot_ioniz;
    }
  }
  display ("Total Radiating Luminosity");

  if (ochoice)
  {
    strcpy (filename, rootname);
    strcat (filename, ".lum_tot");
    write_array (filename, ochoice);
  }

  return (0);
}








/**************************************************************************


  Synopsis:  
  A summary of the important quantites in a given cell.
  Primarily used for easily making plots

  Description:  

  Arguments:
    w WindPtr
    rootname filename of root pf 
    ochoice whether to save to file  

  Returns:

  Notes:

  History:
  1411 JM coded

************************************************************************/

int
complete_physical_summary (w, rootname, ochoice)
     WindPtr w;
     char rootname[];
     int ochoice;
{
  int n, np;
  char filename[LINELENGTH];
  double he1den, he2den, he3den;
  double h1den, h2den, c3den, c4den, c5den;
  double n5den, o6den, si4den;
  int frac_choice;
  int ii, jj;
  double vtot;
  FILE *fptr, *fopen ();
  PlasmaPtr xplasma;
  int ndom;

  rdint ("Save ions as densities (0) or fractions? (1)", &frac_choice);

  if (ochoice)
  {
    strcpy (filename, rootname);
    strcat (filename, ".complete");
    fptr = fopen (filename, "w");
  }
  else
    printf ("This mode is recommended purely for file output\n");


  /* JM 1411 -- First we have to write out some headers so that 
     astropy can read the output */

  printf ("n\tnplasma\tinwind\ti\tj\tx\tz\tv\tvx\tvy\tvz\tdvds_ave\tvol\t \
rho\tne\tte\ttr\tnphot\tw\tave_freq\tIP\tconv\tconv_tr\tconv_te\tconv_hc\t \
<<<<<<< HEAD
cool_tot\tlum_tot\tlum_rr\tcool_rr\tlum_ff\tlum_lines\tcool_adiabatic\tcool_comp\tcool_dr\tabs_tot\t \
heat_tot\theat_photo\theat_auger\theat_lines\theat_ff\theat_comp\theat_ind_comp\tenergy_in\tenergy_out\t \
=======
cool_tot\tlum_tot\tlum_rr\tcool_rr\tlum_ff\tlum_lines\tcool_adiabatic\tcool_comp\tcool_dr\tcool_DI \
heat_tot\theat_photo\theat_auger\theat_lines\theat_ff\theat_comp\theat_ind_comp\t \
>>>>>>> 02e7f650
ionH1\tionH2\tionHe1\tionHe2\tionHe3\tionC3\tionC4\tionC5\tionN5\tionO6\tionSi4\n");

  if (ochoice)
    fprintf (fptr, "n\tnplasma\tinwind\ti\tj\tx\tz\tr\ttheta\tv\tvx\tvy\tvz\tdvds_ave\tvol\t \
rho\tne\tte\ttr\tnphot\tw\tave_freq\tIP\tXi\tconv\tconv_tr\tconv_te\tconv_hc\t \
<<<<<<< HEAD
cool_tot\tlum_tot\tlum_rr\tcool_rr\tlum_ff\tlum_lines\tcool_adiabatic\tcool_comp\tcool_dr\tabs_tot\t \
heat_tot\theat_photo\theat_auger\theat_lines\theat_ff\theat_comp\theat_ind_comp\tenergy_in\tenergy_out\t \
=======
cool_tot\tlum_tot\tlum_rr\tcool_rr\tlum_ff\tlum_lines\tcool_adiabatic\tcool_comp\tcool_dr\tcool_DI \t\
heat_tot\theat_photo\theat_auger\theat_lines\theat_ff\theat_comp\theat_ind_comp\t \
>>>>>>> 02e7f650
ionH1\tionH2\tionHe1\tionHe2\tionHe3\tionC3\tionC4\tionC5\tionN5\tionO6\tionSi4\n");


  Log ("py_wind_sub does not work yet\n");
  ndom = 0;
  for (n = 0; n < NDIM2; n++)
  {
    wind_n_to_ij (ndom, n, &ii, &jj);

    if (w[n].vol > 0.0)
    {
      np = w[n].nplasma;

      vtot = sqrt (w[n].v[0] * w[n].v[0] + w[n].v[1] * w[n].v[1] + w[n].v[2] * w[n].v[2]);

      xplasma = &plasmamain[np];

      /* find the density of the main ions (or fractions if frac_choice == 1) */
      h1den = get_density_or_frac (xplasma, 1, 1, frac_choice);
      h2den = get_density_or_frac (xplasma, 1, 2, frac_choice);
      he1den = get_density_or_frac (xplasma, 2, 1, frac_choice);
      he2den = get_density_or_frac (xplasma, 2, 2, frac_choice);
      he3den = get_density_or_frac (xplasma, 2, 3, frac_choice);
      c3den = get_density_or_frac (xplasma, 6, 3, frac_choice);
      c4den = get_density_or_frac (xplasma, 6, 4, frac_choice);
      c5den = get_density_or_frac (xplasma, 6, 5, frac_choice);
      n5den = get_density_or_frac (xplasma, 7, 5, frac_choice);
      o6den = get_density_or_frac (xplasma, 8, 6, frac_choice);
      si4den = get_density_or_frac (xplasma, 14, 4, frac_choice);

      /* printf("%i %i %i %i %i %8.4e %8.4e %8.4e %8.4e %8.4e  %8.4e %8.4e %8.4e %8.4e \
         %8.4e %8.4e %8.4e %i %8.4e %8.4e %8.4e %i %8.4e %8.4e %8.4e %8.4e \
         %8.4e %8.4e %8.4e %8.4e %8.4e %8.4e %8.4e %8.4e \
         %8.4e %8.4e %8.4e %8.4e %8.4e %8.4e \
         %8.4e %8.4e %8.4e %8.4e %8.4e %8.4e %8.4e %8.4e %8.4e %8.4e\n",
         n, np, w[n].inwind, ii, jj, w[n].x[0], w[n].x[2], vtot, w[n].v[0], w[n].v[1], w[n].v[2], w[n].dvds_ave, w[n].vol, 
         plasmamain[np].rho, plasmamain[np].ne, plasmamain[np].t_e, plasmamain[np].t_r, plasmamain[np].ntot,
         plasmamain[np].w, plasmamain[np].ave_freq, plasmamain[np].ip, plasmamain[np].converge_whole, 
         plasmamain[np].converge_t_r, plasmamain[np].converge_t_e, plasmamain[np].converge_hc, 
         plasmamain[np].cool_tot_ioniz, plasmamain[np].lum_tot, plasmamain[np].cool_rr, 
         plasmamain[np].lum_ff, plasmamain[np].lum_lines, plasmamain[np].cool_adiabatic, 
         plasmamain[np].cool_comp, plasmamain[np].cool_dr, plasmamain[np].heat_tot, plasmamain[np].heat_photo, 
         plasmamain[np].heat_lines , plasmamain[np].heat_ff , plasmamain[np].heat_comp, plasmamain[np].heat_ind_comp,
         h1den, h2den, he1den, he2den, he3den, c3den, c4den, c5den, n5den, o6den, si4den);
       */

      if (ochoice)
<<<<<<< HEAD
    fprintf (fptr, "%i %i %i %i %i %8.4e %8.4e %8.4e %8.4e %8.4e %8.4e %8.4e %8.4e %8.4e %8.4e %8.4e \
            %18.14e %18.14e %18.14e %i %18.14e %18.14e %18.14e %18.14e %i %18.14e %18.14e %18.14e %18.14e \
            %18.14e %18.14e %18.14e %18.14e %18.14e %18.14e %18.14e %18.14e %18.14e %18.14e\
            %18.14e %18.14e %18.14e %18.14e %18.14e %18.14e %18.14e %18.14e %18.14e \
            %18.14e %18.14e %18.14e %18.14e %18.14e %18.14e %18.14e %18.14e %18.14e %18.14e\n", n, np, w[n].inwind, ii, jj, w[n].x[0], w[n].x[2], w[n].rcen, 
=======
        fprintf (fptr, "%i %i %i %i %i %8.4e %8.4e %8.4e %8.4e %8.4e %8.4e %8.4e %8.4e %8.4e %8.4e %8.4e \
            %8.4e %8.4e %8.4e %i %8.4e %8.4e %8.4e %8.4e %i %8.4e %8.4e %8.4e %8.4e \
            %8.4e %8.4e %8.4e %8.4e %8.4e %8.4e %8.4e %8.4e %8.4e %8.4e %8.4e\
            %8.4e %8.4e %8.4e %8.4e %8.4e %8.4e \
            %8.4e %8.4e %8.4e %8.4e %8.4e %8.4e %8.4e %8.4e %8.4e %8.4e\n", n, np, w[n].inwind, ii, jj, w[n].x[0], w[n].x[2], w[n].rcen, 
>>>>>>> 02e7f650
	  w[n].thetacen / RADIAN, vtot, w[n].v[0], w[n].v[1], w[n].v[2], w[n].dvds_ave, w[n].vol, plasmamain[np].rho, plasmamain[np].ne, 
	  plasmamain[np].t_e, plasmamain[np].t_r, plasmamain[np].ntot, plasmamain[np].w, plasmamain[np].ave_freq, plasmamain[np].ip, plasmamain[np].xi, 
	  plasmamain[np].converge_whole, plasmamain[np].converge_t_r, plasmamain[np].converge_t_e, plasmamain[np].converge_hc, 
	  plasmamain[np].cool_tot_ioniz+ plasmamain[np].cool_comp_ioniz + plasmamain[np].cool_adiabatic_ioniz + plasmamain[np].cool_dr_ioniz, 
	  plasmamain[np].lum_tot_ioniz, plasmamain[np].lum_rr_ioniz,plasmamain[np].cool_rr_ioniz, plasmamain[np].lum_ff_ioniz, plasmamain[np].lum_lines_ioniz, 
<<<<<<< HEAD
	  plasmamain[np].cool_adiabatic_ioniz, plasmamain[np].cool_comp_ioniz, plasmamain[np].cool_dr_ioniz, plasmamain[np].abs_tot, plasmamain[np].heat_tot, 
	  plasmamain[np].heat_photo,
	  plasmamain[np].heat_auger, plasmamain[np].heat_lines, plasmamain[np].heat_ff, plasmamain[np].heat_comp, plasmamain[np].heat_ind_comp, plasmamain[np].energy_in,
	  plasmamain[np].energy_out,
=======
	  plasmamain[np].cool_adiabatic_ioniz, plasmamain[np].cool_comp_ioniz, plasmamain[np].cool_dr_ioniz, plasmamain[np].cool_di_ioniz, 
	  plasmamain[np].heat_tot, plasmamain[np].heat_photo,
	  plasmamain[np].heat_auger, plasmamain[np].heat_lines, plasmamain[np].heat_ff, plasmamain[np].heat_comp, plasmamain[np].heat_ind_comp,
>>>>>>> 02e7f650
	  h1den, h2den, he1den, 
	  he2den, he3den, c3den, c4den, c5den, n5den, o6den, si4den);
    }
    else
    {
      /* if we aren't inwind then print out a load of zeroes */

      /* printf("%i %i %i %i %i %8.4e %8.4e 0.0 0.0 0.0 0.0 0.0 0.0 0.0 \
         0.0 0.0 0.0 0.0 0.0 0.0 0.0 0.0 0.0 0.0 0.0 \
         0.0 0.0 0.0 0.0 0.0 0.0 0.0 0.0 0.0 \
         0.0 0.0 0.0 0.0 0.0 0.0 \
         0.0 0.0 0.0 0.0 0.0 0.0 0.0 0.0 0.0 0.0\n",
         n, np, w[n].inwind, ii, jj, w[n].x[0], w[n].x[2]);
       */

      if (ochoice)
        fprintf (fptr, "%i %i %i %i %i %8.4e %8.4e 0.0 0.0 0.0 0.0 0.0 0.0 0.0 0.0 0.0 \
            0.0 0.0 0.0 0.0 0.0 0.0 0.0 0.0 0.0 0.0 0.0 0.0 0.0 \
            0.0 0.0 0.0 0.0 0.0 0.0 0.0 0.0 0.0 0.0 \
            0.0 0.0 0.0 0.0 0.0 0.0 0.0 0.0 0.0 0.0\
            0.0 0.0 0.0 0.0 0.0 0.0 0.0 0.0 0.0 0.0\n", n, np, w[n].inwind, ii, jj, w[n].x[0], w[n].x[2]);
    }
  }


  if (ochoice)
  {
    fclose (fptr);
    printf ("\nSaved summary of physical quantites in %s, use py_read_output.py to read\n", filename);
  }

  return (0);


}

/**************************************************************************


  Synopsis:  
  complete_ion_summary outputs a file with all of the ion fractions for a given cell


  History:
  1602 NSH coded

************************************************************************/



int
complete_ion_summary (w, rootname, ochoice)
     WindPtr w;
     char rootname[];
     int ochoice;

{
  char cell[5];
  PlasmaPtr xplasma;
  FILE *fptr, *fopen ();
  char filename[LINELENGTH];


  int n, mm;
  n = 50;
a:printf ("There are %i wind elements in this model\n", NDIM2);
  rdint ("Wind.array.element", &n);

  if (n < 0)
    goto b;
  else if (n > NDIM2)
  {
    printf ("No, there are %i wind elements, not %i\n", NDIM2, n);
    goto a;
  }
  printf ("OK, using cell %i\n", n);
  xplasma = &plasmamain[w[n].nplasma];

  if (ochoice)
  {
    strcpy (filename, rootname);
    strcat (filename, "_cell_");
    sprintf (cell, "%04d", n);
    strcat (filename, cell);
    printf ("opening file %s\n", filename);

    strcat (filename, ".ions");
    printf ("opening file %s\n", filename);
    fptr = fopen (filename, "w");
  }

  printf ("ion z n(ion) n(ion)/n(H)\n");


  if (ochoice)
    fprintf (fptr, "ion z n(ion) n(ion)/n(H)\n");


  for (mm = 0; mm < nions; mm++)
  {

    printf ("%i %i %e %e\n", mm, ion[mm].z, xplasma->density[mm], xplasma->density[mm] / (xplasma->rho * rho2nh));
    if (ochoice)
    {
      fprintf (fptr, "%i %i %e %e\n", mm, ion[mm].z, xplasma->density[mm], xplasma->density[mm] / (xplasma->rho * rho2nh));
    }

  }
  goto a;

b:return (0);

}


/**************************************************************************


  Synopsis:  
  get_density_or_frac works out the density of an ion element, istate,
  in a plasma cell xplasma.

  if frac_choice is 1, return an ion fraction

  History:
  1411 JM coded

************************************************************************/


double
get_density_or_frac (xplasma, element, istate, frac_choice)
     PlasmaPtr xplasma;
     int element;
     int istate;
     int frac_choice;
{
  int nion, nelem;
  double nh, density;

  /* find the ion and element in the list */
  nion = find_ion (element, istate);

  nelem = find_element (element);

  /* get density of ion */
  density = xplasma->density[nion];

  /* we want an ion fraction, not a density, so divide by nh */
  if (frac_choice)
  {
    nh = xplasma->density[0] + xplasma->density[1];
    density /= ele[nelem].abun * nh;
  }

  return (density);
}


/**************************************************************************


  Synopsis:  
  find_ion is a little routine which finds which number ion in the list corresponds
  to element with istate. e.g. for CIV, element = 6 and istate = 4.

  History:
  1411 JM coded

************************************************************************/


int
find_ion (element, istate)
     int element;
     int istate;
{
  int nion;

  nion = 0;

  while (nion < nions && !(ion[nion].z == element && ion[nion].istate == istate))
    nion++;

  return nion;
}

/**************************************************************************


  Synopsis:  
  find_ion is a little routine which finds which number element in the list corresponds
  to element with z == element. e.g. for CIV, element = 6.

  History:
  1411 JM coded

************************************************************************/


int
find_element (element)
     int element;
{
  int n;

  n = 0;

  while (n < nelements && ele[n].z != element)
    n++;

  return n;
}



/**************************************************************************


  Synopsis:  
  get_los_dvds finds the gradient along the LoS 
  of the velocity projected along the same line of sight.

  History:
  1501 JM coded

************************************************************************/

int
get_los_dvds (w, rootname, ochoice)
     WindPtr w;
     char rootname[];
     int ochoice;
{
  struct photon p;
  struct photon ptest;
  int n;
  double ds, dvds, v1[3], v2[3], xtest[3];
  double lmn[3], diff[3], phase;
  int vchoice, sight_choice;
  double obs_angle, rzero, r;
  char filename[LINELENGTH], suffix[LINELENGTH];

  int ndom;

  ndom = w->ndom;

  vchoice = 0;
  phase = 0;
  obs_angle = 80.0;
  sight_choice = 0;

  rdint ("use component along LoS (0), or magnitude (1):", &sight_choice);
  rdint ("real (0) poloidal (1) or rotational (2) or back(-1):", &vchoice);

  while (vchoice >= 0)
  {
    rddoub ("angle in deg:", &obs_angle);
    rddoub ("phase (0 to 1):", &phase);

    lmn[0] = sin (obs_angle / RADIAN) * cos (-phase * 360. / RADIAN);
    lmn[1] = sin (obs_angle / RADIAN) * sin (-phase * 360. / RADIAN);
    lmn[2] = cos (obs_angle / RADIAN);

    // if (vchoice == 0) 
    //   strcpy (vstring, "");
    // else if (vchoice == 1) 
    //   strcpy (vstring, "rot");
    // else if (vchoice == 2) 
    //   strcpy (vstring, "pol");


    for (n = 0; n < NDIM2; n++)
    {
      aaa[n] = 0;
      if (w[n].vol > 0.0)
      {

        stuff_v (w[n].xcen, p.x);
        stuff_v (lmn, p.lmn);
        stuff_phot (&p, &ptest);

        vsub (p.x, w[n].x, diff);
        ds = 0.001 * length (diff);
        move_phot (&ptest, ds);

        if (vchoice == 0)
          dvds = dvwind_ds (&p);

        /* next choice is for turning off rotational velocity */
        else if (vchoice == 1)
        {
          model_velocity (ndom, p.x, v1);
          model_velocity (ndom, ptest.x, v2);
          v1[1] = 0.0;
          v2[1] = 0.0;

          /* calculate the relevant gradient */
          if (sight_choice == 0)
            dvds = fabs (dot (v1, p.lmn) - dot (v2, p.lmn)) / ds;
          else
            dvds = fabs (length (v1) - length (v2)) / ds;
        }

        /* next choice is for turning rotational velocity only */
        else
        {
          r = sqrt (p.x[0] * p.x[0] + p.x[1] * p.x[1]);
          rzero = sv_find_wind_rzero (ndom, p.x);
          v1[0] = v1[2] = 0.0;
          v1[1] = sqrt (G * geo.mstar * rzero) / r;


          r = sqrt (ptest.x[0] * ptest.x[0] + ptest.x[1] * ptest.x[1]);
          rzero = sv_find_wind_rzero (ndom, ptest.x);
          v2[0] = v2[2] = 0.0;
          v2[1] = sqrt (G * geo.mstar * rzero) / r;

          if (p.x[1] != 0.0)
          {
            project_from_cyl_xyz (p.x, v1, xtest);
            stuff_v (xtest, v1);
          }
          if (ptest.x[1] != 0.0)
          {
            project_from_cyl_xyz (ptest.x, v2, xtest);
            stuff_v (xtest, v2);
          }

          /* calculate the relevant gradient */
          if (sight_choice == 0)
            dvds = fabs (dot (v1, p.lmn) - dot (v2, p.lmn)) / ds;
          else
            dvds = fabs (length (v1) - length (v2)) / ds;
        }

        aaa[n] = dvds;

      }
    }

    printf ("vchoice %i y coord %8.4e direction cosines %.2f %.2f %.2f\n", vchoice, p.x[1], p.lmn[0], p.lmn[1], p.lmn[2]);
    display ("dvds along a LoS");

    if (ochoice)
    {
      strcpy (filename, rootname);
      sprintf (suffix, ".dv%i_ds_A%.1f_P%.2f", vchoice, obs_angle, phase);
      strcat (filename, suffix);
      write_array (filename, ochoice);
    }

    rdint ("real (0) poloidal (1) or rotational (2) or back(-1):", &vchoice);

  }

  return (0);
}

/**********************************************************/
/** @name   grid_summary
 * @brief Prints grid boundaries to file
 *
 * @param [in] one            Pointer to cell of interest
 * @param [in] line_ptr_emit  Pointer to line of interest
 * @return     Probability of line emission
 *
 * Given a cell and a line, calculates the probabiltiy that
 * that cell will emit in that line.
 *
 * @notes
 * 6/15 - Written by SWM
***********************************************************/
int
grid_summary (WindPtr w, char rootname[], int ochoice)
{
  char filename[LINELENGTH], suffix[LINELENGTH];
  FILE *fopen (), *fptr;
  int i, j;

  printf ("Outputting grid boundaries to file.\n");

  for (j = 0; j < geo.ndomain; j++)
  {
    strcpy (filename, rootname);
    sprintf (suffix, ".dom%d.grid_x.txt", j);
    strcat (filename, suffix);
    fptr = fopen (filename, "w");
    for (i = 0; i <= zdom[j].ndim; i++)
    {
      fprintf (fptr, "%10.5g\n", zdom[j].wind_x[i]);
    }
    fclose (fptr);

    strcpy (filename, rootname);
    sprintf (suffix, ".dom%d.grid_z.txt", j);
    strcat (filename, suffix);
    fptr = fopen (filename, "w");
    for (i = 0; i <= zdom[j].mdim; i++)
    {
      fprintf (fptr, "%10.5g\n", zdom[j].wind_z[i]);
    }
    fclose (fptr);

  }
  return (0);
}<|MERGE_RESOLUTION|>--- conflicted
+++ resolved
@@ -1519,13 +1519,8 @@
     ("t_e  %8.2e lum_tot %8.2e lum_lines  %8.2e lum_ff  %8.2e lum_rr     %8.2e \n",
      xplasma->t_e, xplasma->lum_tot_ioniz, xplasma->lum_lines_ioniz, xplasma->lum_ff_ioniz, xplasma->lum_rr_ioniz);
   Log
-<<<<<<< HEAD
-    ("t_e %8.2e cool_tot %8.2e lum_lines  %8.2e lum_ff  %8.2e cool_rr     %8.2e cool_comp %8.2e cool_adiab %8.2e cool_DR %8.2e \n",
-     xplasma->t_e, xplasma->cool_tot_ioniz,
-=======
     ("t_e %8.2e cool_tot %8.2e lum_lines  %8.2e lum_ff  %8.2e cool_rr     %8.2e cool_comp %8.2e cool_adiab %8.2e cool_DR %8.2e cool_DI %8.2e\n",
      xplasma->t_e, xplasma->cool_tot_ioniz + xplasma->cool_comp_ioniz + xplasma->cool_adiabatic_ioniz + xplasma->cool_dr_ioniz,
->>>>>>> 02e7f650
      xplasma->lum_lines_ioniz, xplasma->lum_ff_ioniz, xplasma->cool_rr_ioniz, xplasma->cool_comp_ioniz, xplasma->cool_adiabatic_ioniz,
      xplasma->cool_dr_ioniz, xplasma->cool_di_ioniz);
   Log ("t_r %8.2e heat_tot %8.2e heat_lines %8.2e heat_ff %8.2e heat_photo %8.2e heat_auger %8.2e heat_comp %8.2e heat_icomp %8.2e\n",
@@ -3242,25 +3237,17 @@
 
   printf ("n\tnplasma\tinwind\ti\tj\tx\tz\tv\tvx\tvy\tvz\tdvds_ave\tvol\t \
 rho\tne\tte\ttr\tnphot\tw\tave_freq\tIP\tconv\tconv_tr\tconv_te\tconv_hc\t \
-<<<<<<< HEAD
 cool_tot\tlum_tot\tlum_rr\tcool_rr\tlum_ff\tlum_lines\tcool_adiabatic\tcool_comp\tcool_dr\tabs_tot\t \
 heat_tot\theat_photo\theat_auger\theat_lines\theat_ff\theat_comp\theat_ind_comp\tenergy_in\tenergy_out\t \
-=======
-cool_tot\tlum_tot\tlum_rr\tcool_rr\tlum_ff\tlum_lines\tcool_adiabatic\tcool_comp\tcool_dr\tcool_DI \
-heat_tot\theat_photo\theat_auger\theat_lines\theat_ff\theat_comp\theat_ind_comp\t \
->>>>>>> 02e7f650
+
 ionH1\tionH2\tionHe1\tionHe2\tionHe3\tionC3\tionC4\tionC5\tionN5\tionO6\tionSi4\n");
 
   if (ochoice)
     fprintf (fptr, "n\tnplasma\tinwind\ti\tj\tx\tz\tr\ttheta\tv\tvx\tvy\tvz\tdvds_ave\tvol\t \
 rho\tne\tte\ttr\tnphot\tw\tave_freq\tIP\tXi\tconv\tconv_tr\tconv_te\tconv_hc\t \
-<<<<<<< HEAD
 cool_tot\tlum_tot\tlum_rr\tcool_rr\tlum_ff\tlum_lines\tcool_adiabatic\tcool_comp\tcool_dr\tabs_tot\t \
 heat_tot\theat_photo\theat_auger\theat_lines\theat_ff\theat_comp\theat_ind_comp\tenergy_in\tenergy_out\t \
-=======
-cool_tot\tlum_tot\tlum_rr\tcool_rr\tlum_ff\tlum_lines\tcool_adiabatic\tcool_comp\tcool_dr\tcool_DI \t\
-heat_tot\theat_photo\theat_auger\theat_lines\theat_ff\theat_comp\theat_ind_comp\t \
->>>>>>> 02e7f650
+
 ionH1\tionH2\tionHe1\tionHe2\tionHe3\tionC3\tionC4\tionC5\tionN5\tionO6\tionSi4\n");
 
 
@@ -3308,34 +3295,22 @@
        */
 
       if (ochoice)
-<<<<<<< HEAD
     fprintf (fptr, "%i %i %i %i %i %8.4e %8.4e %8.4e %8.4e %8.4e %8.4e %8.4e %8.4e %8.4e %8.4e %8.4e \
             %18.14e %18.14e %18.14e %i %18.14e %18.14e %18.14e %18.14e %i %18.14e %18.14e %18.14e %18.14e \
             %18.14e %18.14e %18.14e %18.14e %18.14e %18.14e %18.14e %18.14e %18.14e %18.14e\
             %18.14e %18.14e %18.14e %18.14e %18.14e %18.14e %18.14e %18.14e %18.14e \
             %18.14e %18.14e %18.14e %18.14e %18.14e %18.14e %18.14e %18.14e %18.14e %18.14e\n", n, np, w[n].inwind, ii, jj, w[n].x[0], w[n].x[2], w[n].rcen, 
-=======
-        fprintf (fptr, "%i %i %i %i %i %8.4e %8.4e %8.4e %8.4e %8.4e %8.4e %8.4e %8.4e %8.4e %8.4e %8.4e \
-            %8.4e %8.4e %8.4e %i %8.4e %8.4e %8.4e %8.4e %i %8.4e %8.4e %8.4e %8.4e \
-            %8.4e %8.4e %8.4e %8.4e %8.4e %8.4e %8.4e %8.4e %8.4e %8.4e %8.4e\
-            %8.4e %8.4e %8.4e %8.4e %8.4e %8.4e \
-            %8.4e %8.4e %8.4e %8.4e %8.4e %8.4e %8.4e %8.4e %8.4e %8.4e\n", n, np, w[n].inwind, ii, jj, w[n].x[0], w[n].x[2], w[n].rcen, 
->>>>>>> 02e7f650
+
 	  w[n].thetacen / RADIAN, vtot, w[n].v[0], w[n].v[1], w[n].v[2], w[n].dvds_ave, w[n].vol, plasmamain[np].rho, plasmamain[np].ne, 
 	  plasmamain[np].t_e, plasmamain[np].t_r, plasmamain[np].ntot, plasmamain[np].w, plasmamain[np].ave_freq, plasmamain[np].ip, plasmamain[np].xi, 
 	  plasmamain[np].converge_whole, plasmamain[np].converge_t_r, plasmamain[np].converge_t_e, plasmamain[np].converge_hc, 
 	  plasmamain[np].cool_tot_ioniz+ plasmamain[np].cool_comp_ioniz + plasmamain[np].cool_adiabatic_ioniz + plasmamain[np].cool_dr_ioniz, 
 	  plasmamain[np].lum_tot_ioniz, plasmamain[np].lum_rr_ioniz,plasmamain[np].cool_rr_ioniz, plasmamain[np].lum_ff_ioniz, plasmamain[np].lum_lines_ioniz, 
-<<<<<<< HEAD
 	  plasmamain[np].cool_adiabatic_ioniz, plasmamain[np].cool_comp_ioniz, plasmamain[np].cool_dr_ioniz, plasmamain[np].abs_tot, plasmamain[np].heat_tot, 
 	  plasmamain[np].heat_photo,
 	  plasmamain[np].heat_auger, plasmamain[np].heat_lines, plasmamain[np].heat_ff, plasmamain[np].heat_comp, plasmamain[np].heat_ind_comp, plasmamain[np].energy_in,
 	  plasmamain[np].energy_out,
-=======
-	  plasmamain[np].cool_adiabatic_ioniz, plasmamain[np].cool_comp_ioniz, plasmamain[np].cool_dr_ioniz, plasmamain[np].cool_di_ioniz, 
-	  plasmamain[np].heat_tot, plasmamain[np].heat_photo,
-	  plasmamain[np].heat_auger, plasmamain[np].heat_lines, plasmamain[np].heat_ff, plasmamain[np].heat_comp, plasmamain[np].heat_ind_comp,
->>>>>>> 02e7f650
+
 	  h1den, h2den, he1den, 
 	  he2den, he3den, c3den, c4den, c5den, n5den, o6den, si4den);
     }
