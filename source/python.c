--- conflicted
+++ resolved
@@ -469,18 +469,10 @@
 	}
 
 
-
-
-<<<<<<< HEAD
-	/* 
-	 * Start logging of errors and comments 
-	 */
-=======
   Log ("!!Python Version %s \n", VERSION);	//54f -- ksl -- Now read from version.h
   Log ("!!Git commit hash %s", GIT_COMMIT_HASH);
   Log ("!!Python is running with %d processors\n", np_mpi_global);
   Log_parallel ("This is MPI task number %d (a total of %d tasks are running).\n", rank_global, np_mpi_global);
->>>>>>> ea488ff0
 
 	Log("!!Python Version %s \n", VERSION);	// 54f -- ksl -- Now read from
 	// version.h
@@ -1953,12 +1945,6 @@
 		 * heated disk 
 		 */
 
-<<<<<<< HEAD
-		for (n = 0; n < NRINGS; n++)
-		{
-			qdisk.heat[n] = qdisk.nphot[n] = qdisk.w[n] = qdisk.ave_freq[n] = 0;
-		}
-=======
       for (mpi_i = 0; mpi_i < NPLASMA; mpi_i++)
 	{
   	  plasmamain[mpi_i].max_freq = maxfreqhelper2[mpi_i];
@@ -2038,7 +2024,6 @@
     free (redhelper2); 
     free (iredhelper);
     free (iredhelper2);
->>>>>>> ea488ff0
 
 
 
