/***********************************************************
                                       Space Telescope Science Institute

 Synopsis:
	Python is a program designed to simulate the transfer of radiation in a wind.  It uses the
	Sobolev approximation.  It models a wind as a biconical flow.     
	
	This is the "main" routine for Python.  It's basic purpose is to gather the input variables 
	and to control the flow of the program
 
Arguments:		

	Usage:  py [-h] [-r] [-d] [-t time_max] xxx  or simply py

	where xxx is the rootname or full name of a parameter file, e. g. test.pf

	and the switches have the following meanings

	-h 	to get this help message
	-r 	restart a run of the progarm reading the file xxx.windsave

	-t time_max	limit the total time to approximately time_max seconds.  Note that the program checks
		for this limit somewhat infrequently, usually at the ends of cycles, because it
		is attempting to save the program outputs so that the program can be restarted with
		-r if theat is desired.
	-v num  determines the amount of information that is printed out.  If num is small, then
		less information is printed out; if num is large more is printed out.  Setting
		v to 5 causes the routine to print out all the information which outputs have
		included previously.  The current default is set to 3 which suppresses Debug, Log_silent
		and Error_silent
	-d	Enters detailed or advanced mode. Allows one to access extra diagnositics and some
	    other advanced commands
	-e  Alter the maximum number of errors before the program quits


	
	if one simply types py or pyZZ where ZZ is the version number one is queried for a name
	of the parameter file.

	NOTE - If this is modified, please also modify the help message in help() below
Returns:
 
Description:	
	Python is far too complicated to describe.  Basically it simulates the radiative transfer
	of photons through the wind of a cataclysmic variable or a star.  The kinematic formulation for
	the CV wind is due to Schlossman and Vitello while that of the star is due to Castor & Larmors. 
	
	 Radiation from an optically thick disk, the WD star, a boundary layer and the wind itself
	 may be included
	
	There are 4 basic portions to the program which are easy to see in the main program.
	
	1. A data gathering stage
	
	2. A calculation of the state of ionization of the wind.
	
	3. A calculation of a detailed spectrum in which the ionization is held fixed.
	
		
Notes:
	The program has been designed and tested both on Suns and MacIntoshes (with Symentec's
	C compiler).  Some of its peculiarities are due to memory limitations and relatively small 
	stack sizes on the Mac.  When compiling, check to see that the global varible MAC is
	set properly in python.h.

History:
 	97jan   ksl	Coding on python began.
 	97jul	ksl	Added capability model the spectrum as a function of orbital phase.
 	97aug	ksl	Added boundary layer as additional source of radiation
 	97aug	ksl	Added capability to extract spectra with a specific number of scatters
 	97nov	ksl	Changed error and diagnostic logging
 	98july	ksl	Added radiation from the wind itself
 	98nov	ksl	Added spherical winds and greatly modified I/O  
	99jan	ksl	Added ability to enter parameter file (w/out) root on command line
	99jul	ksl	Begin eliminating MAC dependencies
	00sep	ksl	Began work on adding a new coronal possibility
	01mar	ksl	Added a knigge wind
        01sept	ksl	Added a thierry wind
	01dec	ksl	Incorporated improved atomic data reading codes, and
			made a variety of other major changes to the way in
			which many of the subroutines operate.
	01dec	ksl	Revised way in which old windfile option works.  It
			was not working at all originally, because of a
			change I made in April.  The new method is a bit dangerous
			because it does change a good bit of geo, since all of the
			input data is read in.  In principle, his can create an inconsistency
			between some of the info in geo and some in the wind array.
			But it keeps the wind the same, which is what was desired.  
	01dec	ksl	Added a general capability to python(40) so that during the
			the ionization cycle photons do not necessarily have identical
			weights.
	02jan	ksl	Moved specific inputs for KWD wind to knigge.c
	02feb	ksl	Added anisotropic wind scattering
	02feb	ksl	41.1 -- Allowed user to chose between anisotropic and
			isotropic scattering in the wind.
	02feb	ksl	41.2 -- Added aditional options for choosing what photons
			to count
	02apr	ksl	43.1 -- Added additional radiative transfer options.  Modified main
			so that a spectrum is printed out after each cycle
	02jul	ksl	43.7 -- Considerable changes associated with photoionization
			and recombination were made.  The initial attemps to allow
			for using a more accurate detailed balance approach were
			included in the ionizatio routines.
	03dec	ksl	Added back some timing ability
        04Mar   SS      Minor changes to set switch for macro atom method.
                        geo.line_mode=6 switches geo.rt_mode=2 (macro method)
                        and then geo.ine_mode back to =3. (SS)
        04Apr   SS      Minor change to set a switch for geo.line_mode=7 
                        which is the same as 6 but with anisotropic scattering
        04May   SS      geo.line_mode=8 added: this mode is the same as mode 6
                        BUT will treat all ions as simple - it is for 
                        test purposes only.
	04Jun	ksl	Added new disk + wind model for ysos.  In process, moved
			the variables describing the wind mdots to subroutines
	04Aug	ksl	52 -- Modified input variables to allow a variety of input models
			all ascii-based.
	04Aug	ksl	52 -- Modified input variables to allow for various disk illumination
			models
	04Aug	ksl	52 -- Modified to allow for vertically extended disks. Note that some of
			the input variables were rearranged in the process.
        04Aug   SS      Minor modifications to cope with finite disk thickness calculations.
	04dec	ksl	54a -- Minor mod to calculation of fraction of luminosity that hits
			disk so that correct values are printed out in situation where there
			are multiple subcycles.
	04dec	ksl	54e -- Minor mod to record master atomic file in geo, and, for the 
			case of fixed concentration to store the file where the concentrations
			are contaned.
	05apr	ksl	56 -- Added new variable geo.binary_system to avoid binary system
			questions in cases where one was modelling a single object.  Note
			that I did not remove seemingly superfluous quesions regarding
			phase because one can still extract photons in various azimuthal
			directions, and if we ever move to 3d situations one might want
			to deal with non-axially symmetric systems.
	05jul	ksl	56d -- Updated to include new windcone definitions.
	05jul	ksl	56d -- Completed basic work to allow vertically extended disk
	06may	ksl	57g -- Began work on modifying structures to lower memory requirments
			At empty wind cells have mostly been eliminated, and macroatoms
			have been split off into a separate structure so this is not 
			used.
	06jul	ksl	57h -- Have contined work to speed program up as much as possible
			by giving more control over the parameters that govern the speed
			such as SMAX_FRAC.
	06oct	ksl	58 -- This version is a cleaned up version of py57ib, which differs
			from 57h primarily in bb.c and pdf.c.   In addition, this version
			makes it possible to use the SV velocity law in what is otherwise
			a KWD description of the wind.  
	06nov	ksl	58c -- This version requires and updated version of kpar, that 
			keeps track of all the errors.  
	07aug	ksl	58f -- Modified the way in which the program handles a situation
			in which one attempts to run with a non-existent .pf file.
	08may	ksl	60a -- Significant modifications were made to the main routine
			to make sure we could restart models.  Unfortunaaely rhe point
			at which the user was asked for the atomic data needed to be changed,
			so earlier .pf files will need to be modified.  
	080808	ksl	62 -- Cleaned up wind ionization options
	081110	ksl	67 -- Revised a number of portions of the main python.c routine
			to enable restarts.  There are still inconsistencies in the
			way one reads information from the .pf file after having read
			in the windsave files that could be cleaned up.
	081218	ksl	67c -- Added a switch -h to provide information about usage.
	090202	ksl	68b -- Added switch -v  to control the level of verbosity.  Updated
			Plasma to allow routine to track scatters and absorption during
			generation of detailed spectrum
	090402	ksl	NSPEC has been moved to the main routine, as its only remaining
			purpose is to define some arrays in the main routine.  Note that
			MSPEC still has meaning as the number of spectra of various types
			that are construced without going through types.
	1108	ksl/nsh Adding code to keep track of gross spectra in a cell though xbands,
			xj and xave_freq.  Just set up the frequence limits here.	
	1112	ksl	Moved everything associated with frequency bands into bands_init
	1212	nsh	changed the way DFUDGE is defined.
        1302	jm	74b5 introduced double precision variable for photon number for calling 
			define_phot. Fixes Bug JM130302 in photon weights. It has been suggested
			that we should make NPHOT a long integer- at the moment I have not done 
			this and simply comverted to double before calling define_phot (otherwise 
			I believe rdint would have to be redone for long integers).
	1304	ksl	75 rewrote the fix above to use a long, instead of double.  
			This has plenty of range.  Notge that there is no need to make NPHOT
			a long, as suggested above.  We do not expect it to exceed 2e9,
			although some kind of error check might be reasonble.
	1306	ksl	Modified to allow a power law component to a stellar spectrum.  Made
			some changes use DEF variables instead of numbers to make choices
	1307	jm	SS Parallelized Python in June 2013, for release 76a. I have now introduced
			slightly altered reporting to allow more succinct reporting in parallel mode.
	1307	ksl	Removed the Thierry & Hubeny O-star models as an option from the code.
			This was never tested, and never really used.  Knox no longer even has the 
			models.  Note that Stuart is replacing this with a homologous expansion
			model
	1308	nsh	Added a call to generate rtheta wind cones - issue #41
	1309	nsh	Changed the loop around where disk parameters are read in - issue #44
	1309	nsh	Added commands to write out warning summary - relating to issue #47
  	1312	nsh	Added a new parameter file command to turn off heating and cooling mechanisms
			at the moment it only does adiabatc
			Also some modifications to the parallel communiactions to deal with some new
			plasma variabales, and the min and max frequency photons seen in bands.
	1409	ksl	Added new switch -d to enable use of a new Debug logging feature
 	
 	Look in Readme.c for more text concerning the early history of the program.

**************************************************************/



#include <stdio.h>
#include <stdlib.h>
#include <string.h>
#include <math.h>
#include "atomic.h"


#include "python.h"
#define NSPEC	20
#define SYSTEM_TYPE_STAR    0
#define SYSTEM_TYPE_BINARY  1
#define SYSTEM_TYPE_AGN     2

int 
main (int argc, char *argv[])
{
  WindPtr w;
  PhotPtr p;

  // 140902 - wcycles and pcycles eliminated everywher in favor of using the 
  // 
  // variables that are in the goe structure
  // int i, wcycles, pcycles;
  int i;
  double freqmin, freqmax;
  double swavemin, swavemax, renorm;
  long nphot_to_define;
  int n, nangles;
  int iwind;
  int thermal_opt;				/* NSH 131213 - added to control options to turn on and off some heating and cooling mechanisms 
								 */

  /* 
   * Next three lines have variables that should be a structure, or possibly we should allocate the space for the spectra to avoid all
   * this nonsense.  02feb ksl 
   */

  double angle[NSPEC], phase[NSPEC];
  int scat_select[NSPEC], top_bot_select[NSPEC];
  double rho_select[NSPEC], z_select[NSPEC], az_select[NSPEC], r_select[NSPEC];

  char yesno[20];
  int select_extract, select_spectype;
  char root[LINELENGTH], input[LINELENGTH], wspecfile[LINELENGTH], lspecfile[LINELENGTH], specfile[LINELENGTH],
	diskfile[LINELENGTH];
  char windradfile[LINELENGTH], windsavefile[LINELENGTH];
  char specsavefile[LINELENGTH];
  char photfile[LINELENGTH], diagfile[LINELENGTH], old_windsavefile[LINELENGTH], diagfolder[LINELENGTH];
  char delay_dumpfile[LINELENGTH];	/* SWM 10/10/14 - Added */
  char dummy[LINELENGTH];
  char tprofile[LINELENGTH];
  double x, xbl;

  int nn;
  double zz, zzz, zze, ztot, zz_adiab;
  int icheck, nn_adiab;
  FILE *qptr;

  int disk_illum;
  int istandard, keep_photoabs;
  int opar_stat, restart_stat;
  double time_max;				// The maximum time the program is allowed to
  // run before halting
  double lstar;					// The luminosity of the star, iv it exists

  int my_rank;					// these two variables are used regardless of
  // parallel mode
  int np_mpi;					// rank and number of processes, 0 and 1 in
  // non-parallel
  int time_to_quit;

#ifdef MPI_ON
  int mpi_i, mpi_j;


  double *maxfreqhelper, *maxfreqhelper2;
  /* 
   * NSH 131213 the next line introduces new helper arrays for the max and min frequencies in bands 
   */
  double *maxbandfreqhelper, *maxbandfreqhelper2, *minbandfreqhelper, *minbandfreqhelper2;
  double *redhelper, *redhelper2;
  int *iredhelper, *iredhelper2;
  // int size_of_helpers;
  int plasma_double_helpers, plasma_int_helpers, ioniz_spec_helpers, spec_spec_helpers;
#endif

  int mkdir();

#ifdef MPI_ON
  MPI_Init(&argc, &argv);
  MPI_Comm_rank(MPI_COMM_WORLD, &my_rank);
  MPI_Comm_size(MPI_COMM_WORLD, &np_mpi);
#else
  my_rank = 0;
  np_mpi = 1;
#endif

  np_mpi_global = np_mpi;		// / Glob al variable which holds the number
  // of MPI processes
  rank_global = my_rank;		// / Global variable which holds the rank of
  // the active MPI process

  Log_set_mpi_rank(my_rank, np_mpi);	// communicates my_rank to kpar


  opar_stat = 0;				/* 59a - ksl - 08aug - Initialize opar_stat to indicate that if we do not open a rdpar file,
								   the * assumption is that we are reading from the command line */
  restart_stat = 0;				/* 67 -ksl - 08nov - Assume initially that these is a new run from scratch, and not a restart */
  time_max = 13.8e9 * 3.2e7;	/* 67 - ksl - 08nov - The maximum time the program will run without stopping.  This is
								   initially set to the * lifetime of the universe */

<<<<<<< HEAD
  verbosity = 4;				/* Set the default verbosity to 4.  To get more info raise the verbosity level to a higher
								   number. To get * less set the verbosity to a lower level. */
=======
  verbosity = 3;		/* Set the default verbosity to 3.  To get more info raise the verbosity level to a higher number. To
				   get less set the verbosity to a lower level. */
>>>>>>> 4f2a1d62

  time_to_quit = 100000;		// Initialise variable


  Log_set_verbosity(verbosity);


  Log_parallel("Thread %d starting.\n", my_rank);	// JM130723 moved this
  // after verbosity switch


<<<<<<< HEAD
  /* 
   * Parse the command line.  Updated for 67 to allow for switches - 0811 - ksl 
   */
=======
>>>>>>> 4f2a1d62

  restart_stat = 0;
  time_max = -1;

  /* initialise options for advanced mode (all set to 0) */
  init_advanced_modes();


  /* Parse the command line.  */

  if (argc == 1)
  {
	printf("Input file (interactive=stdin):");
	fgets(dummy, LINELENGTH, stdin);
	get_root(root, dummy);
	strcpy(diagfile, root);
	strcat(diagfile, ".diag");
  }
  else
  {

	for (i = 1; i < argc; i++)
	{

	  if (strcmp(argv[i], "-h") == 0)
	  {
		help();
	  }
	  else if (strcmp(argv[i], "-r") == 0)
	  {
		Log("Restarting %s\n", root);
		restart_stat = 1;
	  }
	  else if (strcmp(argv[i], "-t") == 0)
	  {
		if (sscanf(argv[i + 1], "%lf", &time_max) != 1)
		{
		  Error("python: Expected time after -t switch\n");
		  exit(0);
		}
		i++;

	  }
	  else if (strcmp(argv[i], "-v") == 0)
	  {
		if (sscanf(argv[i + 1], "%d", &verbosity) != 1)
		{
		  Error("python: Expected verbosity after -v switch\n");
		  exit(0);
		}
		Log_set_verbosity(verbosity);
		i++;

	  }
	  else if (strcmp(argv[i], "-e") == 0)
	  {
		if (sscanf(argv[i + 1], "%d", &time_to_quit) != 1)
		{
		  Error("python: Expected max errors after -e switch\n");
		  exit(0);
		}
		Log_quit_after_n_errors(time_to_quit);
		i++;

	  }
	  else if (strcmp(argv[i], "-d") == 0)
	  {
<<<<<<< HEAD
		Log_debug(1);
		i++;
	  }
	  else if (strncmp(argv[i], "-", 1) == 0)
	  {
		Error("python: Unknown switch %s\n", argv[i]);
		help();
	  }
=======
		modes.iadvanced = 1;
	  	i++;
	    }		
	  else if (strncmp (argv[i], "-", 1) == 0)
	    {
	      Error ("python: Unknown switch %s\n", argv[i]);
	      help ();
	    }
>>>>>>> 4f2a1d62
	}



	/* 
	 * The last command line variable is always the .pf file 
	 */

	strcpy(dummy, argv[argc - 1]);
	get_root(root, dummy);

	/* 
	 * This completes the parsing of the command line 
	 */

	/* 
	 * JM130722 we now store diag files in a subdirectory if in parallel 
	 */
	/* 
	 * ksl - I believe this is created in all cases, and that is what we want 
	 */

	sprintf(diagfolder, "diag_%s/", root);
	mkdir(diagfolder, 0777);
	strcpy(diagfile, diagfolder);
	sprintf(dummy, "_%d.diag", my_rank);
	strcat(diagfile, root);
	strcat(diagfile, dummy);


  }


  /* 
   * 0811 - ksl - If the restart flag has been set, we check to see if a windsave file exists.  If it doues we will we will restart from 
   * that point.  If the windsave file does not exist we will start from scratch 
   */

  if (restart_stat == 0)
  {								// Then we are simply running from a new model
	xsignal_rm(root);			// Any old signal file
	xsignal(root, "%-20s %s \n", "START", root);
	Log_init(diagfile);
  }
  else
  {
	/* 
	 * Note that alghough we chekc that we dan open the windsave file, it is not read here.  
	 */

	strcpy(windsavefile, root);
	strcat(windsavefile, ".wind_save");
	qptr = fopen(windsavefile, "r");

	if (qptr != NULL)
	{
	  /* 
	   * Then the file does exist and we can restart 
	   */
	  fclose(qptr);
	  xsignal(root, "%-20s %s\n", "RESTART", root);
	  Log_append(diagfile);
	}
	else
	{
	  /* 
	   * It does not exist and so we start from scratch 
	   */
	  restart_stat = 0;
	  xsignal_rm(root);			// Any old signal file
	  xsignal(root, "%-20s %s \n", "START", root);
	  Log_init(diagfile);
	}
  }




  /* 
   * Start logging of errors and comments 
   */

  Log("!!Python Version %s \n", VERSION);	// 54f -- ksl -- Now read from
  // version.h
  Log("!!Python is running with %d processors\n", np_mpi_global);
  Log_parallel("This is MPI task number %d (a total of %d tasks are running).\n", rank_global, np_mpi_global);

  /* 
   * Set the maximum time if it was defined 
   */
  if (time_max > 0)
  {
	set_max_time(root, time_max);
  }


  xsignal(root, "%-20s Initializing variables for %s\n", "NOK", root);


  if (strncmp(root, "dummy", 5) == 0)
  {
	Log("Proceeding to create rdpar file in dummy.pf, but will not run prog\n");
  }
  else if (strncmp(root, "stdin", 5) == 0 || strncmp(root, "rdpar", 5) == 0 || root[0] == ' ' || strlen(root) == 0)
  {
	strcpy(root, "mod");
	Log("Proceeding in interactive mode\n Output files will have rootname mod\n");
  }
  else
  {
	strcpy(input, root);
	strcat(input, ".pf");

	if ((opar_stat = opar(input)) == 2)
	{
	  Log("Reading data from file %s\n", input);
	}
	else
	{
	  Log("Creating a new parameter file %s\n", input);
	}

  }

  /* 
   * Now create the names of all the files which will be written.  Note that some files have the same root as the input file, while
   * others have a generic name of python. This is intended so that files which you really want to keep have unique names, while those
   * which are for short-term diagnostics are overwritten.  ksl 97aug. 
   */


  strcpy(basename, root);		// 56d -- ksl --Added so filenames could be
  // created by routines as necessary

  strcpy(wspecfile, root);
  strcpy(lspecfile, root);

  strcpy(specfile, root);
  strcpy(windradfile, "python");
  strcpy(windsavefile, root);
  strcpy(specsavefile, root);

  /* 
   * 130722 JM we now save python.phot and disk.diag files under diag_root folder 
   */
  strcpy(photfile, diagfolder);
  strcpy(diskfile, diagfolder);
  strcat(photfile, "python");
  strcat(diskfile, root);

  strcat(wspecfile, ".spec_tot");
  strcat(lspecfile, ".log_spec_tot");
  strcat(specfile, ".spec");
  strcat(windradfile, ".wind_rad");
  strcat(windsavefile, ".wind_save");
  strcat(specsavefile, ".spec_save");
  strcat(photfile, ".phot");
  strcat(diskfile, ".disk.diag");

  /* 
   * SWM 10-10-14 - Added delay dump entry 
   */
  strcpy(delay_dumpfile, root);
  strcat(delay_dumpfile, ".delay_dump");


  /* 
   * Provide plausible initial values for the sizes of the wind arrays.  This is desirable primarily for creating reasonable .pf files
   */

  /* 
   * Set plausible values for everything in geo struct which basically defines the overall geometry 
   */

  init_geo();

  /* 
   * Set the global variables that define the size of the grid as defined in geo.  These are used for convenience 
   */

  NDIM = geo.ndim;
  MDIM = geo.mdim;
  NDIM2 = geo.ndim * geo.mdim;

  /* 
   * End of definition of wind arrays 
   */


  /* 
   * Initialize variables which are used in the main routine 
   */

<<<<<<< HEAD
  // 140902 - ksl - removed unused line in code. wcycles and pcycles are
  // actually set later
  // wcycles = pcycles = 1;
  // photons_per_cycle = 100000;
=======
>>>>>>> 4f2a1d62

  /* 
   * Initialize basis vectors for a cartesian coordinate system 
   */

  x_axis[0] = 1.0;
  x_axis[1] = x_axis[2] = 0.0;
  y_axis[1] = 1.0;
  y_axis[0] = y_axis[2] = 0.0;
  z_axis[2] = 1.0;
  z_axis[1] = z_axis[0] = 0.0;





  /* 
   * BEGIN GATHERING INPUT DATA 
   */

  /* 
   * Describe the basic calculation in terms of the number of iterations which will be used to calculate the wind parameters and the
   * number of iterations and wavelength range which will be used for the final spectrom.  Also describe the observer's views of the
   * system 
   */


  if (restart_stat == 0)
  {								/* We are starting a new run from scratch */
	/* 
	 * Note that these describe wind geometryies and not the type of object 
	 */


	rdint("Wind_type(0=SV,1=Sphere,2=Previous,3=Proga,4=Corona,5=knigge,6=homologous,7=yso,8=elvis,9=shell)", &geo.wind_type);


	if (geo.wind_type == 2)
	{
	  /* 
	   * This option is for the confusing case where we want to start with a previous wind model, but we are going to write the
	   * result to a new windfile. In other words it is not a restart where we would overwrite the previous wind model.  
	   */

	  strcpy(old_windsavefile, "earlier.run");
	  rdstr("Old_windfile(root_only)", old_windsavefile);
	  strcat(old_windsavefile, ".wind_save");


	  Log("Starting a new run from scratch starting with previous windfile");
	  if (wind_read(old_windsavefile) < 0)
	  {
		Error("python: Unable to open %s\n", old_windsavefile);	// program 
		// 
		// will 
		// exit 
		// if
		// unable 
		// to
		// read 
		// the 
		// file
		exit(0);
	  }
	  geo.wind_type = 2;		// after wind_read one will have a different
	  // wind_type otherwise
	  w = wmain;


	}

	else
	{							/* Read the atomic datafile here, because for the cases where we have read and old wind files,
								   we also got the atomic data */

<<<<<<< HEAD
	  rdstr("Atomic_data", geo.atomic_filename);
	  get_atomic_data(geo.atomic_filename);
=======
	  rdstr ("Atomic_data", geo.atomic_filename);
      
      /* read a variable which controls whether to save a summary of atomic data
         this is defined in atomic.h, rather than the modes structure */
	  if (modes.iadvanced)	
	  	rdint ("write_atomicdata", &write_atomicdata);	

	  if (write_atomicdata)
	  	Log("You have opted to save a summary of the atomic data\n");

	  get_atomic_data (geo.atomic_filename);
>>>>>>> 4f2a1d62

	}

	geo.wcycles = geo.pcycles = 1;
	geo.wcycle = geo.pcycle = 0;

  }

  else if (restart_stat == 1)
  {								/* We want to continue a previous run */
	Log("Continuing a previous run of %s \n", root);
	strcpy(old_windsavefile, root);
	strcat(old_windsavefile, ".wind_save");
	if (wind_read(old_windsavefile) < 0)
	{
	  Error("python: Unable to open %s\n", old_windsavefile);	// program 
	  // 
	  // will
	  // exit if 
	  // unable
	  // to read 
	  // the
	  // file
	  exit(0);
	}
	w = wmain;
	geo.wind_type = 2;			// We read the data from a file
	xsignal(root, "%-20s Read %s\n", "COMMENT", old_windsavefile);

	if (geo.pcycle > 0)
	{
	  spec_read(specsavefile);
	  xsignal(root, "%-20s Read %s\n", "COMMENT", specsavefile);
	}
  }




  /* 
   * Get the remainder of the data.  Note that this is done whether or not the windsave file was read in 
   */

  /* 
   * 140907 - ksl - Although photons_per_cycle is really an integer, read in as a double so it is easier for input 
   */

  x = 100000;
  rddoub("photons_per_cycle", &x);
  NPHOT = x;					// NPHOT is photons/cycle

#ifdef MPI_ON
  Log("Photons per cycle per MPI task will be %d\n", NPHOT / np_mpi_global);

  NPHOT /= np_mpi_global;
#endif

  rdint("Ionization_cycles", &geo.wcycles);

  rdint("spectrum_cycles", &geo.pcycles);


  Debug("Test %d %d \n", geo.wcycles, geo.pcycles);

  if (geo.wcycles == 0 && geo.pcycles == 0)
	exit(0);					// There is really nothing to do!

  /* 
   * Allocate the memory for the photon structure now that NPHOT is established 
   */

  p = (PhotPtr) calloc(sizeof(p_dummy), NPHOT);

  if (p == NULL)
  {
	Error("There is a problem in allocating memory for the photon structure\n");
	exit(0);
  }


  if (geo.wind_type != 2)
  {
	/* 
	 * Define the coordinate system for the grid and allocate memory for the wind structure 
	 */
	rdint("Coord.system(0=spherical,1=cylindrical,2=spherical_polar,3=cyl_var)", &geo.coord_type);

	rdint("Wind.dim.in.x_or_r.direction", &geo.ndim);
	if (geo.coord_type)
	{
	  rdint("Wind.dim.in.z_or_theta.direction", &geo.mdim);
	  if (geo.mdim < 4)
	  {
		Error("python: geo.mdim must be at least 4 to allow for boundaries\n");
		exit(0);
	  }
	}
	else
	  geo.mdim = 1;

  }

  /* 
   * 130405 ksl - Check that NDIM_MAX is greater than NDIM and MDIM.  
   */

  if ((geo.ndim > NDIM_MAX) || (geo.mdim > NDIM_MAX))
<<<<<<< HEAD
  {
	Error("NDIM_MAX %d is less than NDIM %d or MDIM %d. Fix in python.h and recompile\n", NDIM_MAX, geo.ndim, geo.mdim);
	exit(0);
  }
  // 080808 - 62 - Ionization section has been cleaned up -- ksl
  /* 
   * ??? ksl - Acoording to line 110 of ioniztion. option 4 is LTE with SIM_correction.  It would be good to know what this is actually.
   * Note that pairwise is the appraoch which cboses between pairwise_bb, and pairwise_pow. Normally, any of the pairwise options should
   * force use of a banding option with a broad set of bands 
   */
=======
    {
      Error
	("NDIM_MAX %d is less than NDIM %d or MDIM %d. Fix in python.h and recompile\n",
	 NDIM_MAX, geo.ndim, geo.mdim);
      exit (0);
    }


  /* If we are in advanced then allow the user to modify scale lengths */
  if (modes.iadvanced)
  {
  	rdint ("adjust_grid(0=no,1=yes)", &modes.adjust_grid);

  	if (modes.adjust_grid)
  	  {
  	  	Log("You have opted to adjust the grid scale lengths\n");
  	  	rddoub ("geo.xlog_scale", &geo.xlog_scale);
  	  	if (geo.coord_type)
  	  	  rddoub ("geo.zlog_scale", &geo.zlog_scale);
  	  }
  }


//080808 - 62 - Ionization section has been cleaned up -- ksl
/* ??? ksl - Acoording to line 110 of ioniztion. option 4 is LTE with SIM_correction.  It would be good to
 * know what this is actually.   Note that pairwise is the appraoch which cboses between pairwise_bb, and pairwise_pow.
 * Normally, any of the pairwise options should force use of a banding option with a broad set of bands
 */
>>>>>>> 4f2a1d62

  rdint("Wind_ionization(0=on.the.spot,1=LTE,2=fixed,3=recalc_bb,6=pairwise_bb,7=pairwise_pow)", &geo.ioniz_mode);

  if (geo.ioniz_mode == IONMODE_FIXED)
  {
	rdstr("Fixed.concentrations.filename", &geo.fixed_con_file[0]);
  }
  if (geo.ioniz_mode == 4 || geo.ioniz_mode == 5 || geo.ioniz_mode > 8)
  {								/* NSH CLOUDY test - remove once done */
	Log("The allowed ionization modes are 0, 1, 2, 3, 6, 7\n");
	Error("Unknown ionization mode %d\n", geo.ioniz_mode);
	exit(0);
  }

  /* 
   * Normally, geo.partition_mode is set to -1, which means that partition functions are calculated to take full advantage of the data
   * file.  This means that in calculating the partition functions, the information on levels and their multiplicities is taken into
   * account.  
   */

  geo.partition_mode = -1;		// ?? Stuart, is there a reason not to move
  // this earlier so it does not affect restart


  rdint("Line_transfer(0=pure.abs,1=pure.scat,2=sing.scat,3=escape.prob,6=macro_atoms,7=macro_atoms+aniso.scattering)",
		&geo.line_mode);

  /* 
   * ?? ksl Next section seems rather a kluge.  Why don't we specifty the underlying variables explicitly It also seems likely that we
   * have mixed usage of some things, e.g geo.rt_mode and geo.macro_simple 
   */

  /* 
   * JM 1406 -- geo.rt_mode and geo.macro_simple control different things. geo.rt_mode controls the radiative transfer and whether or not 
   * you are going to use the indivisible packet constraint, so you can have all simple ions, all macro-atoms or a mix of the two.
   * geo.macro_simple just means one can turn off the full macro atom treatment and treat everything as 2-level simple ions inside the
   * macro atom formalism 
   */

  /* 
   * For now handle scattering as part of a hidden line transfermode ?? 
   */
  if (geo.line_mode == 4)
  {
	geo.scatter_mode = 1;		// Turn on anisotropic scattering
	geo.line_mode = 3;			// Drop back to escape probabilities
	geo.rt_mode = 1;			// Not macro atom (SS)
  }
  else if (geo.line_mode == 5)
  {
	geo.scatter_mode = 2;		// Thermal trapping model
	geo.line_mode = 3;			// Single scattering model is best for this
	// mode
	geo.rt_mode = 1;			// Not macro atom (SS) 
  }
  else if (geo.line_mode == 6)
  {
	geo.scatter_mode = 0;		// isotropic
	geo.line_mode = 3;			// Single scattering
	geo.rt_mode = 2;			// Identify macro atom treatment (SS)
	geo.macro_simple = 0;		// We don't want the all simple case (SS)
  }
  else if (geo.line_mode == 7)
  {
	geo.scatter_mode = 2;		// thermal trapping
	geo.line_mode = 3;			// Single scattering
	geo.rt_mode = 2;			// Identify macro atom treatment (SS)
	geo.macro_simple = 0;		// We don't want the all simple case (SS)
  }
  else if (geo.line_mode == 8)
  {
	geo.scatter_mode = 0;		// isotropic
	geo.line_mode = 3;			// Single scattering
	geo.rt_mode = 2;			// Identify macro atom treatment i.e.
	// indivisible packets
	geo.macro_simple = 1;		// This is for test runs with all simple ions
	// (SS)
  }
  else if (geo.line_mode == 9)	// JM 1406 -- new mode, as mode 7, but
	// scatter mode is 1
  {
	geo.scatter_mode = 1;		// anisotropic scatter mode 1
	geo.line_mode = 3;			// Single scattering
	geo.rt_mode = 2;			// Identify macro atom treatment 
	geo.macro_simple = 0;		// We don't want the all simple case 
  }
  else
  {
	geo.scatter_mode = 0;		// isotropic
	geo.rt_mode = 1;			// Not macro atom (SS)
  }

  thermal_opt = 0;				/* NSH 131213 Set the option to zero - the default. The lines allow allow the user to turn off
								   mechanisms * that affect the thermal balance. Adiabatic is the only one implemented to start 
								   off with. */

  rdint("Thermal_balance_options(0=everything.on,1=no.adiabatic)", &thermal_opt);

  if (thermal_opt == 1)
  {
	geo.adiabatic = 0;
  }

  else if (thermal_opt > 1 || thermal_opt < 0)
  {
	Error("Unknown thermal balance mode %d\n", thermal_opt);
	exit(0);
  }


  /* 
   * 57h -- Next line prevents bf calculation of macro_estimaters when no macro atoms are present.  
   */

  if (nlevels_macro == 0)
	geo.macro_simple = 1;		// Make everything simple if no macro atoms -- 
  // 
  // 57h

  // SS - initalise the choice of handling for macro pops.
  if (geo.wind_type == 2)
  {
	geo.macro_ioniz_mode = 1;	// Now that macro atom properties are
	// available for restarts
  }
  else
  {
	geo.macro_ioniz_mode = 0;
  }

  // Establish the overall system type - Added for python_69 to allow qso's
  // have different inputs
  // Note - ksl - What happened to the possibility of a true single star
  // with no disk - 110914

  rdint("System_type(0=star,1=binary,2=agn)", &geo.system_type);


  // Determine what radiation sources there are.  Note that most of these
  // values are initilized in init_geo

  if (geo.system_type != SYSTEM_TYPE_AGN)
  {								/* If is a stellar system */
	rdint("Star_radiation(y=1)", &geo.star_radiation);
	rdint("Disk_radiation(y=1)", &geo.disk_radiation);
	rdint("Boundary_layer_radiation(y=1)", &geo.bl_radiation);
	rdint("Wind_radiation(y=1)", &geo.wind_radiation);
	geo.agn_radiation = 0;		// So far at least, our star systems don't
	// have a BH
  }
  else
  {								/* If it is an AGN */

	geo.star_radiation = 0;		// 70b - AGN do not have a star at the center
	// */
	rdint("Disk_radiation(y=1)", &geo.disk_radiation);
	geo.bl_radiation = 0;
	rdint("Wind_radiation(y=1)", &geo.wind_radiation);
	geo.agn_radiation = 1;
	rdint("QSO_BH_radiation(y=1)", &geo.agn_radiation);
  }

  if (!geo.star_radiation && !geo.disk_radiation && !geo.bl_radiation && !geo.bl_radiation && !geo.agn_radiation)
  {
	Error("python: No radiation sources so nothing to do but quit!\n");
	exit(0);
  }

  /* 
   * With the macro atom approach we won't want to generate photon bundles in the wind so switch it off here. (SS) 
   */

  if (geo.rt_mode == 2)
  {
	Log("python: Using Macro Atom method so switching off wind radiation.\n");
	geo.wind_radiation = 0;
  }


  /* 
   * 080517 - ksl - Reassigning bb to -1, etc is to make room for reading in model grids, but complicates what happens if one tries to
   * restart a model.  This needs to be updated so one can re-read the geo file, proabbly by defining variaables BB etc, and then by
   * checking whether or not the type is assigned to BB or read in as 0.  Also need to store each of these model list names in geo
   * structure. 
   */

  get_spectype(geo.star_radiation, "Rad_type_for_star(0=bb,1=models)_to_make_wind", &geo.star_ion_spectype);

  get_spectype(geo.disk_radiation, "Rad_type_for_disk(0=bb,1=models)_to_make_wind", &geo.disk_ion_spectype);

  get_spectype(geo.bl_radiation, "Rad_type_for_bl(0=bb,1=models,3=pow)_to_make_wind", &geo.bl_ion_spectype);
  get_spectype(geo.agn_radiation, "Rad_type_for_agn(0=bb,1=models,3=power_law,4=cloudy_table)_to_make_wind",
			   &geo.agn_ion_spectype);


  /* 
   * 130621 - ksl - This is a kluge to add a power law to stellar systems.  What id done is to remove the bl emission, which we always
   * assume to some kind of temperature driven source, and replace it with a power law source
   * 
   * Note that the next 3 or 4 lines just tell you that there is supposed to be a power law source.  They don't teel you what the
   * parameters are. 
   */

  if (geo.bl_ion_spectype == SPECTYPE_POW)
  {
	geo.agn_radiation = 1;
	geo.agn_ion_spectype = SPECTYPE_POW;
	geo.bl_radiation = 0;
	Log("Trying to make a start with a power law boundary layer\n");
  }
  else
  {
	Log("NOt Trying to make a start with a power law boundary layer %d\n", geo.bl_ion_spectype);
  }



  if (geo.wind_type == 2)
  {
	disk_illum = geo.disk_illum;
  }


  if (geo.wind_type != 2)		// Start of block to define a model for the
	// first time
  {

	/* 
	 * Describe the basic binary star system 
	 */

	geo.mstar /= MSOL;			// Convert to MSOL for ease of data entry
	rddoub("mstar(msol)", &geo.mstar);
	geo.mstar *= MSOL;

	/* 
	 * If a BH we want geo.rstar to be at least as large as the last stable orbit for a non-rotating BH 
	 */

	if (geo.system_type == SYSTEM_TYPE_AGN)
	{
	  geo.rstar = 6. * G * geo.mstar / (C * C);	// correction - ISCO
	  // is 6x Rg NSH 121025
	}

	rddoub("rstar(cm)", &geo.rstar);


	geo.r_agn = geo.rstar;		/* At present just set geo.r_agn to geo.rstar */
	geo.rstar_sq = geo.rstar * geo.rstar;
	if (geo.star_radiation)
	  rddoub("tstar", &geo.tstar);

	lstar = 4 * PI * geo.rstar * geo.rstar * STEFAN_BOLTZMANN * pow(geo.tstar, 4.);


	/* 
	 * Describe the secondary if that is required 
	 */

	if (geo.system_type == SYSTEM_TYPE_BINARY)
	{							/* It's a binary system */

	  geo.m_sec /= MSOL;		// Convert units for ease of data entry
	  rddoub("msec(msol)", &geo.m_sec);
	  geo.m_sec *= MSOL;

	  geo.period /= 3600.;		// Convert units to hours for easy of data 
	  // 
	  // entry
	  rddoub("period(hr)", &geo.period);
	  geo.period *= 3600.;		// Put back to cgs immediately 
	}

	/* 
	 * Describe the disk 
	 */

	rdint("disk.type(0=no.disk,1=standard.flat.disk,2=vertically.extended.disk)", &geo.disk_type);
	if (geo.disk_type)
	{							/* Then a disk exists and it needs to be described */
	  // if (geo.disk_radiation) /*NSH 130906 - Commented out this if
	  // loop. It was causing problems with restart - bug #44
	  // {
	  geo.disk_mdot /= (MSOL / YR);	// Convert to msol/yr to simplify
	  // input
	  rddoub("disk.mdot(msol/yr)", &geo.disk_mdot);
	  geo.disk_mdot *= (MSOL / YR);
	  disk_illum = 0;
	  rdint("Disk.illumination.treatment(0=no.rerad,1=high.albedo,2=thermalized.rerad,3=analytic)", &disk_illum);
	  rdint("Disk.temperature.profile(0=standard;1=readin)", &geo.disk_tprofile);
	  if (geo.disk_tprofile == 1)
	  {
		rdstr("T_profile_file", tprofile);
	  }
	  // }
	  // else
	  // {
	  // geo.disk_mdot = 0;
	  // disk_illum = 0;
	  // }

	  /* 
	   * 04aug ksl ??? Until everything is initialized we need to stick to a simple disk, while teff is being set up..  This is
	   * because some of the models, e.g. knigge have wind structures that depend on teff. * 080518 - ksl - this is quite confusing.
	   * I understand that the KWD models have base velocities that are affected by t_eff, but we have not done anything yet.
	   * Possible this is a consideration for restart, but I would have guessed we recalculated all of that, and in any event this is 
	   * within the block to reset things.  this is likely a problem of some sort
	   * 
	   * However, the next line does force the illum to 0 while initialization is going on, unless ?? the illum is 3 
	   */

	  geo.disk_illum = 0;
	  if (disk_illum == 3)		// 080518 - And why is it different in the 
		// 
		// analytic case?
	  {
		geo.disk_illum = 3;
	  }

	  /* 
	   * Set a default for diskrad for an AGN 
	   */
	  if (geo.system_type == SYSTEM_TYPE_AGN)
	  {
		geo.diskrad = 100. * geo.r_agn;
	  }

	  rddoub("disk.radmax(cm)", &geo.diskrad);
	  Log("geo.diskrad  %e\n", geo.diskrad);

	  /* 
	   * If diskrad <= geo.rstar set geo.disk_type = 0 to make any disk transparent anyway. 
	   */

	  if (geo.diskrad < geo.rstar)
	  {
		Log("Disk radius is less than star radius, so assuming no disk)\n");
		geo.disk_type = 0;
	  }

	  if (geo.disk_type == 2)
	  {							/* Get the additional variables need to describe a vertically extended disk */
		rddoub("disk.z0(fractional.height.at.diskrad)", &geo.disk_z0);
		rddoub("disk.z1(powerlaw.index)", &geo.disk_z1);
	  }
	}

	else
	{							/* There is no disk so set variables accordingly */
	  geo.disk_radiation = 0;
	  geo.diskrad = 0;
	}


	/* 
	 * Describe the boundary layer 
	 */

	// OLD 130622 if (geo.bl_radiation ) Change made to allow a power law
	// boundary layer
	if (geo.bl_radiation && geo.bl_ion_spectype != SPECTYPE_POW)
	{
	  xbl = geo.lum_bl = 0.5 * G * geo.mstar * geo.disk_mdot / geo.rstar;

	  rddoub("lum_bl(ergs/s)", &geo.lum_bl);
	  Log("OK, the bl lum will be about %.2e the disk lum\n", geo.lum_bl / xbl);
	  rddoub("t_bl", &geo.t_bl);
	}
	else
	{
	  geo.lum_bl = 0;
	  geo.t_bl = 0;
	}

	/* 
	 * Describe the agn 
	 */

	if (geo.agn_radiation && geo.system_type == SYSTEM_TYPE_AGN)
	{							/* This peculiar line is to enamble us to add a star with a power law component */
	  xbl = geo.lum_agn = 0.5 * G * geo.mstar * geo.disk_mdot / geo.r_agn;

	  /* 
	   * If there is no disk, initilize geo.lum to the luminosity of a star 
	   */
	  if (geo.disk_type == 0)
	  {
		geo.lum_agn = lstar;
	  }
	  // At present we have set geo.r_agn = geo.rstar, and encouraged
	  // the user
	  // set the default for the radius of the BH to be 6
	  // R_Schwartschild.
	  // rddoub("R_agn(cm)",&geo.r_agn);

	  rddoub("lum_agn(ergs/s)", &geo.lum_agn);
	  Log("OK, the agn lum will be about %.2e the disk lum\n", geo.lum_agn / xbl);
	  geo.alpha_agn = (-1.5);
	  rddoub("agn_power_law_index", &geo.alpha_agn);

	  /* 
	   * Computes the constant for the power law spectrum from the input alpha and 2-10 luminosity. This is only used in the sim
	   * correction factor for the first time through. Afterwards, the photons are used to compute the sim parameters. 
	   */

	  geo.const_agn =
		geo.lum_agn / (((pow(2.42e18, geo.alpha_agn + 1.)) - pow(4.84e17, geo.alpha_agn + 1.0)) / (geo.alpha_agn + 1.0));
	  Log("AGN Input parameters give a power law constant of %e\n", geo.const_agn);

	  if (geo.agn_ion_spectype == SPECTYPE_CL_TAB)
	  {							/* NSH 0412 - option added to allow direct comparison with cloudy power law * table option */
		geo.agn_cltab_low = 1.0;
		geo.agn_cltab_hi = 10000;
		rddoub("low_energy_break(ev)", &geo.agn_cltab_low);	/* lo frequency break - in ev */
		rddoub("high_energy_break(ev)", &geo.agn_cltab_hi);
		geo.agn_cltab_low_alpha = 2.5;	// this is the default value
		// in cloudy
		geo.agn_cltab_hi_alpha = -2.0;	// this is the default value
		// in cloudy
	  }
	}
	else if (geo.agn_radiation)
	{							/* We want to add a power law to something other than an AGN */
	  xbl = geo.lum_agn = 0.5 * G * geo.mstar * geo.disk_mdot / geo.r_agn;

	  // At present we have set geo.r_agn = geo.rstar, and encouraged
	  // the user
	  // set the default for the radius of the BH to be 6
	  // R_Schwartschild.
	  // rddoub("R_agn(cm)",&geo.r_agn);

	  rddoub("lum_agn(ergs/s)", &geo.lum_agn);
	  Log("OK, the agn lum will be about %.2e the disk lum\n", geo.lum_agn / xbl);
	  geo.alpha_agn = (-1.5);
	  rddoub("agn_power_law_index", &geo.alpha_agn);

	  /* 
	   * Computes the constant for the power law spectrum from the input alpha and 2-10 luminosity. This is only used in the sim
	   * correction factor for the first time through. Afterwards, the photons are used to compute the sim parameters. 
	   */

	  geo.const_agn =
		geo.lum_agn / (((pow(2.42e18, geo.alpha_agn + 1.)) - pow(4.84e17, geo.alpha_agn + 1.0)) / (geo.alpha_agn + 1.0));
	  Log("AGN Input parameters give a power law constant of %e\n", geo.const_agn);

	  if (geo.agn_ion_spectype == SPECTYPE_CL_TAB)
	  {							/* NSH 0412 - option added to allow direct comparison with cloudy power law * table option */
		geo.agn_cltab_low = 1.0;
		geo.agn_cltab_hi = 10000;
		rddoub("low_energy_break(ev)", &geo.agn_cltab_low);	/* lo frequency break - in ev */
		rddoub("high_energy_break(ev)", &geo.agn_cltab_hi);
		geo.agn_cltab_low_alpha = 2.5;	// this is the default value
		// in cloudy
		geo.agn_cltab_hi_alpha = -2.0;	// this is the default value
		// in cloudy
	  }
	}
	else
	{
	  geo.r_agn = 0.0;
	  geo.lum_agn = 0.0;
	  geo.alpha_agn = 0.0;
	  geo.const_agn = 0.0;
	}

<<<<<<< HEAD
	/* 
	 * Describe the Compton torus 
	 */

	/* 
	 * 70b - ksl - 1108067 - Here we add parameters for the compton torus or blocking region * * Note that the whole flow of this may
	 * be a bit odd as it seems as if we have to keep checking for whether * we are modelling an agn * * Note that these calls need to
	 * precede the calls below, because we want to keep the compton torus ??? * inside the actual wind, or at least that's what ksl
	 * believes on 110809.  ??? 
	 */

	/* 
	 * 140907: ksl - I have effectively commented out any consideration of the compton_torus because it is not debugged.  But one can
	 * continue debugging it by setting the DEBUG variatble to true 
	 */
	geo.compton_torus = 0;
#if DEBUG
	rdint("Torus(0=no,1=yes)", &geo.compton_torus);
	if (geo.compton_torus)
=======
/* Describe the Compton torus */

/* 70b - ksl - 1108067 - Here we add parameters for the compton torus or blocking region 
*
* Note that the whole flow of this may be a bit odd as it seems as if we have to keep checking for whether
* we are modelling an agn
*
* Note that these calls need to precede the calls below, because we want to keep the compton torus  ???
* inside the actual wind, or at least that's what ksl believes on 110809.  ???
*/

/* 140907: ksl - I have effectively commented out any consideration of the compton_torus because it is not
 * debugged.  But one can continue debugging it by setting the DEBUG variatble to true 
 */
      geo.compton_torus=0;

    /* JM 1411 -- we only ask about the Torus if we've used the -d flag */
    if (modes.iadvanced)
      rdint ("Torus(0=no,1=yes)", &geo.compton_torus);

      if (geo.compton_torus)
>>>>>>> 4f2a1d62
	{
	  rddoub("Torus.rmin(cm)", &geo.compton_torus_rmin);
	  rddoub("Torus.rmax(cm)", &geo.compton_torus_rmax);
	  rddoub("Torus.height(cm)", &geo.compton_torus_zheight);
	  rddoub("Torus.optical_depth", &geo.compton_torus_tau);
	  rddoub("Torus.tinit", &geo.compton_torus_te);
	  if (geo.compton_torus_tau <= 0)
	  {
		geo.compton_torus_tau = 0.001;
		Error("python: A torus with zero optical depth makes no sense. Setting to %f\n", geo.compton_torus_tau);
	  }
	}


	/* 
	 * Describe the wind 
	 */

	if (geo.system_type == SYSTEM_TYPE_AGN)
	{
	  geo.rmax = 50. * geo.r_agn;
	}

	rddoub("wind.radmax(cm)", &geo.rmax);
	rddoub("wind.t.init", &geo.twind);

	geo.diskrad_sq = geo.diskrad * geo.diskrad;


	/* 
	 * Now get parameters that are specific to a given wind model
	 * 
	 * Note: When one adds a new model, the only things that should be read in and modified are parameters in geo.  This is in order to 
	 * preserve the ability to continue a calculation with the same basic wind geometry, without reading in all of the input
	 * parameters. 
	 */

	if (geo.wind_type == 1)
	{
	  get_stellar_wind_params();
	}
	else if (geo.wind_type == 0)
	{
	  get_sv_wind_params();
	}
	else if (geo.wind_type == 3)
	{
	  get_proga_wind_params();
	}
	else if (geo.wind_type == 4)
	{
	  get_corona_params();
	}
	else if (geo.wind_type == 5)
	{
	  get_knigge_wind_params();
	}
	else if (geo.wind_type == 6)
	{
	  get_homologous_params();
	}
	else if (geo.wind_type == 7)
	{
	  get_yso_wind_params();
	}
	else if (geo.wind_type == 8)
	{
	  get_elvis_wind_params();
	}
	else if (geo.wind_type == 9)	// NSH 18/2/11 This is a new wind type 
	  // 
	  // to produce a thin shell.
	{
	  get_shell_wind_params();
	  /* 
	   * NSH 121219 moved dfudge = (geo.wind_rmax - geo.wind_rmin) / 1000.0; Stop photons getting pushed out of the cell Modified
	   * again in python 71b to take account of change in parametrisation of shell wind DFUDGE = dfudge; 
	   */
	}
	else if (geo.wind_type == 10)
	{
	  //SWM Added
	  get_wind_keplerian_params();
	}
	else if (geo.wind_type != 2)
	{
	  Error("python: Unknown wind type %d\n", geo.wind_type);
	  exit(0);
	}

	/* 
	 * Get the filling factor of the wind 
	 */
	geo.fill = 1.;
	rddoub("wind.filling_factor(1=smooth,<1=clumped)", &geo.fill);

  }								// End of block to define a model for the
  // first time
  else
  {
	if (geo.disk_type)
	{							/* Then a disk exists and it needs to be described */
	  if (geo.disk_radiation)
	  {
		rdint("Disk.temperature.profile(0=standard;1=readin)", &geo.disk_tprofile);
		if (geo.disk_tprofile == 1)
		{
		  rdstr("T_profile_file", tprofile);
		}
	  }
	}
  }

  /* 
   * 121219 NSH Set up DFUDGE to be a value that makes some kind of sense given the scale of the wind. Up till py74b2 it was set to be
   * fixed at 1e5, so we ensure that this is a minimum, so any winds of CV type scale will keep the old dfudge, and hopefully look the
   * same. We also need to set defudge slightly differently for the shell wind.
   */

  if (geo.wind_type == 9)
  {
	dfudge = (geo.wind_rmax - geo.wind_rmin) / 1000.0;
  }
  else
  {
	if (geo.rmax / 1.e10 < 1e5)
	{
	  dfudge = 1e5;
	  Log("DFUDGE set to minimum value of %e\n", dfudge);
	}
	else
	{
	  dfudge = geo.rmax / 1.e10;
	  Log("DFUDGE set to %e based on geo.rmax\n", dfudge);
	}
  }

  DFUDGE = dfudge;				// NSH Unsure why exactly this is done this
  // way.

  /* 
   * Now define the wind cones generically.  The angles thetamin and thetamax are all defined from the z axis, so that an angle of 0 is a 
   * flow that is perpeindicular to to the disk and one that is close to 90 degrees will be parallel to the plane of the disk
   * geo.wind_thetamin and max are defined in the routines that initialize the various wind models, e. g. get_sv_wind_parameters. These
   * have been called at this point.
   * 
   * z is the place where the windcone intercepts the z axis dzdr is the slope
   * 
   * 111124 fixed notes on this - ksl 
   */


  if (geo.wind_thetamin > 0.0)
  {
	windcone[0].dzdr = 1. / tan(geo.wind_thetamin);
	windcone[0].z = (-geo.wind_rho_min / tan(geo.wind_thetamin));
  }
  else
  {
	windcone[0].dzdr = VERY_BIG;
	windcone[0].z = -VERY_BIG;;
  }


  if (geo.wind_thetamax > 0.0)
  {
	windcone[1].dzdr = 1. / tan(geo.wind_thetamax);
	windcone[1].z = (-geo.wind_rho_max / tan(geo.wind_thetamax));
  }
  else
  {
	windcone[1].dzdr = VERY_BIG;
	windcone[1].z = -VERY_BIG;;
  }

  /* 
   * NSH 130821 broken out into a seperate routine added these lines to fix bug41, where the cones are never defined for an rtheta grid
   * if the model is restarted 
   */

  if (geo.coord_type == RTHETA && geo.wind_type == 2)	// We need to generate 
	// 
	// an rtheta wind cone 
	// if we are
	// restarting
  {
	rtheta_make_cones(wmain);
  }

  geo.rmax_sq = geo.rmax * geo.rmax;

  /* 
   * Calculate additional parameters associated with the binary star system 
   */

  if (geo.system_type == SYSTEM_TYPE_BINARY)
	binary_basics();

  /* 
   * Check that the parameters which have been supplied for the star, disk and boundary layer will allow generation of photons where that 
   * is appropriate 
   */

  if (geo.tstar <= 0.0)
	geo.star_radiation = 0;
  if (geo.disk_mdot <= 0.0)
	geo.disk_radiation = 0;
  if (geo.t_bl <= 0.0 || geo.lum_bl <= 0.0)
	geo.bl_radiation = 0;

  /* 
   * Next block added by SS August 04 in case diskrad = 0 is used to mean no disk at any point. 
   */

  if (geo.diskrad <= 0.0)
  {
	geo.disk_type = 0;
	geo.disk_radiation = 0;
  }

  if (geo.star_radiation)
	Log("There is a star which radiates\n");
  else
	Log("The star in the system does not radiate\n");

  if (!geo.disk_type)
	Log("There is no disk in the system \n");
  else if (!geo.disk_radiation)
	Log("The disk exists, but only absorbs photons\n");
  else
	Log("There is a disk which radiates and absorbs\n");

  if (geo.bl_radiation)
	Log("There is a boundary layer which radiates\n");
  else
	Log("There is no boundary layer\n");

  if (geo.agn_radiation)
	Log("There is a BH  which radiates\n");
  else
	Log("There is no BH \n");

  /* 
   * Describe the spectra which will be extracted and the way it will be extracted 
   */

  /* 
   * First initialise things to semi-reasonable values 
   */

  nangles = 4;
  angle[0] = 10;
  angle[1] = 30.;
  angle[2] = 60.;
  angle[3] = 80.;
  for (n = 4; n < NSPEC; n++)
	angle[n] = 45;
  for (n = 0; n < NSPEC; n++)
  {
	phase[n] = 0.5;
	scat_select[n] = 1000;
	top_bot_select[n] = 0;
  }
  swavemin = 1450;
  swavemax = 1650;

  /* 
   * These two variables have to do with what types of spectra are created n the spectrum files. They are not associated with the nature
   * of the spectra that are generated by say the boundary layer 
   */

  select_extract = 1;
  select_spectype = 1;

  /* 
   * Completed initialization of this section.  Note that get_spectype uses the source of the ratiation and then value given to return a
   * spectrum type. The output is not the same number as one inputs. It's not obvious that this is a good idea. 
   */

  if (geo.pcycles > 0)
  {

	get_spectype(geo.star_radiation, "Rad_type_for_star(0=bb,1=models,2=uniform)_in_final_spectrum", &geo.star_spectype);


	get_spectype(geo.disk_radiation, "Rad_type_for_disk(0=bb,1=models,2=uniform)_in_final_spectrum", &geo.disk_spectype);


	get_spectype(geo.bl_radiation, "Rad_type_for_bl(0=bb,1=models,2=uniform)_in_final_spectrum", &geo.bl_spectype);

	geo.agn_spectype = 3;
	get_spectype(geo.agn_radiation, "Rad_type_for_agn(3=power_law,4=cloudy_table)_in_final_spectrum", &geo.agn_spectype);



	rddoub("spectrum_wavemin", &swavemin);
	rddoub("spectrum_wavemax", &swavemax);
	if (swavemin > swavemax)
	{
	  swavemax = swavemin;
	  swavemin = swavemax;
	}

	/* 
	 * SS June 04: convert these to frequencies and store for use in computing macro atom and k-packet emissivities. 
	 */

	em_rnge.fmin = C / (swavemax * 1.e-8);
	em_rnge.fmax = C / (swavemin * 1.e-8);

	geo.matom_radiation = 0;	// initialise for ionization cycles -
	// don't use pre-computed emissivities for 
	// macro-atom levels/
	// k-packets.

	/* 
	 * Note: Below here many of the variables which are read in are not currently part of geo stucture 
	 */

	rdint("no_observers", &nangles);

	if (nangles < 1 || nangles > NSPEC)
	{
	  Error("no_observers %d should not be > %d or <0\n", nangles, NSPEC);
	  exit(0);
	}

	for (n = 0; n < nangles; n++)
	  rddoub("angle(0=pole)", &angle[n]);

	/* 
	 * 05apr-ksl-56--For diagnositic reasons I have left questions regarding phase even for systems which are not binaries.  Phase 0 in 
	 * this case corresponds to an extraction direction which is in the xz plane 
	 */

	for (n = 0; n < nangles; n++)
	  rddoub("phase(0=inferior_conjunction)", &phase[n]);

	rdint("live.or.die(0).or.extract(anything_else)", &select_extract);
	if (select_extract != 0)
	{
	  select_extract = 1;
	  Log("OK, extracting from specific angles\n");
	}
	else
	  Log("OK, using live or die option\n");

<<<<<<< HEAD
	/* 
	 * Select spectra with certain numbers of scatterings.  See extract 1997 aug 28 ksl 
	 */

	strcpy(yesno, "n");
	rdstr("Select_specific_no_of_scatters_in_spectra(y/n)", yesno);
	if (yesno[0] == 'y')
=======
/* Select spectra with certain numbers of scatterings.  See extract 1997 aug 28 ksl 
 * 141116 - ksl The following options are clealy diagnostic and have been relegated to 
 * advanced commands*/

      if (modes.iadvanced) {
      strcpy (yesno, "n");
      rdstr ("Select_specific_no_of_scatters_in_spectra(y/n)", yesno);
      if (yesno[0] == 'y')
>>>>>>> 4f2a1d62
	{
	  Log("OK n>MAXSCAT->all; 0<=n<MAXSCAT -> n scatters; n<0 -> >= |n| scatters\n");
	  for (n = 0; n < nangles; n++)
	  {
		rdint("Select_scatters", &scat_select[n]);
	  }
	}
	strcpy(yesno, "n");
	rdstr("Select_photons_by_position(y/n)", yesno);
	if (yesno[0] == 'y')
	{
	  Log("OK 0->all; -1 -> below; 1 -> above the disk, 2 -> specific location in wind\n");
	  for (n = 0; n < nangles; n++)
	  {
		rdint("Select_location", &top_bot_select[n]);
		if (top_bot_select[n] == 2)
		{
		  Log("Warning: Make sure that position will be in wind, or no joy will be obtained\n");
		  rddoub("rho(cm)", &rho_select[n]);
		  rddoub("z(cm)", &z_select[n]);
		  rddoub("azimuth(deg)", &az_select[n]);
		  rddoub("r(cm)", &r_select[n]);

		}
	  }
	}
<<<<<<< HEAD
  }
=======
	}
    }
>>>>>>> 4f2a1d62

  /* 
   * Select the units of the output spectra.  This is always needed 
   */

  rdint("spec.type(flambda(1),fnu(2),basic(other)", &select_spectype);
  if (select_spectype == 1)
  {
	Log("OK, generating flambda at 100pc\n");
  }
  else if (select_spectype == 2)
  {
	Log("OK, generating fnu at 100 pc\n");
  }
  else
	Log("OK, basic Monte Carlo spectrum\n");

<<<<<<< HEAD
  /* 
   * Determine whether to produce additonal diagnostics 
   */

  rdint("Extra.diagnostics(0=no)", &diag_on_off);
=======
>>>>>>> 4f2a1d62


  /* 
   * 57h -- New section of inputs to provide more control over how the program is run -- 07jul -- ksl 
   */

  istandard = 1;
  SMAX_FRAC = 0.5;
  DENSITY_PHOT_MIN = 1.e-10;
  keep_photoabs = 1;
<<<<<<< HEAD
  rdint("Use.standard.care.factors(1=yes)", &istandard);

  if (!istandard)
  {
	rddoub("Fractional.distance.photon.may.travel", &SMAX_FRAC);
	rddoub("Lowest.ion.density.contributing.to.photoabsorption", &DENSITY_PHOT_MIN);
	rdint("Keep.photoabs.during.final.spectrum(1=yes)", &keep_photoabs);
  }

  /* 
   * 081221 - 67c - Establish limits on the frequency intervals to be used by the ionization cycles and the fraquency bands for
   * stratified sampling.  Changes here were made to allow more control over statified sampling, since we have expanded the temperature
   * ranges of the types of systems we would like to calculate.  This section of inputs might logically go earlier in the code, but was
   * put here so it would add on to existing .pf files.  It would be reasonble to consider moving it to a more logical location 
   */
=======

  /* 141116 - ksl - Made care factors and advanced command as this is clearly somethng that is diagnostic */

  if (modes.iadvanced) {
  	rdint ("Use.standard.care.factors(1=yes)", &istandard);

  	if (!istandard)
   	 {
      		rddoub ("Fractional.distance.photon.may.travel", &SMAX_FRAC);
      		rddoub ("Lowest.ion.density.contributing.to.photoabsorption",
	      &DENSITY_PHOT_MIN);
      	rdint ("Keep.photoabs.during.final.spectrum(1=yes)", &keep_photoabs);
    }
  }





/* 081221 - 67c - Establish limits on the frequency intervals to be used by the ionization cycles and 
 * the fraquency bands for stratified sampling.  Changes here were made to allow more control
 * over statified sampling, since we have expanded the temperature ranges of the types of systems
 * we would like to calculate.  This section of inputs might logically go earlier in the code, but
 * was put here so it would add on to existing .pf files.  It would be reasonble to consider moving
 * it to a more logical location
 */
>>>>>>> 4f2a1d62


  /* 
   * Determine the frequency range which will be used to establish the ionization balance of the wind 
   */

  // Note that bands_init asks .pf file or user what kind of banding is
  // desired 

  bands_init(-1, &xband);

  /* 
   * if we have changed min and max in bands_init, we need to make sure this is reflected in the frequency bounds
   */
  freqmin = xband.f1[0];
  freqmax = xband.f2[xband.nbands - 1];

  /* 
   * 1112 - 71 - ksl Next routine sets up the frequencies that are used for charactizing the spectrum in a cell These need to be
   * coordinated with the bands that are set up for spectral gneration 
   */
  freqs_init(freqmin, freqmax);

  
  if (modes.iadvanced)
    {
      /* Do we require extra diagnostics or not */
      rdint ("Extra.diagnostics(0=no,1=yes) ", &modes.diag_on_off);

      if (modes.diag_on_off)
        {
          get_extra_diagnostics();
        }
    }





  /* 
   * Wrap up and save all the inputs 
   */

  if (strncmp(root, "mod", 3) == 0)
	cpar("mod.pf");
  else if (strncmp(root, "dummy", 5) == 0)
  {
	cpar("dummy.pf");
	exit(0);
  }
  else if (opar_stat == 1)
  {
	cpar(input);
  }
  else
	cpar("python.pf");

  /* 
   * OK all inputs have been obtained at this point and the inputs have been copied to "mod.pf" or "python.pf" 
   */


  /* 
   * INPUTS ARE FINALLY COMPLETE 
   */


  /* 
   * Next line finally defines the wind if this is the initial time this model is being run 
   */
  if (geo.wind_type != 2)		// Define the wind and allocate the arrays the 
	// 
	// first time
	define_wind();
  // Do not reinit if you want to use old windfile

  w = wmain;

<<<<<<< HEAD
  if (diag_on_off)
  {
	/* 
	 * Open a diagnostic file or files.  These are all fixed files 
	 */
	open_diagfile();
  }
=======
  if (modes.save_cell_stats)
    {
      /* Open a diagnostic file or files.  These are all fixed files */
      open_diagfile ();
    }
>>>>>>> 4f2a1d62

  /* 
   * initialize the random number generator 
   */
  // srand( (n=(unsigned int) clock())); 
  srand(1084515760 + (13 * rank_global));

  /* 
   * 68b - 0902 - ksl - Start with photon history off 
   */

  phot_hist_on = 0;

  /* 
   * If required, read in a non-standard disk temperature profile 
   */

  if (geo.disk_tprofile == 1)
  {
	read_non_standard_disk_profile(tprofile);
  }



  /* 
   * The next section sets up a structure qdisk to record the effects of illumination on the disk.  disk_init is called primarily to get
   * a defined set of annular rings which are kept throughout the ionization calculation.  A second structure qdisk is needed because in
   * the process of generating photons in various bands the annular rings are changed disk_init calculates the flux from the disk in the 
   * energy range set by freqmin and freqmax, and uses is this to identify the position of the rings in the disk, so that each ring
   * contributes the same amount to the flux 
   */


  disk_init(geo.rstar, geo.diskrad, geo.mstar, geo.disk_mdot, freqmin, freqmax, 0, &geo.f_disk);

  qdisk_init();					/* Initialize a disk qdisk to store the information about photons impinging on the disk */

  /* 
   * 04aug -- ksl -- now that everything is initialized, we set geo.disk_illum 080518 - ksl - I believe that the reason for this
   * somewhat weird logic is to assure that models (e.g corona and knigge) where the base wind velocity depends on teff are not altered
   * by illumination, but since no photons have been transported at this stage, it's hard to see why that would matter. 
   */

  geo.disk_illum = disk_illum;

  xsignal(root, "%-20s Finished initialization for %s\n", "NOK", root);
  check_time(root);

#ifdef MPI_ON
  // Since the wind is now set up can allocate sufficiently big arrays to
  // help with the MPI reductions 

  plasma_double_helpers = (14 + 3 * NXBANDS) * NPLASMA;	// The size of the 
  // 
  // helper array
  // for doubles. We 
  // transmit 10
  // numbers for
  // each cell, plus three arrays, each of length NXBANDS
  plasma_int_helpers = (6 + NXBANDS) * NPLASMA;	// The size of the helper
  // array for integers. We
  // transmit 6 numbers for
  // each cell,
  // plus one array of length NXBANDS
  ioniz_spec_helpers = 2 * MSPEC * NWAVE;	// we need space for log and lin
  // spectra for MSPEC XNWAVE

  spec_spec_helpers = (NWAVE * (MSPEC + nangles));	// We need space for
  // NWAVE wavelengths
  // for nspectra, which 
  // will eventually
  // equal
  // nangles + MSPEC

#endif



  /* 
   * XXXX - THE CALCULATION OF THE IONIZATION OF THE WIND 
   */

  geo.ioniz_or_extract = 1;		// SS July 04 - want to compute MC estimators
  // during ionization cycles
  // 1 simply implies we are in the ionization section of the code
  // and allows routines to act accordinaly.

  /* 
   * 67 -ksl- geo.wycle will start at zero unless we are completing an old run 
   */

  /* 
   * XXXX - BEGINNING OF CYCLE TO CALCULATE THE IONIZATION OF THE WIND 
   */

  if (geo.wcycle == geo.wcycles)
	xsignal(root, "%-20s No ionization needed: wcycles(%d)==wcyeles(%d)\n", "COMMENT", geo.wcycle, geo.wcycles);
  else
  {
	geo.pcycle = 0;				/* Set the spectrum cycles executed to 0, because we are going to modify the wind and hence
								   any previously * calculated spectra must be recreated */
  }



  while (geo.wcycle < geo.wcycles)
  {								/* This allows you to build up photons in bunches */

	xsignal(root, "%-20s Starting %d of %d ionization cycle \n", "NOK", geo.wcycle, geo.wcycles);


	Log("!!Python: Begining cycle %d of %d for defining wind\n", geo.wcycle, geo.wcycles);
	Log_flush();				/* NH June 13 Added call to flush logfile */

	/* 
	 * Initialize all of the arrays, etc, that need initialization for each cycle 
	 */

	spectrum_init(freqmin, freqmax, nangles, angle, phase, scat_select,
				  top_bot_select, select_extract, rho_select, z_select, az_select, r_select);


	wind_rad_init();			/* Zero the parameters pertaining to the radiation field */



<<<<<<< HEAD
#if DEBUG
	ispy_init("python", geo.wcycle);
#endif
=======
    if (modes.ispy)
      ispy_init ("python", geo.wcycle);

>>>>>>> 4f2a1d62

	geo.n_ioniz = 0.0;
	geo.lum_ioniz = 0.0;
	ztot = 0.0;					/* ztot is the luminosity of the disk multipled by the number of cycles, which is used by
								   save_disk_heating */

	/* 
	 * JM 1409 -- We used to execute subcycles here, but these have been removed 
	 */

	if (!geo.wind_radiation || (geo.wcycle == 0 && geo.wind_type != 2))
	  iwind = -1;				/* Do not generate photons from wind */
	else
	  iwind = 1;				/* Create wind photons and force a reinitialization of wind parms */

	/* 
	 * Create the photons that need to be transported through the wind NPHOT is the number of photon bundles which will equal the
	 * luminosity; 0 => for ionization calculation 
	 */


	/* 
	 * JM 130306 need to convert photons_per_cycle to double precision for define_phot 
	 */
	/* 
	 * ksl 130410 - This is needed here not because we expect photons per cycle to exceed the size of an integer, but because of the
	 * call to define phot in the spectrum cycle, which can exceed this 
	 */
	/* 
	 * JM 1409 photons_per_cycle has been removed in favour of NPHOT 
	 */

	nphot_to_define = (long)NPHOT;

	define_phot(p, freqmin, freqmax, nphot_to_define, 0, iwind, 1);

	/* 
	 * Zero the arrays that store the heating of the disk 
	 */

	/* 
	 * 080520 - ksl - There is a conundrum here.  One should really zero out the quantities below each time the wind structure is
	 * updated.  But relatively few photons hit the disk under normal situations, and therefore the statistcs are not very good. 
	 */

	/* 
	 * 130213 JM -- previously this was done before define_phot, which meant that the ionization state was never computed with the
	 * heated disk 
	 */

	for (n = 0; n < NRINGS; n++)
	{
	  qdisk.heat[n] = qdisk.nphot[n] = qdisk.w[n] = qdisk.ave_freq[n] = 0;
	}



	photon_checks(p, freqmin, freqmax, "Check before transport");

	wind_ip();


	zz = 0.0;
	for (nn = 0; nn < NPHOT; nn++)
	{
	  zz += p[nn].w;
	}

	Log("!!python: Total photon luminosity before transphot %18.12e\n", zz);
	Log_flush();				/* NSH June 13 Added call to flush logfile */
	ztot += zz;					/* Total luminosity in all cycles, used for calculating disk heating */

	/* 
	 * kbf_need determines how many & which bf processes one needs to considere.  It was introduced as a way to speed up the program.
	 * It has to be recalculated evey time one changes freqmin and freqmax 
	 */

	kbf_need(freqmin, freqmax);

	/* 
	 * NSH 22/10/12 This next call populates the prefactor for free free heating for each cell in the plasma array 
	 */
	/* 
	 * NSH 4/12/12 Changed so it is only called if we have read in gsqrd data 
	 */
	if (gaunt_n_gsqrd > 0)
	  pop_kappa_ff_array();

	/* 
	 * Transport the photons through the wind 
	 */
	trans_phot(w, p, 0);

	/* 
	 * Determine how much energy was absorbed in the wind 
	 */
	zze = zzz = zz_adiab = 0.0;
	nn_adiab = 0;
	for (nn = 0; nn < NPHOT; nn++)
	{
	  zzz += p[nn].w;
	  if (p[nn].istat == P_ESCAPE)
		zze += p[nn].w;
	  if (p[nn].istat == P_ADIABATIC)
	  {
		zz_adiab += p[nn].w;
		nn_adiab++;
	  }
	}

	Log("!!python: Total photon luminosity after transphot %18.12e (diff %18.12e). Radiated luminosity %18.12e\n", zzz,
		zzz - zz, zze);
	if (geo.rt_mode == 2)
	  Log("Luminosity taken up by adiabatic kpkt destruction %18.12e number of packets %d\n", zz_adiab, nn_adiab);

<<<<<<< HEAD
#if DEBUG
	wind_rad_summary(w, windradfile, "a");
#endif
=======
    if (modes.print_windrad_summary)
	  wind_rad_summary (w, windradfile, "a");

>>>>>>> 4f2a1d62



	photon_checks(p, freqmin, freqmax, "Check after transport");

	spectrum_create(p, freqmin, freqmax, nangles, select_extract);



	/* 
	 * At this point we should communicate all the useful infomation that has been accummulated on differenet MPI tasks 
	 */

#ifdef MPI_ON

	maxfreqhelper = calloc(sizeof(double), NPLASMA);
	maxfreqhelper2 = calloc(sizeof(double), NPLASMA);
	/* 
	 * NSH 131213 - allocate memory for the band limited max and min frequencies 
	 */
	maxbandfreqhelper = calloc(sizeof(double), NPLASMA * NXBANDS);
	maxbandfreqhelper2 = calloc(sizeof(double), NPLASMA * NXBANDS);
	minbandfreqhelper = calloc(sizeof(double), NPLASMA * NXBANDS);
	minbandfreqhelper2 = calloc(sizeof(double), NPLASMA * NXBANDS);
	redhelper = calloc(sizeof(double), plasma_double_helpers);
	redhelper2 = calloc(sizeof(double), plasma_double_helpers);
	iredhelper = calloc(sizeof(int), plasma_int_helpers);
	iredhelper2 = calloc(sizeof(int), plasma_int_helpers);


	MPI_Barrier(MPI_COMM_WORLD);
	// the following blocks gather all the estimators to the zeroth
	// (Master) thread


	for (mpi_i = 0; mpi_i < NPLASMA; mpi_i++)
	{
	  maxfreqhelper[mpi_i] = plasmamain[mpi_i].max_freq;
	  redhelper[mpi_i] = plasmamain[mpi_i].j / np_mpi_global;
	  redhelper[mpi_i + NPLASMA] = plasmamain[mpi_i].ave_freq / np_mpi_global;
	  redhelper[mpi_i + 2 * NPLASMA] = plasmamain[mpi_i].lum / np_mpi_global;
	  redhelper[mpi_i + 3 * NPLASMA] = plasmamain[mpi_i].heat_tot / np_mpi_global;
	  redhelper[mpi_i + 4 * NPLASMA] = plasmamain[mpi_i].heat_lines / np_mpi_global;
	  redhelper[mpi_i + 5 * NPLASMA] = plasmamain[mpi_i].heat_ff / np_mpi_global;
	  redhelper[mpi_i + 6 * NPLASMA] = plasmamain[mpi_i].heat_comp / np_mpi_global;
	  redhelper[mpi_i + 7 * NPLASMA] = plasmamain[mpi_i].heat_ind_comp / np_mpi_global;
	  redhelper[mpi_i + 8 * NPLASMA] = plasmamain[mpi_i].heat_photo / np_mpi_global;
	  redhelper[mpi_i + 9 * NPLASMA] = plasmamain[mpi_i].ip / np_mpi_global;
	  redhelper[mpi_i + 10 * NPLASMA] = plasmamain[mpi_i].j_direct / np_mpi_global;
	  redhelper[mpi_i + 11 * NPLASMA] = plasmamain[mpi_i].j_scatt / np_mpi_global;
	  redhelper[mpi_i + 12 * NPLASMA] = plasmamain[mpi_i].ip_direct / np_mpi_global;
	  redhelper[mpi_i + 13 * NPLASMA] = plasmamain[mpi_i].ip_scatt / np_mpi_global;
	  for (mpi_j = 0; mpi_j < NXBANDS; mpi_j++)
	  {
		redhelper[mpi_i + (14 + mpi_j) * NPLASMA] = plasmamain[mpi_i].xj[mpi_j] / np_mpi_global;
		redhelper[mpi_i + (14 + NXBANDS + mpi_j) * NPLASMA] = plasmamain[mpi_i].xave_freq[mpi_j] / np_mpi_global;
		redhelper[mpi_i + (14 + 2 * NXBANDS + mpi_j) * NPLASMA] = plasmamain[mpi_i].xsd_freq[mpi_j] / np_mpi_global;

		/* 
		 * 131213 NSH populate the band limited min and max frequency arrays 
		 */
		maxbandfreqhelper[mpi_i * NXBANDS + mpi_j] = plasmamain[mpi_i].fmax[mpi_j];
		minbandfreqhelper[mpi_i * NXBANDS + mpi_j] = plasmamain[mpi_i].fmin[mpi_j];

	  }
	}
	/* 
	 * 131213 NSH communiate the min and max band frequencies these use MPI_MIN or MPI_MAX 
	 */
	MPI_Reduce(minbandfreqhelper, minbandfreqhelper2, NPLASMA * NXBANDS, MPI_DOUBLE, MPI_MIN, 0, MPI_COMM_WORLD);
	MPI_Reduce(maxbandfreqhelper, maxbandfreqhelper2, NPLASMA * NXBANDS, MPI_DOUBLE, MPI_MAX, 0, MPI_COMM_WORLD);
	MPI_Reduce(maxfreqhelper, maxfreqhelper2, NPLASMA, MPI_DOUBLE, MPI_MAX, 0, MPI_COMM_WORLD);
	MPI_Reduce(redhelper, redhelper2, plasma_double_helpers, MPI_DOUBLE, MPI_SUM, 0, MPI_COMM_WORLD);
	if (rank_global == 0)
	{

	  Log_parallel("Zeroth thread successfully received the normalised estimators. About to broadcast.\n");
	}

	MPI_Bcast(redhelper2, plasma_double_helpers, MPI_DOUBLE, 0, MPI_COMM_WORLD);
	MPI_Bcast(maxfreqhelper2, NPLASMA, MPI_DOUBLE, 0, MPI_COMM_WORLD);
	/* 
	 * 131213 NSH Send out the global min and max band limited frequencies to all threads 
	 */
	MPI_Bcast(minbandfreqhelper2, NPLASMA * NXBANDS, MPI_DOUBLE, 0, MPI_COMM_WORLD);
	MPI_Bcast(maxbandfreqhelper2, NPLASMA * NXBANDS, MPI_DOUBLE, 0, MPI_COMM_WORLD);


	for (mpi_i = 0; mpi_i < NPLASMA; mpi_i++)
	{
	  plasmamain[mpi_i].max_freq = maxfreqhelper2[mpi_i];
	  plasmamain[mpi_i].j = redhelper2[mpi_i];
	  plasmamain[mpi_i].ave_freq = redhelper2[mpi_i + NPLASMA];
	  plasmamain[mpi_i].lum = redhelper2[mpi_i + 2 * NPLASMA];
	  plasmamain[mpi_i].heat_tot = redhelper2[mpi_i + 3 * NPLASMA];
	  plasmamain[mpi_i].heat_lines = redhelper2[mpi_i + 4 * NPLASMA];
	  plasmamain[mpi_i].heat_ff = redhelper2[mpi_i + 5 * NPLASMA];
	  plasmamain[mpi_i].heat_comp = redhelper2[mpi_i + 6 * NPLASMA];
	  plasmamain[mpi_i].heat_ind_comp = redhelper2[mpi_i + 7 * NPLASMA];
	  plasmamain[mpi_i].heat_photo = redhelper2[mpi_i + 8 * NPLASMA];
	  plasmamain[mpi_i].ip = redhelper2[mpi_i + 9 * NPLASMA];
	  plasmamain[mpi_i].j_direct = redhelper2[mpi_i + 10 * NPLASMA];
	  plasmamain[mpi_i].j_scatt = redhelper2[mpi_i + 11 * NPLASMA];
	  plasmamain[mpi_i].ip_direct = redhelper2[mpi_i + 12 * NPLASMA];
	  plasmamain[mpi_i].ip_scatt = redhelper2[mpi_i + 13 * NPLASMA];
	  for (mpi_j = 0; mpi_j < NXBANDS; mpi_j++)
	  {
		plasmamain[mpi_i].xj[mpi_j] = redhelper2[mpi_i + (14 + mpi_j) * NPLASMA];
		plasmamain[mpi_i].xave_freq[mpi_j] = redhelper2[mpi_i + (14 + NXBANDS + mpi_j) * NPLASMA];
		plasmamain[mpi_i].xsd_freq[mpi_j] = redhelper2[mpi_i + (14 + NXBANDS * 2 + mpi_j) * NPLASMA];

		/* 
		 * 131213 NSH And unpack the min and max banded frequencies to the plasma array 
		 */
		plasmamain[mpi_i].fmax[mpi_j] = maxbandfreqhelper2[mpi_i * NXBANDS + mpi_j];
		plasmamain[mpi_i].fmin[mpi_j] = minbandfreqhelper2[mpi_i * NXBANDS + mpi_j];
	  }
	}
	Log_parallel("Thread %d happy after broadcast.\n", rank_global);

	MPI_Barrier(MPI_COMM_WORLD);

	for (mpi_i = 0; mpi_i < NPLASMA; mpi_i++)
	{
	  iredhelper[mpi_i] = plasmamain[mpi_i].ntot;
	  iredhelper[mpi_i + NPLASMA] = plasmamain[mpi_i].ntot_star;
	  iredhelper[mpi_i + 2 * NPLASMA] = plasmamain[mpi_i].ntot_bl;
	  iredhelper[mpi_i + 3 * NPLASMA] = plasmamain[mpi_i].ntot_disk;
	  iredhelper[mpi_i + 4 * NPLASMA] = plasmamain[mpi_i].ntot_wind;
	  iredhelper[mpi_i + 5 * NPLASMA] = plasmamain[mpi_i].ntot_agn;
	  for (mpi_j = 0; mpi_j < NXBANDS; mpi_j++)
	  {
		iredhelper[mpi_i + (6 + mpi_j) * NPLASMA] = plasmamain[mpi_i].nxtot[mpi_j];
	  }
	}
	MPI_Reduce(iredhelper, iredhelper2, plasma_int_helpers, MPI_INT, MPI_SUM, 0, MPI_COMM_WORLD);
	if (rank_global == 0)
	{
	  Log_parallel("Zeroth thread successfully received the integer sum. About to broadcast.\n");
	}

	MPI_Bcast(iredhelper2, plasma_int_helpers, MPI_INT, 0, MPI_COMM_WORLD);
	for (mpi_i = 0; mpi_i < NPLASMA; mpi_i++)
	{
	  plasmamain[mpi_i].ntot = iredhelper[mpi_i];
	  plasmamain[mpi_i].ntot_star = iredhelper[mpi_i + NPLASMA];
	  plasmamain[mpi_i].ntot_bl = iredhelper[mpi_i + 2 * NPLASMA];
	  plasmamain[mpi_i].ntot_disk = iredhelper[mpi_i + 3 * NPLASMA];
	  plasmamain[mpi_i].ntot_wind = iredhelper[mpi_i + 4 * NPLASMA];
	  plasmamain[mpi_i].ntot_agn = iredhelper[mpi_i + 5 * NPLASMA];
	  for (mpi_j = 0; mpi_j < NXBANDS; mpi_j++)
	  {
		plasmamain[mpi_i].nxtot[mpi_j] = iredhelper2[mpi_i + (6 + mpi_j) * NPLASMA];
	  }
	}

	free(maxfreqhelper);
	free(maxfreqhelper2);
	free(maxbandfreqhelper);
	free(maxbandfreqhelper2);
	free(minbandfreqhelper);
	free(minbandfreqhelper2);
	free(redhelper);
	free(redhelper2);
	free(iredhelper);
	free(iredhelper2);

#endif




<<<<<<< HEAD
#if DEBUG
	ispy_close();
#endif
=======
    if (modes.ispy)
      ispy_close ();

>>>>>>> 4f2a1d62

	/* 
	 * Calculate and store the amount of heating of the disk due to radiation impinging on the disk 
	 */
	qdisk_save(diskfile, ztot);

	/* 
	 * Completed writing file describing disk heating 
	 */

	Log("!!python: Number of ionizing photons %g lum of ionizing photons %g\n", geo.n_ioniz, geo.lum_ioniz);

	/* 
	 * This step shoudl be MPI_parallelised too 
	 */

	wind_update(w);

	/* 
	 * In a diagnostic mode save the wind file for each cycle (from thread 0) 
	 */

<<<<<<< HEAD
	if (diag_on_off)
=======
      if (modes.keep_ioncycle_windsaves)
>>>>>>> 4f2a1d62
	{
	  strcpy(dummy, "");
	  sprintf(dummy, "python%02d.wind_save", geo.wcycle);

#ifdef MPI_ON
	  if (rank_global == 0)
	  {
#endif
		wind_save(dummy);
#ifdef MPI_ON
	  }
#endif
	  Log("Saved wind structure in %s\n", dummy);
	}


	Log("Completed ionization cycle %d :  The elapsed TIME was %f\n", geo.wcycle, timer());

	Log_silent("Finished creating spectra\n");

	/* 
	 * Do an MPI reduce to get the spectra all gathered to the master thread 
	 */

#ifdef MPI_ON

	redhelper = calloc(sizeof(double), ioniz_spec_helpers);
	redhelper2 = calloc(sizeof(double), ioniz_spec_helpers);


	for (mpi_i = 0; mpi_i < NWAVE; mpi_i++)
	{
	  for (mpi_j = 0; mpi_j < MSPEC; mpi_j++)
	  {
		redhelper[mpi_i * MSPEC + mpi_j] = xxspec[mpi_j].f[mpi_i] / np_mpi_global;
		redhelper[mpi_i * MSPEC + mpi_j + (NWAVE * MSPEC)] = xxspec[mpi_j].lf[mpi_i] / np_mpi_global;
	  }
	}

	MPI_Reduce(redhelper, redhelper2, ioniz_spec_helpers, MPI_DOUBLE, MPI_SUM, 0, MPI_COMM_WORLD);
	MPI_Bcast(redhelper2, ioniz_spec_helpers, MPI_DOUBLE, 0, MPI_COMM_WORLD);

	for (mpi_i = 0; mpi_i < NWAVE; mpi_i++)
	{
	  for (mpi_j = 0; mpi_j < MSPEC; mpi_j++)
	  {
		xxspec[mpi_j].f[mpi_i] = redhelper2[mpi_i * MSPEC + mpi_j];
		xxspec[mpi_j].lf[mpi_i] = redhelper2[mpi_i * MSPEC + mpi_j + (NWAVE * MSPEC)];
	  }
	}
	MPI_Barrier(MPI_COMM_WORLD);

	free(redhelper);
	free(redhelper2);

#endif

#ifdef MPI_ON
	if (rank_global == 0)
	{
#endif
	  spectrum_summary(wspecfile, "w", 0, 5, 0, 1., 0);
	  spectrum_summary(lspecfile, "w", 0, 5, 0, 1., 1);	/* output the log trumtrum */

#ifdef MPI_ON
	}
	MPI_Barrier(MPI_COMM_WORLD);
#endif
	phot_gen_sum(photfile, "w");	/* Save info about the way photons are created and absorbed by the disk */

	/* 
	 * Save everything after each cycle and prepare for the next cycle JM1304: moved geo.wcycle++ after xsignal to record cycles
	 * correctly. First cycle is cycle 0. 
	 */
	/* 
	 * NSH1306 - moved geo.wcycle++ back, but moved the log and xsignal statements 
	 */


	xsignal(root, "%-20s Finished %d of %d ionization cycle \n", "OK", geo.wcycle, geo.wcycles);
	geo.wcycle++;				// Increment ionisation cycles


	/* 
	 * NSH 1408 - Save only the windsave file from thread 0, to prevent many processors from writing to the same file. 
	 */

#ifdef MPI_ON
	if (rank_global == 0)
	{
#endif
	  wind_save(windsavefile);
	  Log_silent("Saved wind structure in %s after cycle %d\n", windsavefile, geo.wcycle);
#ifdef MPI_ON
	}
	MPI_Barrier(MPI_COMM_WORLD);
#endif




	check_time(root);
	Log_flush();				/* Flush the logfile */

  }								// End of Cycle loop

  /* 
   * XXXX - END OF CYCLE TO CALCULATE THE IONIZATION OF THE WIND 
   */


  Log(" Completed wind creation.  The elapsed TIME was %f\n", timer());


  /* 
   * XXXX - THE CALCULATION OF A DETAILED SPECTRUM IN A SPECIFIC REGION OF WAVELENGTH SPACE 
   */

  freqmax = C / (swavemin * 1.e-8);
  freqmin = C / (swavemax * 1.e-8);


  /* 
   * Perform the initilizations required to handle macro-atoms during the detailed calculation of the spectrum.
   * 
   * Next lines turns off macro atom estimators and other portions of the code that are unnecessary during spectrum cycles.  
   */

  geo.ioniz_or_extract = 0;

  /* 
   * 57h -- 07jul -- Next steps to speed up extraction stage 
   */
  if (!keep_photoabs)
  {
	DENSITY_PHOT_MIN = -1.0;	// Do not calculated photoabsorption in
	// detailed spectrum 
  }

  /* 
   * Switch on k-packet/macro atom emissivities SS June 04 
   */

  if (geo.rt_mode == 2)
  {
	geo.matom_radiation = 1;
  }

  /* 
   * Finished initializations required for macro-atom approach 
   */

  /* 
   * Calculate and store which bf processess need to be considered in each cell Note that this is not macro-specific but is just to speed 
   * the program up. 
   */

  kbf_need(freqmin, freqmax);

  /* 
   * XXXX - BEGIN CYCLES TO CREATE THE DETAILED SPECTRUM 
   */

  /* 
   * the next section initializes the spectrum array in two cases, for the standard one where one is calulating the spectrum for the
   * first time and in the somewhat abnormal case where additional ionization cycles were calculated for the wind 
   */

  if (geo.pcycle == 0)
  {
	spectrum_init(freqmin, freqmax, nangles, angle, phase, scat_select,
				  top_bot_select, select_extract, rho_select, z_select, az_select, r_select);

	/* 
	 * 68b - zero the portion of plasma main that records the numbers of scatters by each ion in a cell 
	 */

	zero_scatters();

  }



  /* 
   * the next condition should really when one has nothing more to do 
   */

  if (geo.pcycle >= geo.pcycles)
	xsignal(root, "%-20s No spectrum   needed: pcycles(%d)==pcycles(%d)\n", "COMMENT", geo.pcycle, geo.pcycles);


  while (geo.pcycle < geo.pcycles)
  {								/* This allows you to build up photons in bunches */

	xsignal(root, "%-20s Starting %d of %d spectral cycle \n", "NOK", geo.pcycle, geo.pcycles);

<<<<<<< HEAD
#if DEBUG
	ispy_init("python", geo.pcycle + 1000);
#endif
=======
    if (modes.ispy)
      ispy_init ("python", geo.pcycle + 1000);

>>>>>>> 4f2a1d62

	Log("!!Cycle %d of %d to calculate a detailed spectrum\n", geo.pcycle, geo.pcycles);
	Log_flush();				/* NSH June 13 Added call to flush logfile */
	if (!geo.wind_radiation)
	  iwind = -1;				/* Do not generate photons from wind */
	else if (geo.pcycle == 0)
	  iwind = 1;				/* Create wind photons and force a reinitialization of wind parms */
	else
	  iwind = 0;				/* Create wind photons but do not force reinitialization */

	/* 
	 * Create the initial photon bundles which need to be trannsported through the wind
	 * 
	 * For the detailed spectra, NPHOT*pcycles is the number of photon bundles which will equal the luminosity, 1 implies that
	 * detailed spectra, as opposed to the ionization of the wind is being calculated
	 * 
	 * JM 130306 must convert NPHOT and pcycles to double precision variable nphot_to_define
	 * 
	 */

	nphot_to_define = (long)NPHOT *(long)geo.pcycles;
	define_phot(p, freqmin, freqmax, nphot_to_define, 1, iwind, 0);

	for (icheck = 0; icheck < NPHOT; icheck++)
	{
	  if (sane_check(p[icheck].freq))
	  {
		Error("python after define phot:sane_check unnatural frequency for photon %d\n", icheck);
	  }
	}


	/* 
	 * Tranport photons through the wind 
	 */

	trans_phot(w, p, select_extract);

<<<<<<< HEAD
#if DEBUG
	wind_rad_summary(w, windradfile, "a");
#endif
=======
    if (modes.print_windrad_summary)
      wind_rad_summary (w, windradfile, "a");

>>>>>>> 4f2a1d62

	spectrum_create(p, freqmin, freqmax, nangles, select_extract);

	/* 
	 * Write out the detailed spectrum each cycle so that one can see the statistics build up! 
	 */
	renorm = ((double)(geo.pcycles)) / (geo.pcycle + 1.0);

	/* 
	 * Do an MPI reduce to get the spectra all gathered to the master thread 
	 */
#ifdef MPI_ON

	redhelper = calloc(sizeof(double), spec_spec_helpers);
	redhelper2 = calloc(sizeof(double), spec_spec_helpers);


	for (mpi_i = 0; mpi_i < NWAVE; mpi_i++)
	{
	  for (mpi_j = 0; mpi_j < nspectra; mpi_j++)
	  {
		redhelper[mpi_i * nspectra + mpi_j] = xxspec[mpi_j].f[mpi_i] / np_mpi_global;
	  }
	}

	MPI_Reduce(redhelper, redhelper2, spec_spec_helpers, MPI_DOUBLE, MPI_SUM, 0, MPI_COMM_WORLD);
	MPI_Bcast(redhelper2, spec_spec_helpers, MPI_DOUBLE, 0, MPI_COMM_WORLD);

	for (mpi_i = 0; mpi_i < NWAVE; mpi_i++)
	{
	  for (mpi_j = 0; mpi_j < nspectra; mpi_j++)
	  {
		xxspec[mpi_j].f[mpi_i] = redhelper2[mpi_i * nspectra + mpi_j];
	  }
	}
	MPI_Barrier(MPI_COMM_WORLD);

	free(redhelper);
	free(redhelper2);
#endif

#ifdef MPI_ON
	if (rank_global == 0)
	{
#endif
	  spectrum_summary(specfile, "w", 0, nspectra - 1, select_spectype, renorm, 0);
#ifdef MPI_ON
	}
#endif
	Log("Completed spectrum cycle %3d :  The elapsed TIME was %f\n", geo.pcycle, timer());



	/* 
	 * JM1304: moved geo.pcycle++ after xsignal to record cycles correctly. First cycle is cycle 0. 
	 */

	xsignal(root, "%-20s Finished %3d of %3d spectrum cycles \n", "OK", geo.pcycle, geo.pcycles);

	/* 
	 * SWM 2/9/14 - Delay dump 
	 */
	if (geo.pcycle == 0)
	  delay_dump_prep(delay_dumpfile, nspectra - 1);
	delay_dump(delay_dumpfile, p, freqmin, freqmax, nspectra - 1);

	geo.pcycle++;				// Increment the spectral cycles

#ifdef MPI_ON
	if (rank_global == 0)
	{
#endif
	  wind_save(windsavefile);	// This is only needed to update
	  // pcycle
	  spec_save(specsavefile);
#ifdef MPI_ON
	}
#endif
	check_time(root);
  }


  /* 
   * XXXX -- END CYCLE TO CALCULATE DETAILED SPECTRUM 
   */

  phot_gen_sum(photfile, "a");

  /* 
   * 57h - 07jul -- ksl -- Write out the freebound information 
   */

#ifdef MPI_ON
  if (rank_global == 0)
  {
#endif
	fb_save("recomb.save");
#ifdef MPI_ON
  }
#endif


  /* 
   * Finally done 
   */
#ifdef MPI_ON
  sprintf(dummy, "End of program, Thread %d only", my_rank);	// added so we 
  // 
  // make clear
  // these are
  // just errors 
  // for thread
  // ngit status 
  // 
  error_summary(dummy);			// Summarize the errors that were recorded by
  // the program
  Log("Run py_error.py for full error report.\n");
#else
  error_summary("End of program");	// Summarize the errors that were
  // recorded by the program
#endif


#ifdef MPI_ON
  MPI_Finalize();
  Log_parallel("Thread %d Finalized. All done\n", my_rank);
#endif


  xsignal(root, "%-20s %s\n", "COMPLETE", root);
  Log("Completed entire program.  The elapsed TIME was %f\n", timer());
  return EXIT_SUCCESS;
}


/***********************************************************
                                       Space Telescope Science Institute

 Synopsis:
	print out some basic help on how to run the program
Arguments:		

Returns:
 
Description:	
		
Notes:

The easiest way to create the message, at least initially, is simply to to type
out what you want to appear on the screen and then as \n\ to all of the lines, including
the ones with nothing in them

History:
	081217	ksl	67c - Added so that ksl could remember all of the options
	09feb	ksl	68b - Added info on -v switch

**************************************************************/

int 
help (void)
{
  char *some_help;

  some_help = "\
\n\
This program simulates radiative transfer in a (biconical) CV, YSO, quasar or (spherical) stellar wind \n\
\n\
	Usage:  py [-h] [-r] [-t time_max] xxx  or simply py \n\
\n\
	where xxx is the rootname or full name of a parameter file, e. g. test.pf \n\
\n\
	and the switches have the following meanings \n\
\n\
	-h 	to ge this help message \n\
	-r 	restart a run of the progarm reading the file xxx.windsave \n\
	-e change the maximum number of errors before quit- don't do this unless you understand\
	the consequences! \n\
\n\
	-t time_max	limit the total time to approximately time_max seconds.  Note that the program checks \n\
		for this limit somewhat infrequently, usually at the ends of cycles, because it \n\
		is attempting to save the program outputs so that the program can be restarted with \n\
		-r if that is desired. \n\
\n\
	-v n	controls the amount of print out.  The default is 4.  Larger numbers increase  \n\
		the amount printed; smaller numbers decrease it.   \n\
	if one simply types py or pyZZ where ZZ is the version number one is queried for a name \n\
	of the parameter file. \n\
\n\
\n\
";								// End of string to provide one with help

  printf("%s\n", some_help);

  exit(0);
}

/***********************************************************
                                       Space Telescope Science Institute

 Synopsis:
	init_geo initializes the geo structure to something that is semi-reasonable
Arguments:		

Returns:
 
Description:	
	Initial values for all of the variables that are not part of the individual
	wind descriptions that are actully read(!) into the program should be 
	created here.  The derived values are not needed.

		
Notes:

	When initializing geo, be sure to initialize to cgs units, since this cgs units
	are the working units for the program.  This is necessary for consistncy when
	one tries to restart the program.

	Note that init_geo is set up for CVs and Stars and not AGN


History:
 	98dec	ksl	Coded and debugged.  Much of code was copied from old main routine for
			python
	04dec	ksl	This is probably still not completely up to date, but have
			added some initializations 
	080518	ksl	60a - modified to set all spectypes to SPECTYPE_BB, as part of 
			effort to get restarting models to work better
	080518	ksl	60a - modified all inputs to be in cgs units.  Added a small
      			amount of code to initialize model_list	
	081112	ksl	67 - moved more of initializaiton of geo into
			this routine as part of genearl cleanup of the main
			routine

**************************************************************/

int 
init_geo (void)
{
  geo.coord_type = 1;
  geo.ndim = 30;
  geo.mdim = 30;
  geo.disk_z0 = geo.disk_z1 = 0.0;	// 080518 - ksl - moved this up
  geo.adiabatic = 1;			// Default is now set so that adiabatic
  // cooling is included in the wind
  geo.auger_ionization = 1;		// Default is on.


  geo.wind_type = 0;			// Schlossman and Vitello

  geo.star_ion_spectype = geo.star_spectype = geo.disk_ion_spectype = geo.disk_spectype = geo.bl_ion_spectype =
	geo.bl_spectype = SPECTYPE_BB;
  geo.agn_ion_spectype = SPECTYPE_POW;	// 130605 - nsh - moved from
  // python.c

  geo.log_linear = 0;			/* Set intervals to be logarithmic */

  geo.rmax = 1e11;
  geo.rmax_sq = geo.rmax * geo.rmax;
  geo.rstar = 7e8;
  geo.rstar_sq = geo.rstar * geo.rstar;
  geo.mstar = 0.8 * MSOL;
  geo.m_sec = 0.4 * MSOL;
  geo.period = 3.2 * 3600;
  geo.tstar = 40000;
  geo.twind = 40000;
  geo.wind_mdot = 1.e-9 * MSOL / YR;

  geo.ioniz_mode = IONMODE_ML93;	/* default is on the spot and find the best t */
  geo.line_mode = 3;			/* default is escape probabilites */

  geo.star_radiation = 1;		/* 1 implies star will radiate */
  geo.disk_radiation = 1;		/* 1 implies disk will radiate */
  geo.bl_radiation = 0;			/* 1 implies boundary layer will radiate */
  geo.wind_radiation = 0;		/* 1 implies wind will radiate */

  geo.disk_type = 1;			/* 1 implies existence of a disk for purposes of absorption */
  geo.diskrad = 2.4e10;
  geo.disk_mdot = 1.e-8 * MSOL / YR;

  geo.t_bl = 100000.;


  strcpy(geo.atomic_filename, "data/standard77");
  strcpy(geo.fixed_con_file, "none");

  // Note that geo.model_list is initialized through get_spectype 


  return (0);
}

/* 
 * Perform some simple checks on the photon distribution just produced.
 * 
 * History: 01 ksl Removed from main routine 02jul ksl Loosened frequency limits to reflect the fact that in some cases, e.g. those in
 * which the photon distribution has been split into small energy segments, Doppler shifts move photons out of that region. 08mar ksl
 * Updated slightly, ane eliminated any frequency checks photons generated by macro atoms since these often get out of range. 090124 ksl
 * Modified slightly to reduce output if all is OK and if not debugging
 * 
 */
int 
photon_checks (PhotPtr p, double freqmin, double freqmax, char *comment)
{
  int nnn, nn;
  // double lum_ioniz; //NSH 16/2/2011 These are now declared externally to
  // allow python to see them
  // int n_ioniz;
  int nlabel;

  geo.n_ioniz = 0;
  geo.lum_ioniz = 0.0;
  nnn = 0;
  nlabel = 0;


  /* 
   * Next two lines are to allow for fact that photons generated in a frequency range may be Doppler shifted out of that range,
   * especially if they are disk photons generated right up against one of the frequency limits 04aug--ksl-increased limit from 0.02 to
   * 0.03, e.g from 6000 km/s to 9000 km/s 11apr--NSH-decreased freqmin to 0.4, to take account of double redshifted photons. shift. 
   */
<<<<<<< HEAD
#if DEBUG
  Log("photon_checks: %s\n", comment);
#endif
=======

  Debug ("photon_checks: %s\n", comment);

>>>>>>> 4f2a1d62
  freqmax *= (1.8);
  freqmin *= (0.6);
  for (nn = 0; nn < NPHOT; nn++)
  {
	p[nn].np = nn;				/* NSH 13/4/11 This is a line to populate the new internal photon pointer */
	if (H * p[nn].freq > ion[0].ip)
	{
	  geo.lum_ioniz += p[nn].w;
	  geo.n_ioniz += p[nn].w / (H * p[nn].freq);
	}
	if (sane_check(p[nn].freq) != 0 || sane_check(p[nn].w))
	{
	  if (nlabel == 0)
	  {
		Error("photon_checks: nphot  origin  freq     freqmin    freqmax\n");
		nlabel++;
	  }
	  Error("photon_checks:sane_check %6d %5d %10.4e %10.4e %10.4e %5d w %10.4e \n", nn, p[nn].origin, p[nn].freq, freqmin,
			freqmax, p[nn].w);
	  p[nn].freq = freqmax;
	  nnn++;
	}
	if (p[nn].origin < 10 && (p[nn].freq < freqmin || freqmax < p[nn].freq))
	{
	  if (nlabel == 0)
	  {
		Error("photon_checks: nphot  origin  freq     freqmin    freqmax\n");
		nlabel++;
	  }
	  Error("photon_checks: %6d %5d %10.4e %10.4e %10.4e freq out of range\n", nn, p[nn].origin, p[nn].freq, freqmin, freqmax);
	  p[nn].freq = freqmax;
	  nnn++;
	}
	if (nnn > 100)
	{
	  Error("photon_checks: Exiting because too many bad photons generated\n");
	  exit(0);
	}
<<<<<<< HEAD
  }
  Log("NSH Geo.n_ioniz=%e\n", geo.n_ioniz);
#if DEBUG
  if (nnn == 0)
	Log("photon_checks: All photons passed checks successfully\n");
#endif
=======
    }
  Log ("NSH Geo.n_ioniz=%e\n", geo.n_ioniz);

  if (nnn == 0)
    Debug ("photon_checks: All photons passed checks successfully\n");

>>>>>>> 4f2a1d62
  return (0);
}


/***********************************************************
                                       Space Telescope Science Institute

 Synopsis:
	Generalized routine to get the spectrum type and read the model files 
Arguments:		

Returns:
 
Description:	

		
Notes:

	The routine is slightly dangerous in the sense that if assumes that
	rdint always wants 0 for BB, models for 1, and 2 for uniform.  If
	we were to add another internally generated spectrum type one would
	have to carefull consider how to do this.  

	For models we have to handle two cases:
		A new model.  Here we want to start with a default value and
			to keep track of what was entered since it is likely
			we will want that together
		The continuation of an old model.  Here we need to expect the
			same choices as previously
081026 - Actual routine is still a mess.  
		* yesno is a statment of whether the component exists
		* question is really tightly associted with the way the program is 
		written
		* The progam returns the component type two ways, on through the call
		* and the other through the return.  It ssems like one would do.:




History:
	080518	ksl	Coded as part of effort to make models restart more
			easily, but also simplifies some of the code
        121025  nsh	added a mode for power law

**************************************************************/


char get_spectype_oldname[LINELENGTH] = "data/kurucz91.ls";	/* This is to assure that we read model lists in the same order *
															   everytime */
int get_spectype_count = 0;
int 
get_spectype (int yesno, char *question, int *spectype)
{
  char model_list[LINELENGTH];
  int stype;
  int get_models();				// Note: Needed because get_models cannot be
  // included in templates.h
  if (yesno)
  {
	// First convert the spectype to the way the questionis supposed to be 
	// 
	// answered
	if (*spectype == SPECTYPE_BB || *spectype == SPECTYPE_NONE)
	  stype = 0;
	else if (*spectype == SPECTYPE_UNIFORM)
	  stype = 2;
	else if (*spectype == SPECTYPE_POW)
	  stype = 3;
	else
	  stype = 1;
	/* 
	 * Now get the response 
	 */
	rdint(question, &stype);
	/* 
	 * Now convert the response back to the values which python uses 
	 */
	if (stype == 0)
	  *spectype = SPECTYPE_BB;	// bb
	else if (stype == 2)
	  *spectype = SPECTYPE_UNIFORM;	// uniform
	else if (stype == 3)
	  *spectype = SPECTYPE_POW;	// power law
	else if (stype == 4)
	  *spectype = SPECTYPE_CL_TAB;
	else
	{
	  if (geo.wind_type == 2)
	  {							// Continuing an old model
		strcpy(model_list, geo.model_list[get_spectype_count]);
	  }
	  else
	  {							// Starting a new model
		strcpy(model_list, get_spectype_oldname);
	  }
	  rdstr("Model_file", model_list);
	  get_models(model_list, 2, spectype);
	  strcpy(geo.model_list[get_spectype_count], model_list);	// Copy it 
	  // 
	  // to geo 
	  strcpy(get_spectype_oldname, model_list);	// Also copy it back
	  // to the old name
	  get_spectype_count++;
	}
  }
  else
  {
	*spectype = SPECTYPE_NONE;	// No radiation
  }

  return (*spectype);
}


/***********************************************************
                                       Space Telescope Science Institute

 Synopsis:
	The next couple of routines are for recording information about photons/energy impinging
	on the disk, which is stored in a disk structure called qdisk.

	qdisk_init() just initializes the structure (once the disk structue has been initialized.

	qdisk_save records the results in a file

Arguments:		

Returns:
 
Description:	

		
Notes:



History:
	04mar	ksl	add section to dump heating of disk.  
 			Factor of 2 in area calculation reflects
 			fact that disk has two sides
	04dec	ksl	created variable ztot so fractional heating
			is correct if multiple subcyles
	080519	ksl	60a - Added code to calculate the irradiation of the disk
			in terms of t and w.  This should help to monitor the effect
			of irradiation on the disk

**************************************************************/


int 
qdisk_init (void)
{
  int n;
  for (n = 0; n < NRINGS; n++)
  {
	qdisk.r[n] = disk.r[n];
	qdisk.t[n] = disk.t[n];
	qdisk.g[n] = disk.g[n];
	qdisk.v[n] = disk.v[n];
	qdisk.heat[n] = 0.0;
	qdisk.nphot[n] = 0;
	qdisk.nhit[n] = 0;
	qdisk.w[n] = 0;
	qdisk.ave_freq[n] = 0;
	qdisk.t_hit[0] = 0;
  }
  return (0);
}

int 
qdisk_save (char *diskfile, double ztot)
{
  FILE *qptr;
  int n;
  double area, theat;
  qptr = fopen(diskfile, "w");
  fprintf(qptr, "# r       zdisk     t_disk     heat      nhit nhit/nemit  t_heat    t_irrad  W_irrad\n");
  for (n = 0; n < NRINGS; n++)
  {
	area = (2. * PI * (qdisk.r[n + 1] * qdisk.r[n + 1] - qdisk.r[n] * qdisk.r[n]));
	theat = qdisk.heat[n] / area;
	theat = pow(theat / STEFAN_BOLTZMANN, 0.25);	// theat is
	// temperature if no
	// internal energy
	// production
	if (qdisk.nhit[n] > 0)
	{

	  qdisk.ave_freq[n] /= qdisk.heat[n];
	  qdisk.t_hit[n] = H * qdisk.ave_freq[n] / (BOLTZMANN * 3.832);	// Basic 
	  // 
	  // conversion 
	  // from 
	  // freq 
	  // to 
	  // T
	  qdisk.w[n] =
		qdisk.heat[n] / (4. * PI * STEFAN_BOLTZMANN * area * qdisk.t_hit[n] * qdisk.t_hit[n] * qdisk.t_hit[n] * qdisk.t_hit[n]);
	}

	fprintf(qptr,
			"%8.3e %8.3e %8.3e %8.3e %5d %8.3e %8.3e %8.3e %8.3e\n",
			qdisk.r[n], zdisk(qdisk.r[n]), qdisk.t[n],
			qdisk.heat[n], qdisk.nhit[n], qdisk.heat[n] * NRINGS / ztot, theat, qdisk.t_hit[n], qdisk.w[n]);
  }

  fclose(qptr);
  return (0);
}



/***********************************************************
	Space Telescope Science Institute

Synopsis:
	Stuart's routine to read a non-standard disk profile
	for YSO effort

Arguments:		

Returns:
 
Description:	

		
Notes:
	Originally part of main routine; moved to separate routine
	by ksl sometime in the fall of 08



History:

**************************************************************/

int 
read_non_standard_disk_profile (char *tprofile)
{

  FILE *fptr;
  int n;
  float dumflt1, dumflt2;
  int dumint;

  if ((fptr = fopen(tprofile, "r")) == NULL)
  {
	Error("Could not open filename %s\n", tprofile);
	exit(0);
  }

  fscanf(fptr, "%d\n", &dumint);
  blmod.n_blpts = dumint;
  for (n = 0; n < blmod.n_blpts; n++)
  {
	fscanf(fptr, "%g %g", &dumflt1, &dumflt2);
	blmod.r[n] = dumflt1 * 1.e11;
	blmod.t[n] = dumflt2 * 1.e3;
  }

  fclose(fptr);

  return (0);
}


/***********************************************************
				University of Southampton

Synopsis:
	init_advanced_modes simply initialises the set of 
	advanced modes stored in the modes structure to a 
	default value. For now, this is 0 (off).

Arguments:	
    none	

Returns:
    just initialises modes which is declared in python.h
 
Description:	
	
Notes:
    see #111 and #120

History:
    1410 -- JM -- Coded
**************************************************************/


int init_advanced_modes()
{ 
  modes.iadvanced = 0;                // this is controlled by the -d flag, global mode control.
  modes.save_cell_stats = 0;          // want to save photons statistics by cell
  modes.ispy = 0;                 	  // want to use the ispy function
  modes.keep_ioncycle_windsaves = 0;  // want to save wind file each ionization cycle
  modes.track_resonant_scatters = 0;  // want to track resonant scatters
  modes.save_extract_photons = 0;     // we want to save details on extracted photons
  modes.print_windrad_summary = 0;    // we want to print the wind rad summary each cycle
  modes.adjust_grid = 0;              // the user wants to adjust the grid scale
  modes.diag_on_off = 0;              // extra diagnostics
  modes.use_debug = 0;
  modes.print_dvds_info = 0;          // print out information on velocity gradients
  write_atomicdata = 0;               // print out summary of atomic data 
  //note this is defined in atomic.h, rather than the modes structure 

  return (0);
}<|MERGE_RESOLUTION|>--- conflicted
+++ resolved
@@ -310,15 +310,9 @@
 								   the * assumption is that we are reading from the command line */
   restart_stat = 0;				/* 67 -ksl - 08nov - Assume initially that these is a new run from scratch, and not a restart */
   time_max = 13.8e9 * 3.2e7;	/* 67 - ksl - 08nov - The maximum time the program will run without stopping.  This is
-								   initially set to the * lifetime of the universe */
-
-<<<<<<< HEAD
-  verbosity = 4;				/* Set the default verbosity to 4.  To get more info raise the verbosity level to a higher
-								   number. To get * less set the verbosity to a lower level. */
-=======
+								   initially set to the * lifetime of the universe *
   verbosity = 3;		/* Set the default verbosity to 3.  To get more info raise the verbosity level to a higher number. To
 				   get less set the verbosity to a lower level. */
->>>>>>> 4f2a1d62
 
   time_to_quit = 100000;		// Initialise variable
 
@@ -328,14 +322,6 @@
 
   Log_parallel("Thread %d starting.\n", my_rank);	// JM130723 moved this
   // after verbosity switch
-
-
-<<<<<<< HEAD
-  /* 
-   * Parse the command line.  Updated for 67 to allow for switches - 0811 - ksl 
-   */
-=======
->>>>>>> 4f2a1d62
 
   restart_stat = 0;
   time_max = -1;
@@ -403,16 +389,6 @@
 	  }
 	  else if (strcmp(argv[i], "-d") == 0)
 	  {
-<<<<<<< HEAD
-		Log_debug(1);
-		i++;
-	  }
-	  else if (strncmp(argv[i], "-", 1) == 0)
-	  {
-		Error("python: Unknown switch %s\n", argv[i]);
-		help();
-	  }
-=======
 		modes.iadvanced = 1;
 	  	i++;
 	    }		
@@ -421,7 +397,6 @@
 	      Error ("python: Unknown switch %s\n", argv[i]);
 	      help ();
 	    }
->>>>>>> 4f2a1d62
 	}
 
 
@@ -614,14 +589,6 @@
   /* 
    * Initialize variables which are used in the main routine 
    */
-
-<<<<<<< HEAD
-  // 140902 - ksl - removed unused line in code. wcycles and pcycles are
-  // actually set later
-  // wcycles = pcycles = 1;
-  // photons_per_cycle = 100000;
-=======
->>>>>>> 4f2a1d62
 
   /* 
    * Initialize basis vectors for a cartesian coordinate system 
@@ -697,10 +664,6 @@
 	{							/* Read the atomic datafile here, because for the cases where we have read and old wind files,
 								   we also got the atomic data */
 
-<<<<<<< HEAD
-	  rdstr("Atomic_data", geo.atomic_filename);
-	  get_atomic_data(geo.atomic_filename);
-=======
 	  rdstr ("Atomic_data", geo.atomic_filename);
       
       /* read a variable which controls whether to save a summary of atomic data
@@ -712,7 +675,6 @@
 	  	Log("You have opted to save a summary of the atomic data\n");
 
 	  get_atomic_data (geo.atomic_filename);
->>>>>>> 4f2a1d62
 
 	}
 
@@ -820,18 +782,6 @@
    */
 
   if ((geo.ndim > NDIM_MAX) || (geo.mdim > NDIM_MAX))
-<<<<<<< HEAD
-  {
-	Error("NDIM_MAX %d is less than NDIM %d or MDIM %d. Fix in python.h and recompile\n", NDIM_MAX, geo.ndim, geo.mdim);
-	exit(0);
-  }
-  // 080808 - 62 - Ionization section has been cleaned up -- ksl
-  /* 
-   * ??? ksl - Acoording to line 110 of ioniztion. option 4 is LTE with SIM_correction.  It would be good to know what this is actually.
-   * Note that pairwise is the appraoch which cboses between pairwise_bb, and pairwise_pow. Normally, any of the pairwise options should
-   * force use of a banding option with a broad set of bands 
-   */
-=======
     {
       Error
 	("NDIM_MAX %d is less than NDIM %d or MDIM %d. Fix in python.h and recompile\n",
@@ -860,7 +810,6 @@
  * know what this is actually.   Note that pairwise is the appraoch which cboses between pairwise_bb, and pairwise_pow.
  * Normally, any of the pairwise options should force use of a banding option with a broad set of bands
  */
->>>>>>> 4f2a1d62
 
   rdint("Wind_ionization(0=on.the.spot,1=LTE,2=fixed,3=recalc_bb,6=pairwise_bb,7=pairwise_pow)", &geo.ioniz_mode);
 
@@ -1327,27 +1276,6 @@
 	  geo.const_agn = 0.0;
 	}
 
-<<<<<<< HEAD
-	/* 
-	 * Describe the Compton torus 
-	 */
-
-	/* 
-	 * 70b - ksl - 1108067 - Here we add parameters for the compton torus or blocking region * * Note that the whole flow of this may
-	 * be a bit odd as it seems as if we have to keep checking for whether * we are modelling an agn * * Note that these calls need to
-	 * precede the calls below, because we want to keep the compton torus ??? * inside the actual wind, or at least that's what ksl
-	 * believes on 110809.  ??? 
-	 */
-
-	/* 
-	 * 140907: ksl - I have effectively commented out any consideration of the compton_torus because it is not debugged.  But one can
-	 * continue debugging it by setting the DEBUG variatble to true 
-	 */
-	geo.compton_torus = 0;
-#if DEBUG
-	rdint("Torus(0=no,1=yes)", &geo.compton_torus);
-	if (geo.compton_torus)
-=======
 /* Describe the Compton torus */
 
 /* 70b - ksl - 1108067 - Here we add parameters for the compton torus or blocking region 
@@ -1369,7 +1297,6 @@
       rdint ("Torus(0=no,1=yes)", &geo.compton_torus);
 
       if (geo.compton_torus)
->>>>>>> 4f2a1d62
 	{
 	  rddoub("Torus.rmin(cm)", &geo.compton_torus_rmin);
 	  rddoub("Torus.rmax(cm)", &geo.compton_torus_rmax);
@@ -1717,15 +1644,6 @@
 	else
 	  Log("OK, using live or die option\n");
 
-<<<<<<< HEAD
-	/* 
-	 * Select spectra with certain numbers of scatterings.  See extract 1997 aug 28 ksl 
-	 */
-
-	strcpy(yesno, "n");
-	rdstr("Select_specific_no_of_scatters_in_spectra(y/n)", yesno);
-	if (yesno[0] == 'y')
-=======
 /* Select spectra with certain numbers of scatterings.  See extract 1997 aug 28 ksl 
  * 141116 - ksl The following options are clealy diagnostic and have been relegated to 
  * advanced commands*/
@@ -1734,7 +1652,6 @@
       strcpy (yesno, "n");
       rdstr ("Select_specific_no_of_scatters_in_spectra(y/n)", yesno);
       if (yesno[0] == 'y')
->>>>>>> 4f2a1d62
 	{
 	  Log("OK n>MAXSCAT->all; 0<=n<MAXSCAT -> n scatters; n<0 -> >= |n| scatters\n");
 	  for (n = 0; n < nangles; n++)
@@ -1761,12 +1678,8 @@
 		}
 	  }
 	}
-<<<<<<< HEAD
-  }
-=======
 	}
     }
->>>>>>> 4f2a1d62
 
   /* 
    * Select the units of the output spectra.  This is always needed 
@@ -1783,15 +1696,6 @@
   }
   else
 	Log("OK, basic Monte Carlo spectrum\n");
-
-<<<<<<< HEAD
-  /* 
-   * Determine whether to produce additonal diagnostics 
-   */
-
-  rdint("Extra.diagnostics(0=no)", &diag_on_off);
-=======
->>>>>>> 4f2a1d62
 
 
   /* 
@@ -1802,24 +1706,6 @@
   SMAX_FRAC = 0.5;
   DENSITY_PHOT_MIN = 1.e-10;
   keep_photoabs = 1;
-<<<<<<< HEAD
-  rdint("Use.standard.care.factors(1=yes)", &istandard);
-
-  if (!istandard)
-  {
-	rddoub("Fractional.distance.photon.may.travel", &SMAX_FRAC);
-	rddoub("Lowest.ion.density.contributing.to.photoabsorption", &DENSITY_PHOT_MIN);
-	rdint("Keep.photoabs.during.final.spectrum(1=yes)", &keep_photoabs);
-  }
-
-  /* 
-   * 081221 - 67c - Establish limits on the frequency intervals to be used by the ionization cycles and the fraquency bands for
-   * stratified sampling.  Changes here were made to allow more control over statified sampling, since we have expanded the temperature
-   * ranges of the types of systems we would like to calculate.  This section of inputs might logically go earlier in the code, but was
-   * put here so it would add on to existing .pf files.  It would be reasonble to consider moving it to a more logical location 
-   */
-=======
-
   /* 141116 - ksl - Made care factors and advanced command as this is clearly somethng that is diagnostic */
 
   if (modes.iadvanced) {
@@ -1845,7 +1731,6 @@
  * was put here so it would add on to existing .pf files.  It would be reasonble to consider moving
  * it to a more logical location
  */
->>>>>>> 4f2a1d62
 
 
   /* 
@@ -1924,21 +1809,11 @@
 
   w = wmain;
 
-<<<<<<< HEAD
-  if (diag_on_off)
-  {
-	/* 
-	 * Open a diagnostic file or files.  These are all fixed files 
-	 */
-	open_diagfile();
-  }
-=======
   if (modes.save_cell_stats)
     {
       /* Open a diagnostic file or files.  These are all fixed files */
       open_diagfile ();
     }
->>>>>>> 4f2a1d62
 
   /* 
    * initialize the random number generator 
@@ -2065,15 +1940,8 @@
 
 
 
-<<<<<<< HEAD
-#if DEBUG
-	ispy_init("python", geo.wcycle);
-#endif
-=======
     if (modes.ispy)
       ispy_init ("python", geo.wcycle);
-
->>>>>>> 4f2a1d62
 
 	geo.n_ioniz = 0.0;
 	geo.lum_ioniz = 0.0;
@@ -2189,15 +2057,8 @@
 	if (geo.rt_mode == 2)
 	  Log("Luminosity taken up by adiabatic kpkt destruction %18.12e number of packets %d\n", zz_adiab, nn_adiab);
 
-<<<<<<< HEAD
-#if DEBUG
-	wind_rad_summary(w, windradfile, "a");
-#endif
-=======
     if (modes.print_windrad_summary)
 	  wind_rad_summary (w, windradfile, "a");
-
->>>>>>> 4f2a1d62
 
 
 
@@ -2370,16 +2231,9 @@
 
 
 
-<<<<<<< HEAD
-#if DEBUG
-	ispy_close();
-#endif
-=======
     if (modes.ispy)
       ispy_close ();
 
->>>>>>> 4f2a1d62
-
 	/* 
 	 * Calculate and store the amount of heating of the disk due to radiation impinging on the disk 
 	 */
@@ -2401,11 +2255,7 @@
 	 * In a diagnostic mode save the wind file for each cycle (from thread 0) 
 	 */
 
-<<<<<<< HEAD
-	if (diag_on_off)
-=======
       if (modes.keep_ioncycle_windsaves)
->>>>>>> 4f2a1d62
 	{
 	  strcpy(dummy, "");
 	  sprintf(dummy, "python%02d.wind_save", geo.wcycle);
@@ -2602,15 +2452,8 @@
 
 	xsignal(root, "%-20s Starting %d of %d spectral cycle \n", "NOK", geo.pcycle, geo.pcycles);
 
-<<<<<<< HEAD
-#if DEBUG
-	ispy_init("python", geo.pcycle + 1000);
-#endif
-=======
     if (modes.ispy)
       ispy_init ("python", geo.pcycle + 1000);
-
->>>>>>> 4f2a1d62
 
 	Log("!!Cycle %d of %d to calculate a detailed spectrum\n", geo.pcycle, geo.pcycles);
 	Log_flush();				/* NSH June 13 Added call to flush logfile */
@@ -2649,15 +2492,8 @@
 
 	trans_phot(w, p, select_extract);
 
-<<<<<<< HEAD
-#if DEBUG
-	wind_rad_summary(w, windradfile, "a");
-#endif
-=======
     if (modes.print_windrad_summary)
       wind_rad_summary (w, windradfile, "a");
-
->>>>>>> 4f2a1d62
 
 	spectrum_create(p, freqmin, freqmax, nangles, select_extract);
 
@@ -2978,15 +2814,7 @@
    * especially if they are disk photons generated right up against one of the frequency limits 04aug--ksl-increased limit from 0.02 to
    * 0.03, e.g from 6000 km/s to 9000 km/s 11apr--NSH-decreased freqmin to 0.4, to take account of double redshifted photons. shift. 
    */
-<<<<<<< HEAD
-#if DEBUG
-  Log("photon_checks: %s\n", comment);
-#endif
-=======
-
   Debug ("photon_checks: %s\n", comment);
-
->>>>>>> 4f2a1d62
   freqmax *= (1.8);
   freqmin *= (0.6);
   for (nn = 0; nn < NPHOT; nn++)
@@ -3025,21 +2853,11 @@
 	  Error("photon_checks: Exiting because too many bad photons generated\n");
 	  exit(0);
 	}
-<<<<<<< HEAD
-  }
-  Log("NSH Geo.n_ioniz=%e\n", geo.n_ioniz);
-#if DEBUG
-  if (nnn == 0)
-	Log("photon_checks: All photons passed checks successfully\n");
-#endif
-=======
     }
   Log ("NSH Geo.n_ioniz=%e\n", geo.n_ioniz);
 
   if (nnn == 0)
     Debug ("photon_checks: All photons passed checks successfully\n");
-
->>>>>>> 4f2a1d62
   return (0);
 }
 
