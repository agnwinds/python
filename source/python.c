--- conflicted
+++ resolved
@@ -1744,16 +1744,9 @@
 int
 init_geo ()
 {
-<<<<<<< HEAD
-  geo.ndomain = ndomain = 0;   /* ndomain is a convenince variable so we do not always
-				              need to write geo.ndomain but it should nearly always
-				              be set to the same value as geo.ndomain */
-
-=======
-	geo.ndomain=ndomain=0;   /*ndomain is a convenience variable so we do not always
+  geo.ndomain=ndomain=0;   /*ndomain is a convenience variable so we do not always
 				   need to write geo.ndomain but it should nearly always
 				   be set to the same value as geo.ndomain */
->>>>>>> 6d052398
   zdom[0].coord_type = 1;
   zdom[0].ndim = 30;
   zdom[0].mdim = 30;
