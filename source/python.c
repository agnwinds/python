--- conflicted
+++ resolved
@@ -1420,25 +1420,7 @@
 		for (n = 0; n < nangles; n++)
 			rddoub("angle(0=pole)", &angle[n]);
 
-<<<<<<< HEAD
-		/* 05apr-ksl-56--For diagnositic reasons I have left questions regarding phase even for systems which are not binaries.
-		   Phase 0 in this case corresponds to an extraction direction which is in the xz plane */
-
-		for (n = 0; n < nangles; n++)
-			rddoub("phase(0=inferior_conjunction)", &phase[n]);
-
-		rdint("live.or.die(0).or.extract(anything_else)", &select_extract);
-		if (select_extract != 0)
-		{
-			select_extract = 1;
-			Log("OK, extracting from specific angles\n");
-		}
-		else
-			Log("OK, using live or die option\n");
-
-		/* Select spectra with certain numbers of scatterings.  See extract 1997 aug 28 ksl 141116 - ksl The following options are 
-		   clealy diagnostic and have been relegated to advanced commands */
-=======
+
     
       for (n = 0; n < nangles; n++)
 	rddoub ("angle(0=pole)", &angle[n]);
@@ -1459,7 +1441,6 @@
       	Log("No phase information needed as system type %i is not a binary\n",
       		 geo.system_type);
 
->>>>>>> e54bbc41
 
 		if (modes.iadvanced)
 		{
