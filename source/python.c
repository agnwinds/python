/***********************************************************
                                       Space Telescope Science Institute

 Synopsis:
	Python is a program designed to simulate the transfer of radiation in a wind.  It uses the
	Sobolev approximation.  It models a wind as a biconical flow.     
	
	This is the "main" routine for Python.  It's basic purpose is to gather the input variables 
	and to control the flow of the program
 
Arguments:		

	Usage:  py [-h] [-r] [-d] [-t time_max] xxx  or simply py

	where xxx is the rootname or full name of a parameter file, e. g. test.pf

	and the switches have the following meanings

	-h 	to get this help message
	-r 	restart a run of the progarm reading the file xxx.windsave

	-t time_max	limit the total time to approximately time_max seconds.  Note that the program checks
		for this limit somewhat infrequently, usually at the ends of cycles, because it
		is attempting to save the program outputs so that the program can be restarted with
		-r if theat is desired.
	-v num  determines the amount of information that is printed out.  If num is small, then
		less information is printed out; if num is large more is printed out.  Setting
		v to 5 causes the routine to print out all the information which outputs have
		included previously.  The current default is set to 4 which suppresses Log_silent
		and Error_silent
	-d	To have statements from Debug command logged
	-e  Alter the maximum number of errors before the program quits


	
	if one simply types py or pyZZ where ZZ is the version number one is queried for a name
	of the parameter file.

	NOTE - If this is modified, please also modify the help message in help() below
Returns:
 
Description:	
	Python is far too complicated to describe.  Basically it simulates the radiative transfer
	of photons through the wind of a cataclysmic variable or a star.  The kinematic formulation for
	the CV wind is due to Schlossman and Vitello while that of the star is due to Castor & Larmors. 
	
	 Radiation from an optically thick disk, the WD star, a boundary layer and the wind itself
	 may be included
	
	There are 4 basic portions to the program which are easy to see in the main program.
	
	1. A data gathering stage
	
	2. A calculation of the state of ionization of the wind.
	
	3. A calculation of a detailed spectrum in which the ionization is held fixed.
	
		
Notes:
	The program has been designed and tested both on Suns and MacIntoshes (with Symentec's
	C compiler).  Some of its peculiarities are due to memory limitations and relatively small 
	stack sizes on the Mac.  When compiling, check to see that the global varible MAC is
	set properly in python.h.

History:
 	97jan   ksl	Coding on python began.
 	97jul	ksl	Added capability model the spectrum as a function of orbital phase.
 	97aug	ksl	Added boundary layer as additional source of radiation
 	97aug	ksl	Added capability to extract spectra with a specific number of scatters
 	97nov	ksl	Changed error and diagnostic logging
 	98july	ksl	Added radiation from the wind itself
 	98nov	ksl	Added spherical winds and greatly modified I/O  
	99jan	ksl	Added ability to enter parameter file (w/out) root on command line
	99jul	ksl	Begin eliminating MAC dependencies
	00sep	ksl	Began work on adding a new coronal possibility
	01mar	ksl	Added a knigge wind
        01sept	ksl	Added a thierry wind
	01dec	ksl	Incorporated improved atomic data reading codes, and
			made a variety of other major changes to the way in
			which many of the subroutines operate.
	01dec	ksl	Revised way in which old windfile option works.  It
			was not working at all originally, because of a
			change I made in April.  The new method is a bit dangerous
			because it does change a good bit of geo, since all of the
			input data is read in.  In principle, his can create an inconsistency
			between some of the info in geo and some in the wind array.
			But it keeps the wind the same, which is what was desired.  
	01dec	ksl	Added a general capability to python(40) so that during the
			the ionization cycle photons do not necessarily have identical
			weights.
	02jan	ksl	Moved specific inputs for KWD wind to knigge.c
	02feb	ksl	Added anisotropic wind scattering
	02feb	ksl	41.1 -- Allowed user to chose between anisotropic and
			isotropic scattering in the wind.
	02feb	ksl	41.2 -- Added aditional options for choosing what photons
			to count
	02apr	ksl	43.1 -- Added additional radiative transfer options.  Modified main
			so that a spectrum is printed out after each cycle
	02jul	ksl	43.7 -- Considerable changes associated with photoionization
			and recombination were made.  The initial attemps to allow
			for using a more accurate detailed balance approach were
			included in the ionizatio routines.
	03dec	ksl	Added back some timing ability
        04Mar   SS      Minor changes to set switch for macro atom method.
                        geo.line_mode=6 switches geo.rt_mode=2 (macro method)
                        and then geo.ine_mode back to =3. (SS)
        04Apr   SS      Minor change to set a switch for geo.line_mode=7 
                        which is the same as 6 but with anisotropic scattering
        04May   SS      geo.line_mode=8 added: this mode is the same as mode 6
                        BUT will treat all ions as simple - it is for 
                        test purposes only.
	04Jun	ksl	Added new disk + wind model for ysos.  In process, moved
			the variables describing the wind mdots to subroutines
	04Aug	ksl	52 -- Modified input variables to allow a variety of input models
			all ascii-based.
	04Aug	ksl	52 -- Modified input variables to allow for various disk illumination
			models
	04Aug	ksl	52 -- Modified to allow for vertically extended disks. Note that some of
			the input variables were rearranged in the process.
        04Aug   SS      Minor modifications to cope with finite disk thickness calculations.
	04dec	ksl	54a -- Minor mod to calculation of fraction of luminosity that hits
			disk so that correct values are printed out in situation where there
			are multiple subcycles.
	04dec	ksl	54e -- Minor mod to record master atomic file in geo, and, for the 
			case of fixed concentration to store the file where the concentrations
			are contaned.
	05apr	ksl	56 -- Added new variable geo.binary_system to avoid binary system
			questions in cases where one was modelling a single object.  Note
			that I did not remove seemingly superfluous quesions regarding
			phase because one can still extract photons in various azimuthal
			directions, and if we ever move to 3d situations one might want
			to deal with non-axially symmetric systems.
	05jul	ksl	56d -- Updated to include new windcone definitions.
	05jul	ksl	56d -- Completed basic work to allow vertically extended disk
	06may	ksl	57g -- Began work on modifying structures to lower memory requirments
			At empty wind cells have mostly been eliminated, and macroatoms
			have been split off into a separate structure so this is not 
			used.
	06jul	ksl	57h -- Have contined work to speed program up as much as possible
			by giving more control over the parameters that govern the speed
			such as SMAX_FRAC.
	06oct	ksl	58 -- This version is a cleaned up version of py57ib, which differs
			from 57h primarily in bb.c and pdf.c.   In addition, this version
			makes it possible to use the SV velocity law in what is otherwise
			a KWD description of the wind.  
	06nov	ksl	58c -- This version requires and updated version of kpar, that 
			keeps track of all the errors.  
	07aug	ksl	58f -- Modified the way in which the program handles a situation
			in which one attempts to run with a non-existent .pf file.
	08may	ksl	60a -- Significant modifications were made to the main routine
			to make sure we could restart models.  Unfortunaaely rhe point
			at which the user was asked for the atomic data needed to be changed,
			so earlier .pf files will need to be modified.  
	080808	ksl	62 -- Cleaned up wind ionization options
	081110	ksl	67 -- Revised a number of portions of the main python.c routine
			to enable restarts.  There are still inconsistencies in the
			way one reads information from the .pf file after having read
			in the windsave files that could be cleaned up.
	081218	ksl	67c -- Added a switch -h to provide information about usage.
	090202	ksl	68b -- Added switch -v  to control the level of verbosity.  Updated
			Plasma to allow routine to track scatters and absorption during
			generation of detailed spectrum
	090402	ksl	NSPEC has been moved to the main routine, as its only remaining
			purpose is to define some arrays in the main routine.  Note that
			MSPEC still has meaning as the number of spectra of various types
			that are construced without going through types.
	1108	ksl/nsh Adding code to keep track of gross spectra in a cell though xbands,
			xj and xave_freq.  Just set up the frequence limits here.	
	1112	ksl	Moved everything associated with frequency bands into bands_init
	1212	nsh	changed the way DFUDGE is defined.
        1302	jm	74b5 introduced double precision variable for photon number for calling 
			define_phot. Fixes Bug JM130302 in photon weights. It has been suggested
			that we should make NPHOT a long integer- at the moment I have not done 
			this and simply comverted to double before calling define_phot (otherwise 
			I believe rdint would have to be redone for long integers).
	1304	ksl	75 rewrote the fix above to use a long, instead of double.  
			This has plenty of range.  Notge that there is no need to make NPHOT
			a long, as suggested above.  We do not expect it to exceed 2e9,
			although some kind of error check might be reasonble.
	1306	ksl	Modified to allow a power law component to a stellar spectrum.  Made
			some changes use DEF variables instead of numbers to make choices
	1307	jm	SS Parallelized Python in June 2013, for release 76a. I have now introduced
			slightly altered reporting to allow more succinct reporting in parallel mode.
	1307	ksl	Removed the Thierry & Hubeny O-star models as an option from the code.
			This was never tested, and never really used.  Knox no longer even has the 
			models.  Note that Stuart is replacing this with a homologous expansion
			model
	1308	nsh	Added a call to generate rtheta wind cones - issue #41
	1309	nsh	Changed the loop around where disk parameters are read in - issue #44
	1309	nsh	Added commands to write out warning summary - relating to issue #47
  	1312	nsh	Added a new parameter file command to turn off heating and cooling mechanisms
			at the moment it only does adiabatc
			Also some modifications to the parallel communiactions to deal with some new
			plasma variabales, and the min and max frequency photons seen in bands.
	1409	ksl	Added new switch -d to enable use of a new Debug logging feature
 	
 	Look in Readme.c for more text concerning the early history of the program.

**************************************************************/



#include <stdio.h>
#include <stdlib.h>
#include <string.h>
#include <math.h>
#include "atomic.h"


#include "python.h"
#define NSPEC	20
#define SYSTEM_TYPE_STAR    0
#define SYSTEM_TYPE_BINARY  1
#define SYSTEM_TYPE_AGN     2

int main(int argc, char *argv[])
{
<<<<<<< HEAD
	WindPtr w;
	PhotPtr p;

	// 140902 - wcycles and pcycles eliminated everywher in favor of using the 
	// 
	// variables that are in the goe structure
	// int i, wcycles, pcycles;
	int i;
	double freqmin, freqmax;
	double swavemin, swavemax, renorm;
	long nphot_to_define;
	int n, nangles;
	int iwind;
	int thermal_opt;			/* NSH 131213 - added to control options to turn on and off some heating and cooling mechanisms */

	/* 
	 * Next three lines have variables that should be a structure, or possibly we should allocate the space for the spectra to avoid all
	 * this nonsense.  02feb ksl 
	 */

	double angle[NSPEC], phase[NSPEC];
	int scat_select[NSPEC], top_bot_select[NSPEC];
	double rho_select[NSPEC], z_select[NSPEC], az_select[NSPEC], r_select[NSPEC];

	char yesno[20];
	int select_extract, select_spectype;
	char root[LINELENGTH], input[LINELENGTH], wspecfile[LINELENGTH], lspecfile[LINELENGTH], specfile[LINELENGTH], diskfile[LINELENGTH];
	char windradfile[LINELENGTH], windsavefile[LINELENGTH];
	char specsavefile[LINELENGTH];
	char photfile[LINELENGTH], diagfile[LINELENGTH], old_windsavefile[LINELENGTH], diagfolder[LINELENGTH];
	char delay_dumpfile[LINELENGTH];	/* SWM 10/10/14 - Added */
	char dummy[LINELENGTH];
	char tprofile[LINELENGTH];
	double x, xbl;

	int nn;
	double zz, zzz, zze, ztot, zz_adiab;
	int icheck, nn_adiab;
	FILE *qptr;

	int disk_illum;
	int istandard, keep_photoabs;
	int opar_stat, restart_stat;
	double time_max;			// The maximum time the program is allowed to
	// run before halting
	double lstar;				// The luminosity of the star, iv it exists

	int my_rank;				// these two variables are used regardless of
	// parallel mode
	int np_mpi;					// rank and number of processes, 0 and 1 in
	// non-parallel
	int time_to_quit;
=======
  WindPtr w;
  PhotPtr p;

  int i;
  double freqmin, freqmax;
  double swavemin, swavemax, renorm;
  long nphot_to_define;
  int n, nangles;
  int iwind;
  int thermal_opt; /*NSH 131213 - added to control options to turn on and off some heating and cooling mechanisms */

/* Next three lines have variables that should be a structure, or possibly we
should allocate the space for the spectra to avoid all this nonsense.  02feb ksl */

  double angle[NSPEC], phase[NSPEC];
  int scat_select[NSPEC], top_bot_select[NSPEC];
  double rho_select[NSPEC], z_select[NSPEC], az_select[NSPEC],
    r_select[NSPEC];

  char yesno[20];
  int select_extract, select_spectype;
  char root[LINELENGTH], input[LINELENGTH], wspecfile[LINELENGTH],
    lspecfile[LINELENGTH], specfile[LINELENGTH], diskfile[LINELENGTH];
  char windradfile[LINELENGTH], windsavefile[LINELENGTH];
  char specsavefile[LINELENGTH];
  char photfile[LINELENGTH], diagfile[LINELENGTH],
    old_windsavefile[LINELENGTH], diagfolder[LINELENGTH];
  char dummy[LINELENGTH];
  char tprofile[LINELENGTH];
  double x,xbl;

  int nn;
  double zz, zzz, zze, ztot, zz_adiab;
  int icheck, nn_adiab;
  FILE *fopen (), *qptr;

  int disk_illum;
  int istandard, keep_photoabs;
  int opar_stat, restart_stat;
  double time_max;		// The maximum time the program is allowed to run before halting
  double lstar;                 // The luminosity of the star, iv it exists

  int my_rank;		// these two variables are used regardless of parallel mode
  int np_mpi;		// rank and number of processes, 0 and 1 in non-parallel
  int time_to_quit;

  int mkdir();

  #ifdef MPI_ON
    int ioniz_spec_helpers, spec_spec_helpers;

    MPI_Init(&argc, &argv);
    MPI_Comm_rank(MPI_COMM_WORLD, &my_rank);
    MPI_Comm_size(MPI_COMM_WORLD, &np_mpi);
  #else
    my_rank = 0;
    np_mpi=1;
  #endif
  
  np_mpi_global = np_mpi;              /// Glob al variable which holds the number of MPI processes
  rank_global = my_rank;   /// Global variable which holds the rank of the active MPI process
>>>>>>> ddafbbf3

#ifdef MPI_ON
	int mpi_i, mpi_j;


	double *maxfreqhelper, *maxfreqhelper2;
	/* 
	 * NSH 131213 the next line introduces new helper arrays for the max and min frequencies in bands 
	 */
	double *maxbandfreqhelper, *maxbandfreqhelper2, *minbandfreqhelper, *minbandfreqhelper2;
	double *redhelper, *redhelper2;
	int *iredhelper, *iredhelper2;
	// int size_of_helpers;
	int plasma_double_helpers, plasma_int_helpers, ioniz_spec_helpers, spec_spec_helpers;
#endif

	int mkdir();

#ifdef MPI_ON
	MPI_Init(&argc, &argv);
	MPI_Comm_rank(MPI_COMM_WORLD, &my_rank);
	MPI_Comm_size(MPI_COMM_WORLD, &np_mpi);
#else
	my_rank = 0;
	np_mpi = 1;
#endif

	np_mpi_global = np_mpi;		// / Glob al variable which holds the number
	// of MPI processes
	rank_global = my_rank;		// / Global variable which holds the rank of
	// the active MPI process

	Log_set_mpi_rank(my_rank, np_mpi);	// communicates my_rank to kpar


	opar_stat = 0;				/* 59a - ksl - 08aug - Initialize opar_stat to indicate that if we do not open a rdpar file, the *
								   assumption is that we are reading from the command line */
	restart_stat = 0;			/* 67 -ksl - 08nov - Assume initially that these is a new run from scratch, and not a restart */
	time_max = 13.8e9 * 3.2e7;	/* 67 - ksl - 08nov - The maximum time the program will run without stopping.  This is initially set to the 
								 * lifetime of the universe */

	verbosity = 4;				/* Set the default verbosity to 4.  To get more info raise the verbosity level to a higher number. To get * 
								   less set the verbosity to a lower level. */

	time_to_quit = 100000;		// Initialise variable


	Log_set_verbosity(verbosity);


	Log_parallel("Thread %d starting.\n", my_rank);	// JM130723 moved this
	// after verbosity switch


	/* 
	 * Parse the command line.  Updated for 67 to allow for switches - 0811 - ksl 
	 */

	restart_stat = 0;
	time_max = -1;

	if (argc == 1)
	{
		printf("Input file (interactive=stdin):");
		fgets(dummy, LINELENGTH, stdin);
		get_root(root, dummy);
		strcpy(diagfile, root);
		strcat(diagfile, ".diag");
	}
	else
	{

		for (i = 1; i < argc; i++)
		{

			if (strcmp(argv[i], "-h") == 0)
			{
				help();
			}
			else if (strcmp(argv[i], "-r") == 0)
			{
				Log("Restarting %s\n", root);
				restart_stat = 1;
			}
			else if (strcmp(argv[i], "-t") == 0)
			{
				if (sscanf(argv[i + 1], "%lf", &time_max) != 1)
				{
					Error("python: Expected time after -t switch\n");
					exit(0);
				}
				i++;

			}
			else if (strcmp(argv[i], "-v") == 0)
			{
				if (sscanf(argv[i + 1], "%d", &verbosity) != 1)
				{
					Error("python: Expected verbosity after -v switch\n");
					exit(0);
				}
				Log_set_verbosity(verbosity);
				i++;

			}
			else if (strcmp(argv[i], "-e") == 0)
			{
				if (sscanf(argv[i + 1], "%d", &time_to_quit) != 1)
				{
					Error("python: Expected max errors after -e switch\n");
					exit(0);
				}
				Log_quit_after_n_errors(time_to_quit);
				i++;

			}
			else if (strcmp(argv[i], "-d") == 0)
			{
				Log_debug(1);
				i++;
			}
			else if (strncmp(argv[i], "-", 1) == 0)
			{
				Error("python: Unknown switch %s\n", argv[i]);
				help();
			}
		}



		/* 
		 * The last command line variable is always the .pf file 
		 */

		strcpy(dummy, argv[argc - 1]);
		get_root(root, dummy);

		/* 
		 * This completes the parsing of the command line 
		 */

		/* 
		 * JM130722 we now store diag files in a subdirectory if in parallel 
		 */
		/* 
		 * ksl - I believe this is created in all cases, and that is what we want 
		 */

		sprintf(diagfolder, "diag_%s/", root);
		mkdir(diagfolder, 0777);
		strcpy(diagfile, diagfolder);
		sprintf(dummy, "_%d.diag", my_rank);
		strcat(diagfile, root);
		strcat(diagfile, dummy);


	}


	/* 
	 * 0811 - ksl - If the restart flag has been set, we check to see if a windsave file exists.  If it doues we will we will restart from 
	 * that point.  If the windsave file does not exist we will start from scratch 
	 */

	if (restart_stat == 0)
	{							// Then we are simply running from a new model
		xsignal_rm(root);		// Any old signal file
		xsignal(root, "%-20s %s \n", "START", root);
		Log_init(diagfile);
	}
	else
	{
		/* 
		 * Note that alghough we chekc that we dan open the windsave file, it is not read here.  
		 */

		strcpy(windsavefile, root);
		strcat(windsavefile, ".wind_save");
		qptr = fopen(windsavefile, "r");

		if (qptr != NULL)
		{
			/* 
			 * Then the file does exist and we can restart 
			 */
			fclose(qptr);
			xsignal(root, "%-20s %s\n", "RESTART", root);
			Log_append(diagfile);
		}
		else
		{
			/* 
			 * It does not exist and so we start from scratch 
			 */
			restart_stat = 0;
			xsignal_rm(root);	// Any old signal file
			xsignal(root, "%-20s %s \n", "START", root);
			Log_init(diagfile);
		}
	}


  Log ("!!Python Version %s \n", VERSION);	//54f -- ksl -- Now read from version.h
  Log ("!!Git commit hash %s", GIT_COMMIT_HASH);
  Log ("!!Python is running with %d processors\n", np_mpi_global);
  Log_parallel ("This is MPI task number %d (a total of %d tasks are running).\n", rank_global, np_mpi_global);

	Log("!!Python Version %s \n", VERSION);	// 54f -- ksl -- Now read from
	// version.h
	Log("!!Python is running with %d processors\n", np_mpi_global);
	Log_parallel("This is MPI task number %d (a total of %d tasks are running).\n", rank_global, np_mpi_global);

	/* 
	 * Set the maximum time if it was defined 
	 */
	if (time_max > 0)
	{
		set_max_time(root, time_max);
	}


	xsignal(root, "%-20s Initializing variables for %s\n", "NOK", root);


	if (strncmp(root, "dummy", 5) == 0)
	{
		Log("Proceeding to create rdpar file in dummy.pf, but will not run prog\n");
	}
	else if (strncmp(root, "stdin", 5) == 0 || strncmp(root, "rdpar", 5) == 0 || root[0] == ' ' || strlen(root) == 0)
	{
		strcpy(root, "mod");
		Log("Proceeding in interactive mode\n Output files will have rootname mod\n");
	}
	else
	{
		strcpy(input, root);
		strcat(input, ".pf");

		if ((opar_stat = opar(input)) == 2)
		{
			Log("Reading data from file %s\n", input);
		}
		else
		{
			Log("Creating a new parameter file %s\n", input);
		}

	}

	/* 
	 * Now create the names of all the files which will be written.  Note that some files have the same root as the input file, while
	 * others have a generic name of python. This is intended so that files which you really want to keep have unique names, while those
	 * which are for short-term diagnostics are overwritten.  ksl 97aug. 
	 */


	strcpy(basename, root);		// 56d -- ksl --Added so filenames could be
	// created by routines as necessary

	strcpy(wspecfile, root);
	strcpy(lspecfile, root);

	strcpy(specfile, root);
	strcpy(windradfile, "python");
	strcpy(windsavefile, root);
	strcpy(specsavefile, root);

	/* 
	 * 130722 JM we now save python.phot and disk.diag files under diag_root folder 
	 */
	strcpy(photfile, diagfolder);
	strcpy(diskfile, diagfolder);
	strcat(photfile, "python");
	strcat(diskfile, root);

	strcat(wspecfile, ".spec_tot");
	strcat(lspecfile, ".log_spec_tot");
	strcat(specfile, ".spec");
	strcat(windradfile, ".wind_rad");
	strcat(windsavefile, ".wind_save");
	strcat(specsavefile, ".spec_save");
	strcat(photfile, ".phot");
	strcat(diskfile, ".disk.diag");

	/* 
	 * SWM 10-10-14 - Added delay dump entry 
	 */
	strcpy(delay_dumpfile, root);
	strcat(delay_dumpfile, ".delay_dump");


	/* 
	 * Provide plausible initial values for the sizes of the wind arrays.  This is desirable primarily for creating reasonable .pf files
	 */

	/* 
	 * Set plausible values for everything in geo struct which basically defines the overall geometry 
	 */

	init_geo();

	/* 
	 * Set the global variables that define the size of the grid as defined in geo.  These are used for convenience 
	 */

	NDIM = geo.ndim;
	MDIM = geo.mdim;
	NDIM2 = geo.ndim * geo.mdim;

	/* 
	 * End of definition of wind arrays 
	 */


	/* 
	 * Initialize variables which are used in the main routine 
	 */

	// 140902 - ksl - removed unused line in code. wcycles and pcycles are
	// actually set later
	// wcycles = pcycles = 1;
	// photons_per_cycle = 100000;

	/* 
	 * Initialize basis vectors for a cartesian coordinate system 
	 */

	x_axis[0] = 1.0;
	x_axis[1] = x_axis[2] = 0.0;
	y_axis[1] = 1.0;
	y_axis[0] = y_axis[2] = 0.0;
	z_axis[2] = 1.0;
	z_axis[1] = z_axis[0] = 0.0;





	/* 
	 * BEGIN GATHERING INPUT DATA 
	 */

	/* 
	 * Describe the basic calculation in terms of the number of iterations which will be used to calculate the wind parameters and the
	 * number of iterations and wavelength range which will be used for the final spectrom.  Also describe the observer's views of the
	 * system 
	 */


	if (restart_stat == 0)
	{							/* We are starting a new run from scratch */
		/* 
		 * Note that these describe wind geometryies and not the type of object 
		 */


		rdint("Wind_type(0=SV,1=Sphere,2=Previous,3=Proga,4=Corona,5=knigge,6=homologous,7=yso,8=elvis,9=shell)", &geo.wind_type);


		if (geo.wind_type == 2)
		{
			/* 
			 * This option is for the confusing case where we want to start with a previous wind model, but we are going to write the
			 * result to a new windfile. In other words it is not a restart where we would overwrite the previous wind model.  
			 */

			strcpy(old_windsavefile, "earlier.run");
			rdstr("Old_windfile(root_only)", old_windsavefile);
			strcat(old_windsavefile, ".wind_save");


			Log("Starting a new run from scratch starting with previous windfile");
			if (wind_read(old_windsavefile) < 0)
			{
				Error("python: Unable to open %s\n", old_windsavefile);	// program 
				// 
				// will 
				// exit 
				// if
				// unable 
				// to
				// read 
				// the 
				// file
				exit(0);
			}
			geo.wind_type = 2;	// after wind_read one will have a different
			// wind_type otherwise
			w = wmain;


		}

		else
		{						/* Read the atomic datafile here, because for the cases where we have read and old wind files, we also got
								   the atomic data */

			rdstr("Atomic_data", geo.atomic_filename);
			get_atomic_data(geo.atomic_filename);

		}

		geo.wcycles = geo.pcycles = 1;
		geo.wcycle = geo.pcycle = 0;

	}

	else if (restart_stat == 1)
	{							/* We want to continue a previous run */
		Log("Continuing a previous run of %s \n", root);
		strcpy(old_windsavefile, root);
		strcat(old_windsavefile, ".wind_save");
		if (wind_read(old_windsavefile) < 0)
		{
			Error("python: Unable to open %s\n", old_windsavefile);	// program 
			// 
			// will
			// exit if 
			// unable
			// to read 
			// the
			// file
			exit(0);
		}
		w = wmain;
		geo.wind_type = 2;		// We read the data from a file
		xsignal(root, "%-20s Read %s\n", "COMMENT", old_windsavefile);

		if (geo.pcycle > 0)
		{
			spec_read(specsavefile);
			xsignal(root, "%-20s Read %s\n", "COMMENT", specsavefile);
		}
	}

	/* 
	 * Get the remainder of the data.  Note that this is done whether or not the windsave file was read in 
	 */

	/* 
	 * 140907 - ksl - Although photons_per_cycle is really an integer, read in as a double so it is easier for input 
	 */

	x = 100000;
	rddoub("photons_per_cycle", &x);
	NPHOT = x;					// NPHOT is photons/cycle

#ifdef MPI_ON
	Log("Photons per cycle per MPI task will be %d\n", NPHOT / np_mpi_global);

	NPHOT /= np_mpi_global;
#endif

	rdint("Ionization_cycles", &geo.wcycles);

	rdint("spectrum_cycles", &geo.pcycles);


	Debug("Test %d %d \n", geo.wcycles, geo.pcycles);

	if (geo.wcycles == 0 && geo.pcycles == 0)
		exit(0);				// There is really nothing to do!

	/* 
	 * Allocate the memory for the photon structure now that NPHOT is established 
	 */

	p = (PhotPtr) calloc(sizeof(p_dummy), NPHOT);

	if (p == NULL)
	{
		Error("There is a problem in allocating memory for the photon structure\n");
		exit(0);
	}


	if (geo.wind_type != 2)
	{
		/* 
		 * Define the coordinate system for the grid and allocate memory for the wind structure 
		 */
		rdint("Coord.system(0=spherical,1=cylindrical,2=spherical_polar,3=cyl_var)", &geo.coord_type);

		rdint("Wind.dim.in.x_or_r.direction", &geo.ndim);
		if (geo.coord_type)
		{
			rdint("Wind.dim.in.z_or_theta.direction", &geo.mdim);
			if (geo.mdim < 4)
			{
				Error("python: geo.mdim must be at least 4 to allow for boundaries\n");
				exit(0);
			}
		}
		else
			geo.mdim = 1;

	}

	/* 
	 * 130405 ksl - Check that NDIM_MAX is greater than NDIM and MDIM.  
	 */

	if ((geo.ndim > NDIM_MAX) || (geo.mdim > NDIM_MAX))
	{
		Error("NDIM_MAX %d is less than NDIM %d or MDIM %d. Fix in python.h and recompile\n", NDIM_MAX, geo.ndim, geo.mdim);
		exit(0);
	}
	// 080808 - 62 - Ionization section has been cleaned up -- ksl
	/* 
	 * ??? ksl - Acoording to line 110 of ioniztion. option 4 is LTE with SIM_correction.  It would be good to know what this is actually.
	 * Note that pairwise is the appraoch which cboses between pairwise_bb, and pairwise_pow. Normally, any of the pairwise options should
	 * force use of a banding option with a broad set of bands 
	 */

	rdint("Wind_ionization(0=on.the.spot,1=LTE,2=fixed,3=recalc_bb,6=pairwise_bb,7=pairwise_pow)", &geo.ioniz_mode);

	if (geo.ioniz_mode == IONMODE_FIXED)
	{
		rdstr("Fixed.concentrations.filename", &geo.fixed_con_file[0]);
	}
	if (geo.ioniz_mode == 4 || geo.ioniz_mode == 5 || geo.ioniz_mode > 8)
	{							/* NSH CLOUDY test - remove once done */
		Log("The allowed ionization modes are 0, 1, 2, 3, 6, 7\n");
		Error("Unknown ionization mode %d\n", geo.ioniz_mode);
		exit(0);
	}

	/* 
	 * Normally, geo.partition_mode is set to -1, which means that partition functions are calculated to take full advantage of the data
	 * file.  This means that in calculating the partition functions, the information on levels and their multiplicities is taken into
	 * account.  
	 */

	geo.partition_mode = -1;	// ?? Stuart, is there a reason not to move
	// this earlier so it does not affect restart


	rdint("Line_transfer(0=pure.abs,1=pure.scat,2=sing.scat,3=escape.prob,6=macro_atoms,7=macro_atoms+aniso.scattering)", &geo.line_mode);

	/* 
	 * ?? ksl Next section seems rather a kluge.  Why don't we specifty the underlying variables explicitly It also seems likely that we
	 * have mixed usage of some things, e.g geo.rt_mode and geo.macro_simple 
	 */

	/* 
	 * JM 1406 -- geo.rt_mode and geo.macro_simple control different things. geo.rt_mode controls the radiative transfer and whether or not 
	 * you are going to use the indivisible packet constraint, so you can have all simple ions, all macro-atoms or a mix of the two.
	 * geo.macro_simple just means one can turn off the full macro atom treatment and treat everything as 2-level simple ions inside the
	 * macro atom formalism 
	 */

<<<<<<< HEAD
	/* 
	 * For now handle scattering as part of a hidden line transfermode ?? 
	 */
	if (geo.line_mode == 4)
=======
  rdint
    ("Wind_ionization(0=on.the.spot,1=LTE,2=fixed,3=recalc_bb,6=pairwise_bb,7=pairwise_pow)",
     &geo.ioniz_mode);

  if (geo.ioniz_mode == IONMODE_FIXED)
    {
      rdstr ("Fixed.concentrations.filename", &geo.fixed_con_file[0]);
    }
  if (geo.ioniz_mode == 4 || geo.ioniz_mode == 5 || geo.ioniz_mode > 9)	/*NSH CLOUDY test - remove once done */
    {
      Log ("The allowed ionization modes are 0, 1, 2, 3, 6, 7\n");
      Error ("Unknown ionization mode %d\n", geo.ioniz_mode);
      exit (0);
    }

/*Normally, geo.partition_mode is set to -1, which means that partition functions are calculated to take
full advantage of the data file.  This means that in calculating the partition functions, the information
on levels and their multiplicities is taken into account.   */

  geo.partition_mode = -1;	//?? Stuart, is there a reason not to move this earlier so it does not affect restart


  rdint
    ("Line_transfer(0=pure.abs,1=pure.scat,2=sing.scat,3=escape.prob,6=macro_atoms,7=macro_atoms+aniso.scattering)",
     &geo.line_mode);

/* ?? ksl Next section seems rather a kluge.  Why don't we specifty the underlying variables explicitly 
It also seems likely that we have mixed usage of some things, e.g geo.rt_mode and geo.macro_simple */

/* JM 1406 -- geo.rt_mode and geo.macro_simple control different things. geo.rt_mode controls the radiative
   transfer and whether or not you are going to use the indivisible packet constraint, so you can have all simple 
   ions, all macro-atoms or a mix of the two. geo.macro_simple just means one can turn off the full macro atom 
   treatment and treat everything as 2-level simple ions inside the macro atom formalism */ 

  /* For now handle scattering as part of a hidden line transfermode ?? */
  if (geo.line_mode == 4)
    {
      geo.scatter_mode = 1;	// Turn on anisotropic scattering
      geo.line_mode = 3;	// Drop back to escape probabilities
      geo.rt_mode = 1;		// Not macro atom (SS)
    }
  else if (geo.line_mode == 5)
    {
      geo.scatter_mode = 2;	// Thermal trapping model
      geo.line_mode = 3;	// Single scattering model is best for this mode
      geo.rt_mode = 1;		// Not macro atom (SS) 
    }
  else if (geo.line_mode == 6)
    {
      geo.scatter_mode = 0;	// isotropic
      geo.line_mode = 3;	// Single scattering
      geo.rt_mode = 2;		// Identify macro atom treatment (SS)
      geo.macro_simple = 0;	// We don't want the all simple case (SS)
    }
  else if (geo.line_mode == 7)
    {
      geo.scatter_mode = 2;	// thermal trapping
      geo.line_mode = 3;	// Single scattering
      geo.rt_mode = 2;		// Identify macro atom treatment (SS)
      geo.macro_simple = 0;	// We don't want the all simple case (SS)
    }
  else if (geo.line_mode == 8)
    {
      geo.scatter_mode = 0;	// isotropic
      geo.line_mode = 3;	// Single scattering
      geo.rt_mode = 2;		// Identify macro atom treatment i.e. indivisible packets
      geo.macro_simple = 1;	// This is for test runs with all simple ions (SS)
    }
  else if (geo.line_mode == 9)	// JM 1406 -- new mode, as mode 7, but scatter mode is 1
    {
      geo.scatter_mode = 1;	// anisotropic scatter mode 1
      geo.line_mode = 3;	// Single scattering
      geo.rt_mode = 2;		// Identify macro atom treatment 
      geo.macro_simple = 0;	// We don't want the all simple case 
    }  
  else
    {
      geo.scatter_mode = 0;	// isotropic
      geo.rt_mode = 1;		// Not macro atom (SS)
    }

  thermal_opt = 0; /* NSH 131213 Set the option to zero - the default. The lines allow allow the
  user to turn off mechanisms that affect the thermal balance. Adiabatic is the only one implemented
  to start off with. */

  rdint
    ("Thermal_balance_options(0=everything.on,1=no.adiabatic)",
     &thermal_opt);

  if (thermal_opt == 1)
>>>>>>> ddafbbf3
	{
		geo.scatter_mode = 1;	// Turn on anisotropic scattering
		geo.line_mode = 3;		// Drop back to escape probabilities
		geo.rt_mode = 1;		// Not macro atom (SS)
	}
	else if (geo.line_mode == 5)
	{
		geo.scatter_mode = 2;	// Thermal trapping model
		geo.line_mode = 3;		// Single scattering model is best for this
		// mode
		geo.rt_mode = 1;		// Not macro atom (SS) 
	}
	else if (geo.line_mode == 6)
	{
		geo.scatter_mode = 0;	// isotropic
		geo.line_mode = 3;		// Single scattering
		geo.rt_mode = 2;		// Identify macro atom treatment (SS)
		geo.macro_simple = 0;	// We don't want the all simple case (SS)
	}
	else if (geo.line_mode == 7)
	{
		geo.scatter_mode = 2;	// thermal trapping
		geo.line_mode = 3;		// Single scattering
		geo.rt_mode = 2;		// Identify macro atom treatment (SS)
		geo.macro_simple = 0;	// We don't want the all simple case (SS)
	}
	else if (geo.line_mode == 8)
	{
		geo.scatter_mode = 0;	// isotropic
		geo.line_mode = 3;		// Single scattering
		geo.rt_mode = 2;		// Identify macro atom treatment i.e.
		// indivisible packets
		geo.macro_simple = 1;	// This is for test runs with all simple ions
		// (SS)
	}
	else if (geo.line_mode == 9)	// JM 1406 -- new mode, as mode 7, but
		// scatter mode is 1
	{
		geo.scatter_mode = 1;	// anisotropic scatter mode 1
		geo.line_mode = 3;		// Single scattering
		geo.rt_mode = 2;		// Identify macro atom treatment 
		geo.macro_simple = 0;	// We don't want the all simple case 
	}
	else
	{
		geo.scatter_mode = 0;	// isotropic
		geo.rt_mode = 1;		// Not macro atom (SS)
	}

	thermal_opt = 0;			/* NSH 131213 Set the option to zero - the default. The lines allow allow the user to turn off mechanisms * 
								   that affect the thermal balance. Adiabatic is the only one implemented to start off with. */

	rdint("Thermal_balance_options(0=everything.on,1=no.adiabatic)", &thermal_opt);

	if (thermal_opt == 1)
	{
		geo.adiabatic = 0;
	}

	else if (thermal_opt > 1 || thermal_opt < 0)
	{
		Error("Unknown thermal balance mode %d\n", thermal_opt);
		exit(0);
	}


	/* 
	 * 57h -- Next line prevents bf calculation of macro_estimaters when no macro atoms are present.  
	 */

	if (nlevels_macro == 0)
		geo.macro_simple = 1;	// Make everything simple if no macro atoms -- 
	// 
	// 57h

	// SS - initalise the choice of handling for macro pops.
	if (geo.wind_type == 2)
	{
		geo.macro_ioniz_mode = 1;	// Now that macro atom properties are
		// available for restarts
	}
	else
	{
		geo.macro_ioniz_mode = 0;
	}

	// Establish the overall system type - Added for python_69 to allow qso's
	// have different inputs
	// Note - ksl - What happened to the possibility of a true single star
	// with no disk - 110914

	rdint("System_type(0=star,1=binary,2=agn)", &geo.system_type);


	// Determine what radiation sources there are.  Note that most of these
	// values are initilized in init_geo

	if (geo.system_type != SYSTEM_TYPE_AGN)
	{							/* If is a stellar system */
		rdint("Star_radiation(y=1)", &geo.star_radiation);
		rdint("Disk_radiation(y=1)", &geo.disk_radiation);
		rdint("Boundary_layer_radiation(y=1)", &geo.bl_radiation);
		rdint("Wind_radiation(y=1)", &geo.wind_radiation);
		geo.agn_radiation = 0;	// So far at least, our star systems don't
		// have a BH
	}
	else
	{							/* If it is an AGN */

		geo.star_radiation = 0;	// 70b - AGN do not have a star at the center
		// */
		rdint("Disk_radiation(y=1)", &geo.disk_radiation);
		geo.bl_radiation = 0;
		rdint("Wind_radiation(y=1)", &geo.wind_radiation);
		geo.agn_radiation = 1;
		rdint("QSO_BH_radiation(y=1)", &geo.agn_radiation);
	}

	if (!geo.star_radiation && !geo.disk_radiation && !geo.bl_radiation && !geo.bl_radiation && !geo.agn_radiation)
	{
		Error("python: No radiation sources so nothing to do but quit!\n");
		exit(0);
	}

	/* 
	 * With the macro atom approach we won't want to generate photon bundles in the wind so switch it off here. (SS) 
	 */

	if (geo.rt_mode == 2)
	{
		Log("python: Using Macro Atom method so switching off wind radiation.\n");
		geo.wind_radiation = 0;
	}


	/* 
	 * 080517 - ksl - Reassigning bb to -1, etc is to make room for reading in model grids, but complicates what happens if one tries to
	 * restart a model.  This needs to be updated so one can re-read the geo file, proabbly by defining variaables BB etc, and then by
	 * checking whether or not the type is assigned to BB or read in as 0.  Also need to store each of these model list names in geo
	 * structure. 
	 */

	get_spectype(geo.star_radiation, "Rad_type_for_star(0=bb,1=models)_to_make_wind", &geo.star_ion_spectype);

	get_spectype(geo.disk_radiation, "Rad_type_for_disk(0=bb,1=models)_to_make_wind", &geo.disk_ion_spectype);

	get_spectype(geo.bl_radiation, "Rad_type_for_bl(0=bb,1=models,3=pow)_to_make_wind", &geo.bl_ion_spectype);
	get_spectype(geo.agn_radiation, "Rad_type_for_agn(0=bb,1=models,3=power_law,4=cloudy_table)_to_make_wind", &geo.agn_ion_spectype);


	/* 
	 * 130621 - ksl - This is a kluge to add a power law to stellar systems.  What id done is to remove the bl emission, which we always
	 * assume to some kind of temperature driven source, and replace it with a power law source
	 * 
	 * Note that the next 3 or 4 lines just tell you that there is supposed to be a power law source.  They don't teel you what the
	 * parameters are. 
	 */

	if (geo.bl_ion_spectype == SPECTYPE_POW)
	{
		geo.agn_radiation = 1;
		geo.agn_ion_spectype = SPECTYPE_POW;
		geo.bl_radiation = 0;
		Log("Trying to make a start with a power law boundary layer\n");
	}
	else
	{
		Log("NOt Trying to make a start with a power law boundary layer %d\n", geo.bl_ion_spectype);
	}



	if (geo.wind_type == 2)
	{
		disk_illum = geo.disk_illum;
	}


	if (geo.wind_type != 2)		// Start of block to define a model for the
		// first time
	{

		/* 
		 * Describe the basic binary star system 
		 */

		geo.mstar /= MSOL;		// Convert to MSOL for ease of data entry
		rddoub("mstar(msol)", &geo.mstar);
		geo.mstar *= MSOL;

		/* 
		 * If a BH we want geo.rstar to be at least as large as the last stable orbit for a non-rotating BH 
		 */

		if (geo.system_type == SYSTEM_TYPE_AGN)
		{
			geo.rstar = 6. * G * geo.mstar / (C * C);	// correction - ISCO
			// is 6x Rg NSH 121025
		}

		rddoub("rstar(cm)", &geo.rstar);


		geo.r_agn = geo.rstar;	/* At present just set geo.r_agn to geo.rstar */
		geo.rstar_sq = geo.rstar * geo.rstar;
		if (geo.star_radiation)
			rddoub("tstar", &geo.tstar);

		lstar = 4 * PI * geo.rstar * geo.rstar * STEFAN_BOLTZMANN * pow(geo.tstar, 4.);


		/* 
		 * Describe the secondary if that is required 
		 */

		if (geo.system_type == SYSTEM_TYPE_BINARY)
		{						/* It's a binary system */

			geo.m_sec /= MSOL;	// Convert units for ease of data entry
			rddoub("msec(msol)", &geo.m_sec);
			geo.m_sec *= MSOL;

			geo.period /= 3600.;	// Convert units to hours for easy of data 
			// 
			// entry
			rddoub("period(hr)", &geo.period);
			geo.period *= 3600.;	// Put back to cgs immediately 
		}

		/* 
		 * Describe the disk 
		 */

		rdint("disk.type(0=no.disk,1=standard.flat.disk,2=vertically.extended.disk)", &geo.disk_type);
		if (geo.disk_type)
		{						/* Then a disk exists and it needs to be described */
			// if (geo.disk_radiation) /*NSH 130906 - Commented out this if
			// loop. It was causing problems with restart - bug #44
			// {
			geo.disk_mdot /= (MSOL / YR);	// Convert to msol/yr to simplify
			// input
			rddoub("disk.mdot(msol/yr)", &geo.disk_mdot);
			geo.disk_mdot *= (MSOL / YR);
			disk_illum = 0;
			rdint("Disk.illumination.treatment(0=no.rerad,1=high.albedo,2=thermalized.rerad,3=analytic)", &disk_illum);
			rdint("Disk.temperature.profile(0=standard;1=readin)", &geo.disk_tprofile);
			if (geo.disk_tprofile == 1)
			{
				rdstr("T_profile_file", tprofile);
			}
			// }
			// else
			// {
			// geo.disk_mdot = 0;
			// disk_illum = 0;
			// }

			/* 
			 * 04aug ksl ??? Until everything is initialized we need to stick to a simple disk, while teff is being set up..  This is
			 * because some of the models, e.g. knigge have wind structures that depend on teff. * 080518 - ksl - this is quite confusing.
			 * I understand that the KWD models have base velocities that are affected by t_eff, but we have not done anything yet.
			 * Possible this is a consideration for restart, but I would have guessed we recalculated all of that, and in any event this is 
			 * within the block to reset things.  this is likely a problem of some sort
			 * 
			 * However, the next line does force the illum to 0 while initialization is going on, unless ?? the illum is 3 
			 */

			geo.disk_illum = 0;
			if (disk_illum == 3)	// 080518 - And why is it different in the 
				// 
				// analytic case?
			{
				geo.disk_illum = 3;
			}

			/* 
			 * Set a default for diskrad for an AGN 
			 */
			if (geo.system_type == SYSTEM_TYPE_AGN)
			{
				geo.diskrad = 100. * geo.r_agn;
			}

			rddoub("disk.radmax(cm)", &geo.diskrad);
			Log("geo.diskrad  %e\n", geo.diskrad);

			/* 
			 * If diskrad <= geo.rstar set geo.disk_type = 0 to make any disk transparent anyway. 
			 */

			if (geo.diskrad < geo.rstar)
			{
				Log("Disk radius is less than star radius, so assuming no disk)\n");
				geo.disk_type = 0;
			}

			if (geo.disk_type == 2)
			{					/* Get the additional variables need to describe a vertically extended disk */
				rddoub("disk.z0(fractional.height.at.diskrad)", &geo.disk_z0);
				rddoub("disk.z1(powerlaw.index)", &geo.disk_z1);
			}
		}

		else
		{						/* There is no disk so set variables accordingly */
			geo.disk_radiation = 0;
			geo.diskrad = 0;
		}


		/* 
		 * Describe the boundary layer 
		 */

		// OLD 130622 if (geo.bl_radiation ) Change made to allow a power law
		// boundary layer
		if (geo.bl_radiation && geo.bl_ion_spectype != SPECTYPE_POW)
		{
			xbl = geo.lum_bl = 0.5 * G * geo.mstar * geo.disk_mdot / geo.rstar;

			rddoub("lum_bl(ergs/s)", &geo.lum_bl);
			Log("OK, the bl lum will be about %.2e the disk lum\n", geo.lum_bl / xbl);
			rddoub("t_bl", &geo.t_bl);
		}
		else
		{
			geo.lum_bl = 0;
			geo.t_bl = 0;
		}

		/* 
		 * Describe the agn 
		 */

		if (geo.agn_radiation && geo.system_type == SYSTEM_TYPE_AGN)
		{						/* This peculiar line is to enamble us to add a star with a power law component */
			xbl = geo.lum_agn = 0.5 * G * geo.mstar * geo.disk_mdot / geo.r_agn;

			/* 
			 * If there is no disk, initilize geo.lum to the luminosity of a star 
			 */
			if (geo.disk_type == 0)
			{
				geo.lum_agn = lstar;
			}
			// At present we have set geo.r_agn = geo.rstar, and encouraged
			// the user
			// set the default for the radius of the BH to be 6
			// R_Schwartschild.
			// rddoub("R_agn(cm)",&geo.r_agn);

			rddoub("lum_agn(ergs/s)", &geo.lum_agn);
			Log("OK, the agn lum will be about %.2e the disk lum\n", geo.lum_agn / xbl);
			geo.alpha_agn = (-1.5);
			rddoub("agn_power_law_index", &geo.alpha_agn);

			/* 
			 * Computes the constant for the power law spectrum from the input alpha and 2-10 luminosity. This is only used in the sim
			 * correction factor for the first time through. Afterwards, the photons are used to compute the sim parameters. 
			 */

			geo.const_agn =
				geo.lum_agn / (((pow(2.42e18, geo.alpha_agn + 1.)) - pow(4.84e17, geo.alpha_agn + 1.0)) / (geo.alpha_agn + 1.0));
			Log("AGN Input parameters give a power law constant of %e\n", geo.const_agn);

			if (geo.agn_ion_spectype == SPECTYPE_CL_TAB)
			{					/* NSH 0412 - option added to allow direct comparison with cloudy power law * table option */
				geo.agn_cltab_low = 1.0;
				geo.agn_cltab_hi = 10000;
				rddoub("low_energy_break(ev)", &geo.agn_cltab_low);	/* lo frequency break - in ev */
				rddoub("high_energy_break(ev)", &geo.agn_cltab_hi);
				geo.agn_cltab_low_alpha = 2.5;	// this is the default value
				// in cloudy
				geo.agn_cltab_hi_alpha = -2.0;	// this is the default value
				// in cloudy
			}
		}
		else if (geo.agn_radiation)
		{						/* We want to add a power law to something other than an AGN */
			xbl = geo.lum_agn = 0.5 * G * geo.mstar * geo.disk_mdot / geo.r_agn;

			// At present we have set geo.r_agn = geo.rstar, and encouraged
			// the user
			// set the default for the radius of the BH to be 6
			// R_Schwartschild.
			// rddoub("R_agn(cm)",&geo.r_agn);

			rddoub("lum_agn(ergs/s)", &geo.lum_agn);
			Log("OK, the agn lum will be about %.2e the disk lum\n", geo.lum_agn / xbl);
			geo.alpha_agn = (-1.5);
			rddoub("agn_power_law_index", &geo.alpha_agn);

			/* 
			 * Computes the constant for the power law spectrum from the input alpha and 2-10 luminosity. This is only used in the sim
			 * correction factor for the first time through. Afterwards, the photons are used to compute the sim parameters. 
			 */

			geo.const_agn =
				geo.lum_agn / (((pow(2.42e18, geo.alpha_agn + 1.)) - pow(4.84e17, geo.alpha_agn + 1.0)) / (geo.alpha_agn + 1.0));
			Log("AGN Input parameters give a power law constant of %e\n", geo.const_agn);

			if (geo.agn_ion_spectype == SPECTYPE_CL_TAB)
			{					/* NSH 0412 - option added to allow direct comparison with cloudy power law * table option */
				geo.agn_cltab_low = 1.0;
				geo.agn_cltab_hi = 10000;
				rddoub("low_energy_break(ev)", &geo.agn_cltab_low);	/* lo frequency break - in ev */
				rddoub("high_energy_break(ev)", &geo.agn_cltab_hi);
				geo.agn_cltab_low_alpha = 2.5;	// this is the default value
				// in cloudy
				geo.agn_cltab_hi_alpha = -2.0;	// this is the default value
				// in cloudy
			}
		}
		else
		{
			geo.r_agn = 0.0;
			geo.lum_agn = 0.0;
			geo.alpha_agn = 0.0;
			geo.const_agn = 0.0;
		}

		/* 
		 * Describe the Compton torus 
		 */

		/* 
		 * 70b - ksl - 1108067 - Here we add parameters for the compton torus or blocking region * * Note that the whole flow of this may
		 * be a bit odd as it seems as if we have to keep checking for whether * we are modelling an agn * * Note that these calls need to
		 * precede the calls below, because we want to keep the compton torus ??? * inside the actual wind, or at least that's what ksl
		 * believes on 110809.  ??? 
		 */

		/* 
		 * 140907: ksl - I have effectively commented out any consideration of the compton_torus because it is not debugged.  But one can
		 * continue debugging it by setting the DEBUG variatble to true 
		 */
		geo.compton_torus = 0;
#if DEBUG
		rdint("Torus(0=no,1=yes)", &geo.compton_torus);
		if (geo.compton_torus)
		{
			rddoub("Torus.rmin(cm)", &geo.compton_torus_rmin);
			rddoub("Torus.rmax(cm)", &geo.compton_torus_rmax);
			rddoub("Torus.height(cm)", &geo.compton_torus_zheight);
			rddoub("Torus.optical_depth", &geo.compton_torus_tau);
			rddoub("Torus.tinit", &geo.compton_torus_te);
			if (geo.compton_torus_tau <= 0)
			{
				geo.compton_torus_tau = 0.001;
				Error("python: A torus with zero optical depth makes no sense. Setting to %f\n", geo.compton_torus_tau);
			}
		}
#endif

		/* 
		 * Describe the wind 
		 */

		if (geo.system_type == SYSTEM_TYPE_AGN)
		{
			geo.rmax = 50. * geo.r_agn;
		}

		rddoub("wind.radmax(cm)", &geo.rmax);
		rddoub("wind.t.init", &geo.twind);

		geo.diskrad_sq = geo.diskrad * geo.diskrad;


		/* 
		 * Now get parameters that are specific to a given wind model
		 * 
		 * Note: When one adds a new model, the only things that should be read in and modified are parameters in geo.  This is in order to 
		 * preserve the ability to continue a calculation with the same basic wind geometry, without reading in all of the input
		 * parameters. 
		 */

		if (geo.wind_type == 1)
		{
			get_stellar_wind_params();
		}
		else if (geo.wind_type == 0)
		{
			get_sv_wind_params();
		}
		else if (geo.wind_type == 3)
		{
			get_proga_wind_params();
		}
		else if (geo.wind_type == 4)
		{
			get_corona_params();
		}
		else if (geo.wind_type == 5)
		{
			get_knigge_wind_params();
		}
		else if (geo.wind_type == 6)
		{
			get_homologous_params();
		}
		else if (geo.wind_type == 7)
		{
			get_yso_wind_params();
		}
		else if (geo.wind_type == 8)
		{
			get_elvis_wind_params();
		}
		else if (geo.wind_type == 9)	// NSH 18/2/11 This is a new wind type 
			// 
			// to produce a thin shell.
		{
			get_shell_wind_params();
			/* 
			 * NSH 121219 moved dfudge = (geo.wind_rmax - geo.wind_rmin) / 1000.0; Stop photons getting pushed out of the cell Modified
			 * again in python 71b to take account of change in parametrisation of shell wind DFUDGE = dfudge; 
			 */
		}
		else if (geo.wind_type == 10)
		{
			get_wind_keplerian_params();	// SWM Added
		}
		else if (geo.wind_type != 2)
		{
			Error("python: Unknown wind type %d\n", geo.wind_type);
			exit(0);
		}

		/* 
		 * Get the filling factor of the wind 
		 */
		geo.fill = 1.;
		rddoub("wind.filling_factor(1=smooth,<1=clumped)", &geo.fill);

	}							// End of block to define a model for the
	// first time
	else
	{
		if (geo.disk_type)
		{						/* Then a disk exists and it needs to be described */
			if (geo.disk_radiation)
			{
				rdint("Disk.temperature.profile(0=standard;1=readin)", &geo.disk_tprofile);
				if (geo.disk_tprofile == 1)
				{
					rdstr("T_profile_file", tprofile);
				}
			}
		}
	}

	/* 
	 * 121219 NSH Set up DFUDGE to be a value that makes some kind of sense given the scale of the wind. Up till py74b2 it was set to be
	 * fixed at 1e5, so we ensure that this is a minimum, so any winds of CV type scale will keep the old dfudge, and hopefully look the
	 * same. We also need to set defudge slightly differently for the shell wind.
	 */

	if (geo.wind_type == 9)
	{
		dfudge = (geo.wind_rmax - geo.wind_rmin) / 1000.0;
	}
	else
	{
		if (geo.rmax / 1.e10 < 1e5)
		{
			dfudge = 1e5;
			Log("DFUDGE set to minimum value of %e\n", dfudge);
		}
		else
		{
			dfudge = geo.rmax / 1.e10;
			Log("DFUDGE set to %e based on geo.rmax\n", dfudge);
		}
	}

	DFUDGE = dfudge;			// NSH Unsure why exactly this is done this
	// way.

	/* 
	 * Now define the wind cones generically.  The angles thetamin and thetamax are all defined from the z axis, so that an angle of 0 is a 
	 * flow that is perpeindicular to to the disk and one that is close to 90 degrees will be parallel to the plane of the disk
	 * geo.wind_thetamin and max are defined in the routines that initialize the various wind models, e. g. get_sv_wind_parameters. These
	 * have been called at this point.
	 * 
	 * z is the place where the windcone intercepts the z axis dzdr is the slope
	 * 
	 * 111124 fixed notes on this - ksl 
	 */


	if (geo.wind_thetamin > 0.0)
	{
		windcone[0].dzdr = 1. / tan(geo.wind_thetamin);
		windcone[0].z = (-geo.wind_rho_min / tan(geo.wind_thetamin));
	}
	else
	{
		windcone[0].dzdr = VERY_BIG;
		windcone[0].z = -VERY_BIG;;
	}


	if (geo.wind_thetamax > 0.0)
	{
		windcone[1].dzdr = 1. / tan(geo.wind_thetamax);
		windcone[1].z = (-geo.wind_rho_max / tan(geo.wind_thetamax));
	}
	else
	{
		windcone[1].dzdr = VERY_BIG;
		windcone[1].z = -VERY_BIG;;
	}

	/* 
	 * NSH 130821 broken out into a seperate routine added these lines to fix bug41, where the cones are never defined for an rtheta grid
	 * if the model is restarted 
	 */

	if (geo.coord_type == RTHETA && geo.wind_type == 2)	// We need to generate 
		// 
		// an rtheta wind cone 
		// if we are
		// restarting
	{
		rtheta_make_cones(wmain);
	}

	geo.rmax_sq = geo.rmax * geo.rmax;

	/* 
	 * Calculate additional parameters associated with the binary star system 
	 */

	if (geo.system_type == SYSTEM_TYPE_BINARY)
		binary_basics();

	/* 
	 * Check that the parameters which have been supplied for the star, disk and boundary layer will allow generation of photons where that 
	 * is appropriate 
	 */

	if (geo.tstar <= 0.0)
		geo.star_radiation = 0;
	if (geo.disk_mdot <= 0.0)
		geo.disk_radiation = 0;
	if (geo.t_bl <= 0.0 || geo.lum_bl <= 0.0)
		geo.bl_radiation = 0;

	/* 
	 * Next block added by SS August 04 in case diskrad = 0 is used to mean no disk at any point. 
	 */

	if (geo.diskrad <= 0.0)
	{
		geo.disk_type = 0;
		geo.disk_radiation = 0;
	}

	if (geo.star_radiation)
		Log("There is a star which radiates\n");
	else
		Log("The star in the system does not radiate\n");

	if (!geo.disk_type)
		Log("There is no disk in the system \n");
	else if (!geo.disk_radiation)
		Log("The disk exists, but only absorbs photons\n");
	else
		Log("There is a disk which radiates and absorbs\n");

	if (geo.bl_radiation)
		Log("There is a boundary layer which radiates\n");
	else
		Log("There is no boundary layer\n");

	if (geo.agn_radiation)
		Log("There is a BH  which radiates\n");
	else
		Log("There is no BH \n");

	/* 
	 * Describe the spectra which will be extracted and the way it will be extracted 
	 */

	/* 
	 * First initialise things to semi-reasonable values 
	 */

	nangles = 4;
	angle[0] = 10;
	angle[1] = 30.;
	angle[2] = 60.;
	angle[3] = 80.;
	for (n = 4; n < NSPEC; n++)
		angle[n] = 45;
	for (n = 0; n < NSPEC; n++)
	{
		phase[n] = 0.5;
		scat_select[n] = 1000;
		top_bot_select[n] = 0;
	}
	swavemin = 1450;
	swavemax = 1650;

	/* 
	 * These two variables have to do with what types of spectra are created n the spectrum files. They are not associated with the nature
	 * of the spectra that are generated by say the boundary layer 
	 */

	select_extract = 1;
	select_spectype = 1;

	/* 
	 * Completed initialization of this section.  Note that get_spectype uses the source of the ratiation and then value given to return a
	 * spectrum type. The output is not the same number as one inputs. It's not obvious that this is a good idea. 
	 */

	if (geo.pcycles > 0)
	{

		get_spectype(geo.star_radiation, "Rad_type_for_star(0=bb,1=models,2=uniform)_in_final_spectrum", &geo.star_spectype);


		get_spectype(geo.disk_radiation, "Rad_type_for_disk(0=bb,1=models,2=uniform)_in_final_spectrum", &geo.disk_spectype);


		get_spectype(geo.bl_radiation, "Rad_type_for_bl(0=bb,1=models,2=uniform)_in_final_spectrum", &geo.bl_spectype);

		geo.agn_spectype = 3;
		get_spectype(geo.agn_radiation, "Rad_type_for_agn(3=power_law,4=cloudy_table)_in_final_spectrum", &geo.agn_spectype);



		rddoub("spectrum_wavemin", &swavemin);
		rddoub("spectrum_wavemax", &swavemax);
		if (swavemin > swavemax)
		{
			swavemax = swavemin;
			swavemin = swavemax;
		}

		/* 
		 * SS June 04: convert these to frequencies and store for use in computing macro atom and k-packet emissivities. 
		 */

		em_rnge.fmin = C / (swavemax * 1.e-8);
		em_rnge.fmax = C / (swavemin * 1.e-8);

		geo.matom_radiation = 0;	// initialise for ionization cycles -
		// don't use pre-computed emissivities for 
		// macro-atom levels/
		// k-packets.

		/* 
		 * Note: Below here many of the variables which are read in are not currently part of geo stucture 
		 */

		rdint("no_observers", &nangles);

		if (nangles < 1 || nangles > NSPEC)
		{
			Error("no_observers %d should not be > %d or <0\n", nangles, NSPEC);
			exit(0);
		}

		for (n = 0; n < nangles; n++)
			rddoub("angle(0=pole)", &angle[n]);

		/* 
		 * 05apr-ksl-56--For diagnositic reasons I have left questions regarding phase even for systems which are not binaries.  Phase 0 in 
		 * this case corresponds to an extraction direction which is in the xz plane 
		 */

		for (n = 0; n < nangles; n++)
			rddoub("phase(0=inferior_conjunction)", &phase[n]);

		rdint("live.or.die(0).or.extract(anything_else)", &select_extract);
		if (select_extract != 0)
		{
			select_extract = 1;
			Log("OK, extracting from specific angles\n");
		}
		else
			Log("OK, using live or die option\n");

		/* 
		 * Select spectra with certain numbers of scatterings.  See extract 1997 aug 28 ksl 
		 */

		strcpy(yesno, "n");
		rdstr("Select_specific_no_of_scatters_in_spectra(y/n)", yesno);
		if (yesno[0] == 'y')
		{
			Log("OK n>MAXSCAT->all; 0<=n<MAXSCAT -> n scatters; n<0 -> >= |n| scatters\n");
			for (n = 0; n < nangles; n++)
			{
				rdint("Select_scatters", &scat_select[n]);
			}
		}
		strcpy(yesno, "n");
		rdstr("Select_photons_by_position(y/n)", yesno);
		if (yesno[0] == 'y')
		{
			Log("OK 0->all; -1 -> below; 1 -> above the disk, 2 -> specific location in wind\n");
			for (n = 0; n < nangles; n++)
			{
				rdint("Select_location", &top_bot_select[n]);
				if (top_bot_select[n] == 2)
				{
					Log("Warning: Make sure that position will be in wind, or no joy will be obtained\n");
					rddoub("rho(cm)", &rho_select[n]);
					rddoub("z(cm)", &z_select[n]);
					rddoub("azimuth(deg)", &az_select[n]);
					rddoub("r(cm)", &r_select[n]);

				}
			}
		}
	}

	/* 
	 * Select the units of the output spectra.  This is always needed 
	 */

	rdint("spec.type(flambda(1),fnu(2),basic(other)", &select_spectype);
	if (select_spectype == 1)
	{
		Log("OK, generating flambda at 100pc\n");
	}
	else if (select_spectype == 2)
	{
		Log("OK, generating fnu at 100 pc\n");
	}
	else
		Log("OK, basic Monte Carlo spectrum\n");

	/* 
	 * Determine whether to produce additonal diagnostics 
	 */

	rdint("Extra.diagnostics(0=no)", &diag_on_off);


	/* 
	 * 57h -- New section of inputs to provide more control over how the program is run -- 07jul -- ksl 
	 */

	istandard = 1;
	SMAX_FRAC = 0.5;
	DENSITY_PHOT_MIN = 1.e-10;
	keep_photoabs = 1;
	rdint("Use.standard.care.factors(1=yes)", &istandard);

	if (!istandard)
	{
		rddoub("Fractional.distance.photon.may.travel", &SMAX_FRAC);
		rddoub("Lowest.ion.density.contributing.to.photoabsorption", &DENSITY_PHOT_MIN);
		rdint("Keep.photoabs.during.final.spectrum(1=yes)", &keep_photoabs);
	}

	/* 
	 * 081221 - 67c - Establish limits on the frequency intervals to be used by the ionization cycles and the fraquency bands for
	 * stratified sampling.  Changes here were made to allow more control over statified sampling, since we have expanded the temperature
	 * ranges of the types of systems we would like to calculate.  This section of inputs might logically go earlier in the code, but was
	 * put here so it would add on to existing .pf files.  It would be reasonble to consider moving it to a more logical location 
	 */


	/* 
	 * Determine the frequency range which will be used to establish the ionization balance of the wind 
	 */

	// Note that bands_init asks .pf file or user what kind of banding is
	// desired 

	bands_init(-1, &xband);

	/* 
	 * if we have changed min and max in bands_init, we need to make sure this is reflected in the frequency bounds
	 */
	freqmin = xband.f1[0];
	freqmax = xband.f2[xband.nbands - 1];

	/* 
	 * 1112 - 71 - ksl Next routine sets up the frequencies that are used for charactizing the spectrum in a cell These need to be
	 * coordinated with the bands that are set up for spectral gneration 
	 */
	freqs_init(freqmin, freqmax);



	/* 
	 * Wrap up and save all the inputs 
	 */

	if (strncmp(root, "mod", 3) == 0)
		cpar("mod.pf");
	else if (strncmp(root, "dummy", 5) == 0)
	{
		cpar("dummy.pf");
		exit(0);
	}
	else if (opar_stat == 1)
	{
		cpar(input);
	}
	else
		cpar("python.pf");

	/* 
	 * OK all inputs have been obtained at this point and the inputs have been copied to "mod.pf" or "python.pf" 
	 */


	/* 
	 * INPUTS ARE FINALLY COMPLETE 
	 */


	/* 
	 * Next line finally defines the wind if this is the initial time this model is being run 
	 */
	if (geo.wind_type != 2)		// Define the wind and allocate the arrays the 
		// 
		// first time
		define_wind();
	// Do not reinit if you want to use old windfile

	w = wmain;

	if (diag_on_off)
	{
		/* 
		 * Open a diagnostic file or files.  These are all fixed files 
		 */
		open_diagfile();
	}

	/* 
	 * initialize the random number generator 
	 */
	// srand( (n=(unsigned int) clock())); 
	srand(1084515760 + (13 * rank_global));

	/* 
	 * 68b - 0902 - ksl - Start with photon history off 
	 */

	phot_hist_on = 0;

	/* 
	 * If required, read in a non-standard disk temperature profile 
	 */

	if (geo.disk_tprofile == 1)
	{
		read_non_standard_disk_profile(tprofile);
	}



	/* 
	 * The next section sets up a structure qdisk to record the effects of illumination on the disk.  disk_init is called primarily to get
	 * a defined set of annular rings which are kept throughout the ionization calculation.  A second structure qdisk is needed because in
	 * the process of generating photons in various bands the annular rings are changed disk_init calculates the flux from the disk in the 
	 * energy range set by freqmin and freqmax, and uses is this to identify the position of the rings in the disk, so that each ring
	 * contributes the same amount to the flux 
	 */


	disk_init(geo.rstar, geo.diskrad, geo.mstar, geo.disk_mdot, freqmin, freqmax, 0, &geo.f_disk);

	qdisk_init();				/* Initialize a disk qdisk to store the information about photons impinging on the disk */

	/* 
	 * 04aug -- ksl -- now that everything is initialized, we set geo.disk_illum 080518 - ksl - I believe that the reason for this
	 * somewhat weird logic is to assure that models (e.g corona and knigge) where the base wind velocity depends on teff are not altered
	 * by illumination, but since no photons have been transported at this stage, it's hard to see why that would matter. 
	 */

	geo.disk_illum = disk_illum;

	xsignal(root, "%-20s Finished initialization for %s\n", "NOK", root);
	check_time(root);

#ifdef MPI_ON
	// Since the wind is now set up can allocate sufficiently big arrays to
	// help with the MPI reductions 

	plasma_double_helpers = (14 + 3 * NXBANDS) * NPLASMA;	// The size of the 
	// 
	// helper array
	// for doubles. We 
	// transmit 10
	// numbers for
	// each cell, plus three arrays, each of length NXBANDS
	plasma_int_helpers = (6 + NXBANDS) * NPLASMA;	// The size of the helper
	// array for integers. We
	// transmit 6 numbers for
	// each cell,
	// plus one array of length NXBANDS
	ioniz_spec_helpers = 2 * MSPEC * NWAVE;	// we need space for log and lin
	// spectra for MSPEC XNWAVE

	spec_spec_helpers = (NWAVE * (MSPEC + nangles));	// We need space for
	// NWAVE wavelengths
	// for nspectra, which 
	// will eventually
	// equal
	// nangles + MSPEC

#endif



	/* 
	 * XXXX - THE CALCULATION OF THE IONIZATION OF THE WIND 
	 */

	geo.ioniz_or_extract = 1;	// SS July 04 - want to compute MC estimators
	// during ionization cycles
	// 1 simply implies we are in the ionization section of the code
	// and allows routines to act accordinaly.

	/* 
	 * 67 -ksl- geo.wycle will start at zero unless we are completing an old run 
	 */

	/* 
	 * XXXX - BEGINNING OF CYCLE TO CALCULATE THE IONIZATION OF THE WIND 
	 */

	if (geo.wcycle == geo.wcycles)
		xsignal(root, "%-20s No ionization needed: wcycles(%d)==wcyeles(%d)\n", "COMMENT", geo.wcycle, geo.wcycles);
	else
	{
		geo.pcycle = 0;			/* Set the spectrum cycles executed to 0, because we are going to modify the wind and hence any previously
								   * calculated spectra must be recreated */
	}



	while (geo.wcycle < geo.wcycles)
	{							

		/* This allows you to build up photons in bunches */

		xsignal(root, "%-20s Starting %d of %d ionization cycle \n", "NOK", geo.wcycle, geo.wcycles);


		Log("!!Python: Begining cycle %d of %d for defining wind\n", geo.wcycle, geo.wcycles);
		Log_flush();			/* NH June 13 Added call to flush logfile */

		/* 
		 * Initialize all of the arrays, etc, that need initialization for each cycle 
		 */

		spectrum_init(freqmin, freqmax, nangles, angle, phase, scat_select,
					  top_bot_select, select_extract, rho_select, z_select, az_select, r_select);


		wind_rad_init();		/* Zero the parameters pertaining to the radiation field */



#if DEBUG
		ispy_init("python", geo.wcycle);
#endif

		geo.n_ioniz = 0.0;
		geo.lum_ioniz = 0.0;
		ztot = 0.0;				/* ztot is the luminosity of the disk multipled by the number of cycles, which is used by save_disk_heating 
								 */

		/* 
		 * JM 1409 -- We used to execute subcycles here, but these have been removed 
		 */

		if (!geo.wind_radiation || (geo.wcycle == 0 && geo.wind_type != 2))
			iwind = -1;			/* Do not generate photons from wind */
		else
			iwind = 1;			/* Create wind photons and force a reinitialization of wind parms */

		/* 
		 * Create the photons that need to be transported through the wind NPHOT is the number of photon bundles which will equal the
		 * luminosity; 0 => for ionization calculation 
		 */


		/* 
		 * JM 130306 need to convert photons_per_cycle to double precision for define_phot 
		 */
		/* 
		 * ksl 130410 - This is needed here not because we expect photons per cycle to exceed the size of an integer, but because of the
		 * call to define phot in the spectrum cycle, which can exceed this 
		 */
		/* 
		 * JM 1409 photons_per_cycle has been removed in favour of NPHOT 
		 */

		nphot_to_define = (long)NPHOT;

		define_phot(p, freqmin, freqmax, nphot_to_define, 0, iwind, 1);

		/* 
		 * Zero the arrays that store the heating of the disk 
		 */

		/* 
		 * 080520 - ksl - There is a conundrum here.  One should really zero out the quantities below each time the wind structure is
		 * updated.  But relatively few photons hit the disk under normal situations, and therefore the statistcs are not very good. 
		 */

		/* 
		 * 130213 JM -- previously this was done before define_phot, which meant that the ionization state was never computed with the
		 * heated disk 
		 */


#ifdef MPI_ON
      for (mpi_i = 0; mpi_i < NPLASMA; mpi_i++)
	{
  	  plasmamain[mpi_i].max_freq = maxfreqhelper2[mpi_i];
	  plasmamain[mpi_i].j = redhelper2[mpi_i];
	  plasmamain[mpi_i].ave_freq = redhelper2[mpi_i+NPLASMA];
	  plasmamain[mpi_i].lum = redhelper2[mpi_i+2*NPLASMA];
	  plasmamain[mpi_i].heat_tot = redhelper2[mpi_i+3*NPLASMA];
	  plasmamain[mpi_i].heat_lines = redhelper2[mpi_i+4*NPLASMA];
	  plasmamain[mpi_i].heat_ff = redhelper2[mpi_i+5*NPLASMA];
	  plasmamain[mpi_i].heat_comp = redhelper2[mpi_i+6*NPLASMA];
	  plasmamain[mpi_i].heat_ind_comp = redhelper2[mpi_i+7*NPLASMA];
	  plasmamain[mpi_i].heat_photo = redhelper2[mpi_i+8*NPLASMA];
      plasmamain[mpi_i].ip = redhelper2[mpi_i+9*NPLASMA];
      plasmamain[mpi_i].j_direct = redhelper2[mpi_i+10*NPLASMA];
      plasmamain[mpi_i].j_scatt = redhelper2[mpi_i+11*NPLASMA];
      plasmamain[mpi_i].ip_direct = redhelper2[mpi_i+12*NPLASMA];
      plasmamain[mpi_i].ip_scatt = redhelper2[mpi_i+13*NPLASMA];
	  for (mpi_j = 0; mpi_j < NXBANDS; mpi_j++)
	    {
	      plasmamain[mpi_i].xj[mpi_j]=redhelper2[mpi_i+(14+mpi_j)*NPLASMA];
	      plasmamain[mpi_i].xave_freq[mpi_j]=redhelper2[mpi_i+(14+NXBANDS+mpi_j)*NPLASMA];
	      plasmamain[mpi_i].xsd_freq[mpi_j]=redhelper2[mpi_i+(14+NXBANDS*2+mpi_j)*NPLASMA];

          /* 131213 NSH And unpack the min and max banded frequencies to the plasma array */ 
	      plasmamain[mpi_i].fmax[mpi_j] = maxbandfreqhelper2[mpi_i*NXBANDS+mpi_j];
	      plasmamain[mpi_i].fmin[mpi_j] = minbandfreqhelper2[mpi_i*NXBANDS+mpi_j];
	    }
	}
      Log_parallel("Thread %d happy after broadcast.\n", rank_global);

      MPI_Barrier(MPI_COMM_WORLD);

      for (mpi_i = 0; mpi_i < NPLASMA; mpi_i++)
	{
	  iredhelper[mpi_i] = plasmamain[mpi_i].ntot;
	  iredhelper[mpi_i+NPLASMA] = plasmamain[mpi_i].ntot_star;
	  iredhelper[mpi_i+2*NPLASMA] = plasmamain[mpi_i].ntot_bl;
	  iredhelper[mpi_i+3*NPLASMA] = plasmamain[mpi_i].ntot_disk;
	  iredhelper[mpi_i+4*NPLASMA] = plasmamain[mpi_i].ntot_wind;
	  iredhelper[mpi_i+5*NPLASMA] = plasmamain[mpi_i].ntot_agn;
	  for (mpi_j = 0; mpi_j < NXBANDS; mpi_j++)
	    {
	      iredhelper[mpi_i+(6+mpi_j)*NPLASMA] = plasmamain[mpi_i].nxtot[mpi_j];
	    }
	}
      MPI_Reduce(iredhelper, iredhelper2, plasma_int_helpers, MPI_INT, MPI_SUM, 0, MPI_COMM_WORLD);
      if (rank_global == 0)
	{
	  Log_parallel("Zeroth thread successfully received the integer sum. About to broadcast.\n");
	}
      
      MPI_Bcast(iredhelper2, plasma_int_helpers, MPI_INT, 0, MPI_COMM_WORLD);
      for (mpi_i = 0; mpi_i < NPLASMA; mpi_i++)
	{
	  /* JM 1501 -- prior to Python 78b there was a mistake here as the 
	     send arrays were used rather than the recieve arrays. corrected with a '2'.
	     see #132 */
	  plasmamain[mpi_i].ntot = iredhelper2[mpi_i];
	  plasmamain[mpi_i].ntot_star = iredhelper2[mpi_i+NPLASMA]; 
	  plasmamain[mpi_i].ntot_bl = iredhelper2[mpi_i+2*NPLASMA];
	  plasmamain[mpi_i].ntot_disk = iredhelper2[mpi_i+3*NPLASMA]; 
	  plasmamain[mpi_i].ntot_wind = iredhelper2[mpi_i+4*NPLASMA];
	  plasmamain[mpi_i].ntot_agn = iredhelper2[mpi_i+5*NPLASMA];
	  for (mpi_j = 0; mpi_j < NXBANDS; mpi_j++)
	    {
	      plasmamain[mpi_i].nxtot[mpi_j] = iredhelper2[mpi_i+(6+mpi_j)*NPLASMA];
	    }
	}
  
	free (maxfreqhelper);
    free (maxfreqhelper2);
 	free (maxbandfreqhelper);
 	free (maxbandfreqhelper2);
 	free (minbandfreqhelper);
 	free (minbandfreqhelper2);
    free (redhelper);
    free (redhelper2); 
    free (iredhelper);
    free (iredhelper2);
#endif


		photon_checks(p, freqmin, freqmax, "Check before transport");

		wind_ip();


		zz = 0.0;
		for (nn = 0; nn < NPHOT; nn++)
		{
			zz += p[nn].w;
		}

		Log("!!python: Total photon luminosity before transphot %18.12e\n", zz);
		Log_flush();			/* NSH June 13 Added call to flush logfile */
		ztot += zz;				/* Total luminosity in all cycles, used for calculating disk heating */

		/* 
		 * kbf_need determines how many & which bf processes one needs to considere.  It was introduced as a way to speed up the program.
		 * It has to be recalculated evey time one changes freqmin and freqmax 
		 */

		kbf_need(freqmin, freqmax);

		/* 
		 * NSH 22/10/12 This next call populates the prefactor for free free heating for each cell in the plasma array 
		 */
		/* 
		 * NSH 4/12/12 Changed so it is only called if we have read in gsqrd data 
		 */
		if (gaunt_n_gsqrd > 0)
			pop_kappa_ff_array();

		/* 
		 * Transport the photons through the wind 
		 */
		trans_phot(w, p, 0);

		/* 
		 * Determine how much energy was absorbed in the wind 
		 */
		zze = zzz = zz_adiab = 0.0;
		nn_adiab = 0;
		for (nn = 0; nn < NPHOT; nn++)
		{
			zzz += p[nn].w;
			if (p[nn].istat == P_ESCAPE)
				zze += p[nn].w;
			if (p[nn].istat == P_ADIABATIC)
			{
				zz_adiab += p[nn].w;
				nn_adiab++;
			}
		}

		Log("!!python: Total photon luminosity after transphot %18.12e (diff %18.12e). Radiated luminosity %18.12e\n", zzz, zzz - zz, zze);
		if (geo.rt_mode == 2)
			Log("Luminosity taken up by adiabatic kpkt destruction %18.12e number of packets %d\n", zz_adiab, nn_adiab);

#if DEBUG
		wind_rad_summary(w, windradfile, "a");
#endif



		photon_checks(p, freqmin, freqmax, "Check after transport");

		spectrum_create(p, freqmin, freqmax, nangles, select_extract);



		/* 
		 * At this point we should communicate all the useful infomation that has been accummulated on differenet MPI tasks 
		 */

#ifdef MPI_ON

		maxfreqhelper = calloc(sizeof(double), NPLASMA);
		maxfreqhelper2 = calloc(sizeof(double), NPLASMA);
		/* 
		 * NSH 131213 - allocate memory for the band limited max and min frequencies 
		 */
		maxbandfreqhelper = calloc(sizeof(double), NPLASMA * NXBANDS);
		maxbandfreqhelper2 = calloc(sizeof(double), NPLASMA * NXBANDS);
		minbandfreqhelper = calloc(sizeof(double), NPLASMA * NXBANDS);
		minbandfreqhelper2 = calloc(sizeof(double), NPLASMA * NXBANDS);
		redhelper = calloc(sizeof(double), plasma_double_helpers);
		redhelper2 = calloc(sizeof(double), plasma_double_helpers);
		iredhelper = calloc(sizeof(int), plasma_int_helpers);
		iredhelper2 = calloc(sizeof(int), plasma_int_helpers);


		MPI_Barrier(MPI_COMM_WORLD);
		// the following blocks gather all the estimators to the zeroth
		// (Master) thread


		for (mpi_i = 0; mpi_i < NPLASMA; mpi_i++)
		{
			maxfreqhelper[mpi_i] = plasmamain[mpi_i].max_freq;
			redhelper[mpi_i] = plasmamain[mpi_i].j / np_mpi_global;
			redhelper[mpi_i + NPLASMA] = plasmamain[mpi_i].ave_freq / np_mpi_global;
			redhelper[mpi_i + 2 * NPLASMA] = plasmamain[mpi_i].lum / np_mpi_global;
			redhelper[mpi_i + 3 * NPLASMA] = plasmamain[mpi_i].heat_tot / np_mpi_global;
			redhelper[mpi_i + 4 * NPLASMA] = plasmamain[mpi_i].heat_lines / np_mpi_global;
			redhelper[mpi_i + 5 * NPLASMA] = plasmamain[mpi_i].heat_ff / np_mpi_global;
			redhelper[mpi_i + 6 * NPLASMA] = plasmamain[mpi_i].heat_comp / np_mpi_global;
			redhelper[mpi_i + 7 * NPLASMA] = plasmamain[mpi_i].heat_ind_comp / np_mpi_global;
			redhelper[mpi_i + 8 * NPLASMA] = plasmamain[mpi_i].heat_photo / np_mpi_global;
			redhelper[mpi_i + 9 * NPLASMA] = plasmamain[mpi_i].ip / np_mpi_global;
			redhelper[mpi_i + 10 * NPLASMA] = plasmamain[mpi_i].j_direct / np_mpi_global;
			redhelper[mpi_i + 11 * NPLASMA] = plasmamain[mpi_i].j_scatt / np_mpi_global;
			redhelper[mpi_i + 12 * NPLASMA] = plasmamain[mpi_i].ip_direct / np_mpi_global;
			redhelper[mpi_i + 13 * NPLASMA] = plasmamain[mpi_i].ip_scatt / np_mpi_global;
			for (mpi_j = 0; mpi_j < NXBANDS; mpi_j++)
			{
				redhelper[mpi_i + (14 + mpi_j) * NPLASMA] = plasmamain[mpi_i].xj[mpi_j] / np_mpi_global;
				redhelper[mpi_i + (14 + NXBANDS + mpi_j) * NPLASMA] = plasmamain[mpi_i].xave_freq[mpi_j] / np_mpi_global;
				redhelper[mpi_i + (14 + 2 * NXBANDS + mpi_j) * NPLASMA] = plasmamain[mpi_i].xsd_freq[mpi_j] / np_mpi_global;

				/* 
				 * 131213 NSH populate the band limited min and max frequency arrays 
				 */
				maxbandfreqhelper[mpi_i * NXBANDS + mpi_j] = plasmamain[mpi_i].fmax[mpi_j];
				minbandfreqhelper[mpi_i * NXBANDS + mpi_j] = plasmamain[mpi_i].fmin[mpi_j];

			}
		}
		/* 
		 * 131213 NSH communiate the min and max band frequencies these use MPI_MIN or MPI_MAX 
		 */
		MPI_Reduce(minbandfreqhelper, minbandfreqhelper2, NPLASMA * NXBANDS, MPI_DOUBLE, MPI_MIN, 0, MPI_COMM_WORLD);
		MPI_Reduce(maxbandfreqhelper, maxbandfreqhelper2, NPLASMA * NXBANDS, MPI_DOUBLE, MPI_MAX, 0, MPI_COMM_WORLD);
		MPI_Reduce(maxfreqhelper, maxfreqhelper2, NPLASMA, MPI_DOUBLE, MPI_MAX, 0, MPI_COMM_WORLD);
		MPI_Reduce(redhelper, redhelper2, plasma_double_helpers, MPI_DOUBLE, MPI_SUM, 0, MPI_COMM_WORLD);
		if (rank_global == 0)
		{

			Log_parallel("Zeroth thread successfully received the normalised estimators. About to broadcast.\n");
		}

		MPI_Bcast(redhelper2, plasma_double_helpers, MPI_DOUBLE, 0, MPI_COMM_WORLD);
		MPI_Bcast(maxfreqhelper2, NPLASMA, MPI_DOUBLE, 0, MPI_COMM_WORLD);
		/* 
		 * 131213 NSH Send out the global min and max band limited frequencies to all threads 
		 */
		MPI_Bcast(minbandfreqhelper2, NPLASMA * NXBANDS, MPI_DOUBLE, 0, MPI_COMM_WORLD);
		MPI_Bcast(maxbandfreqhelper2, NPLASMA * NXBANDS, MPI_DOUBLE, 0, MPI_COMM_WORLD);


		for (mpi_i = 0; mpi_i < NPLASMA; mpi_i++)
		{
			plasmamain[mpi_i].max_freq = maxfreqhelper2[mpi_i];
			plasmamain[mpi_i].j = redhelper2[mpi_i];
			plasmamain[mpi_i].ave_freq = redhelper2[mpi_i + NPLASMA];
			plasmamain[mpi_i].lum = redhelper2[mpi_i + 2 * NPLASMA];
			plasmamain[mpi_i].heat_tot = redhelper2[mpi_i + 3 * NPLASMA];
			plasmamain[mpi_i].heat_lines = redhelper2[mpi_i + 4 * NPLASMA];
			plasmamain[mpi_i].heat_ff = redhelper2[mpi_i + 5 * NPLASMA];
			plasmamain[mpi_i].heat_comp = redhelper2[mpi_i + 6 * NPLASMA];
			plasmamain[mpi_i].heat_ind_comp = redhelper2[mpi_i + 7 * NPLASMA];
			plasmamain[mpi_i].heat_photo = redhelper2[mpi_i + 8 * NPLASMA];
			plasmamain[mpi_i].ip = redhelper2[mpi_i + 9 * NPLASMA];
			plasmamain[mpi_i].j_direct = redhelper2[mpi_i + 10 * NPLASMA];
			plasmamain[mpi_i].j_scatt = redhelper2[mpi_i + 11 * NPLASMA];
			plasmamain[mpi_i].ip_direct = redhelper2[mpi_i + 12 * NPLASMA];
			plasmamain[mpi_i].ip_scatt = redhelper2[mpi_i + 13 * NPLASMA];
			for (mpi_j = 0; mpi_j < NXBANDS; mpi_j++)
			{
				plasmamain[mpi_i].xj[mpi_j] = redhelper2[mpi_i + (14 + mpi_j) * NPLASMA];
				plasmamain[mpi_i].xave_freq[mpi_j] = redhelper2[mpi_i + (14 + NXBANDS + mpi_j) * NPLASMA];
				plasmamain[mpi_i].xsd_freq[mpi_j] = redhelper2[mpi_i + (14 + NXBANDS * 2 + mpi_j) * NPLASMA];

				/* 
				 * 131213 NSH And unpack the min and max banded frequencies to the plasma array 
				 */
				plasmamain[mpi_i].fmax[mpi_j] = maxbandfreqhelper2[mpi_i * NXBANDS + mpi_j];
				plasmamain[mpi_i].fmin[mpi_j] = minbandfreqhelper2[mpi_i * NXBANDS + mpi_j];
			}
		}
		Log_parallel("Thread %d happy after broadcast.\n", rank_global);

		MPI_Barrier(MPI_COMM_WORLD);

		for (mpi_i = 0; mpi_i < NPLASMA; mpi_i++)
		{
			iredhelper[mpi_i] = plasmamain[mpi_i].ntot;
			iredhelper[mpi_i + NPLASMA] = plasmamain[mpi_i].ntot_star;
			iredhelper[mpi_i + 2 * NPLASMA] = plasmamain[mpi_i].ntot_bl;
			iredhelper[mpi_i + 3 * NPLASMA] = plasmamain[mpi_i].ntot_disk;
			iredhelper[mpi_i + 4 * NPLASMA] = plasmamain[mpi_i].ntot_wind;
			iredhelper[mpi_i + 5 * NPLASMA] = plasmamain[mpi_i].ntot_agn;
			for (mpi_j = 0; mpi_j < NXBANDS; mpi_j++)
			{
				iredhelper[mpi_i + (6 + mpi_j) * NPLASMA] = plasmamain[mpi_i].nxtot[mpi_j];
			}
		}
		MPI_Reduce(iredhelper, iredhelper2, plasma_int_helpers, MPI_INT, MPI_SUM, 0, MPI_COMM_WORLD);
		if (rank_global == 0)
		{
			Log_parallel("Zeroth thread successfully received the integer sum. About to broadcast.\n");
		}

		MPI_Bcast(iredhelper2, plasma_int_helpers, MPI_INT, 0, MPI_COMM_WORLD);
		for (mpi_i = 0; mpi_i < NPLASMA; mpi_i++)
		{
			plasmamain[mpi_i].ntot = iredhelper[mpi_i];
			plasmamain[mpi_i].ntot_star = iredhelper[mpi_i + NPLASMA];
			plasmamain[mpi_i].ntot_bl = iredhelper[mpi_i + 2 * NPLASMA];
			plasmamain[mpi_i].ntot_disk = iredhelper[mpi_i + 3 * NPLASMA];
			plasmamain[mpi_i].ntot_wind = iredhelper[mpi_i + 4 * NPLASMA];
			plasmamain[mpi_i].ntot_agn = iredhelper[mpi_i + 5 * NPLASMA];
			for (mpi_j = 0; mpi_j < NXBANDS; mpi_j++)
			{
				plasmamain[mpi_i].nxtot[mpi_j] = iredhelper2[mpi_i + (6 + mpi_j) * NPLASMA];
			}
		}

		free(maxfreqhelper);
		free(maxfreqhelper2);
		free(maxbandfreqhelper);
		free(maxbandfreqhelper2);
		free(minbandfreqhelper);
		free(minbandfreqhelper2);
		free(redhelper);
		free(redhelper2);
		free(iredhelper);
		free(iredhelper2);

#endif




#if DEBUG
		ispy_close();
#endif

		/* 
		 * Calculate and store the amount of heating of the disk due to radiation impinging on the disk 
		 */
		qdisk_save(diskfile, ztot);

		/* 
		 * Completed writing file describing disk heating 
		 */

		Log("!!python: Number of ionizing photons %g lum of ionizing photons %g\n", geo.n_ioniz, geo.lum_ioniz);

		/* 
		 * This step shoudl be MPI_parallelised too 
		 */

		wind_update(w);

		/* 
		 * In a diagnostic mode save the wind file for each cycle (from thread 0) 
		 */

		if (diag_on_off)
		{
			strcpy(dummy, "");
			sprintf(dummy, "python%02d.wind_save", geo.wcycle);

#ifdef MPI_ON
			if (rank_global == 0)
			{
#endif
				wind_save(dummy);
#ifdef MPI_ON
			}
#endif
			Log("Saved wind structure in %s\n", dummy);
		}


		Log("Completed ionization cycle %d :  The elapsed TIME was %f\n", geo.wcycle, timer());

		Log_silent("Finished creating spectra\n");

		/* 
		 * Do an MPI reduce to get the spectra all gathered to the master thread 
		 */

#ifdef MPI_ON

		redhelper = calloc(sizeof(double), ioniz_spec_helpers);
		redhelper2 = calloc(sizeof(double), ioniz_spec_helpers);


		for (mpi_i = 0; mpi_i < NWAVE; mpi_i++)
		{
			for (mpi_j = 0; mpi_j < MSPEC; mpi_j++)
			{
				redhelper[mpi_i * MSPEC + mpi_j] = xxspec[mpi_j].f[mpi_i] / np_mpi_global;
				redhelper[mpi_i * MSPEC + mpi_j + (NWAVE * MSPEC)] = xxspec[mpi_j].lf[mpi_i] / np_mpi_global;
			}
		}

		MPI_Reduce(redhelper, redhelper2, ioniz_spec_helpers, MPI_DOUBLE, MPI_SUM, 0, MPI_COMM_WORLD);
		MPI_Bcast(redhelper2, ioniz_spec_helpers, MPI_DOUBLE, 0, MPI_COMM_WORLD);

		for (mpi_i = 0; mpi_i < NWAVE; mpi_i++)
		{
			for (mpi_j = 0; mpi_j < MSPEC; mpi_j++)
			{
				xxspec[mpi_j].f[mpi_i] = redhelper2[mpi_i * MSPEC + mpi_j];
				xxspec[mpi_j].lf[mpi_i] = redhelper2[mpi_i * MSPEC + mpi_j + (NWAVE * MSPEC)];
			}
		}
		MPI_Barrier(MPI_COMM_WORLD);

		free(redhelper);
		free(redhelper2);

#endif

#ifdef MPI_ON
		if (rank_global == 0)
		{
#endif
			spectrum_summary(wspecfile, "w", 0, 5, 0, 1., 0);
			spectrum_summary(lspecfile, "w", 0, 5, 0, 1., 1);	/* output the log trumtrum */

#ifdef MPI_ON
		}
		MPI_Barrier(MPI_COMM_WORLD);
#endif
		phot_gen_sum(photfile, "w");	/* Save info about the way photons are created and absorbed by the disk */

		/* 
		 * Save everything after each cycle and prepare for the next cycle JM1304: moved geo.wcycle++ after xsignal to record cycles
		 * correctly. First cycle is cycle 0. 
		 */
		/* 
		 * NSH1306 - moved geo.wcycle++ back, but moved the log and xsignal statements 
		 */


		xsignal(root, "%-20s Finished %d of %d ionization cycle \n", "OK", geo.wcycle, geo.wcycles);
		geo.wcycle++;			// Increment ionisation cycles


		/* 
		 * NSH 1408 - Save only the windsave file from thread 0, to prevent many processors from writing to the same file. 
		 */

#ifdef MPI_ON
		if (rank_global == 0)
		{
#endif
			wind_save(windsavefile);
			Log_silent("Saved wind structure in %s after cycle %d\n", windsavefile, geo.wcycle);
#ifdef MPI_ON
		}
		MPI_Barrier(MPI_COMM_WORLD);
#endif




		check_time(root);
		Log_flush();			/* Flush the logfile */

	}							// End of Cycle loop

	/* 
	 * XXXX - END OF CYCLE TO CALCULATE THE IONIZATION OF THE WIND 
	 */


	Log(" Completed wind creation.  The elapsed TIME was %f\n", timer());


	/* 
	 * XXXX - THE CALCULATION OF A DETAILED SPECTRUM IN A SPECIFIC REGION OF WAVELENGTH SPACE 
	 */

	freqmax = C / (swavemin * 1.e-8);
	freqmin = C / (swavemax * 1.e-8);


	/* 
	 * Perform the initilizations required to handle macro-atoms during the detailed calculation of the spectrum.
	 * 
	 * Next lines turns off macro atom estimators and other portions of the code that are unnecessary during spectrum cycles.  
	 */

	geo.ioniz_or_extract = 0;

	/* 
	 * 57h -- 07jul -- Next steps to speed up extraction stage 
	 */
	if (!keep_photoabs)
	{
		DENSITY_PHOT_MIN = -1.0;	// Do not calculated photoabsorption in
		// detailed spectrum 
	}

	/* 
	 * Switch on k-packet/macro atom emissivities SS June 04 
	 */

	if (geo.rt_mode == 2)
	{
		geo.matom_radiation = 1;
	}

	/* 
	 * Finished initializations required for macro-atom approach 
	 */

<<<<<<< HEAD
	/* 
	 * Calculate and store which bf processess need to be considered in each cell Note that this is not macro-specific but is just to speed 
	 * the program up. 
	 */

	kbf_need(freqmin, freqmax);

	/* 
	 * XXXX - BEGIN CYCLES TO CREATE THE DETAILED SPECTRUM 
	 */

	/* 
	 * the next section initializes the spectrum array in two cases, for the standard one where one is calulating the spectrum for the
	 * first time and in the somewhat abnormal case where additional ionization cycles were calculated for the wind 
	 */

	if (geo.pcycle == 0)
	{
		spectrum_init(freqmin, freqmax, nangles, angle, phase, scat_select,
					  top_bot_select, select_extract, rho_select, z_select, az_select, r_select);
=======
  /* the next condition should really when one has nothing more to do */

  else if (geo.pcycle >= geo.pcycles)
    xsignal (root, "%-20s No spectrum   needed: pcycles(%d)==pcycles(%d)\n",
	     "COMMENT", geo.pcycle, geo.pcycles);

  else
    {
      /* Then we are restarting a run with more spectral cycles, but we 
         have already completed some. The memory for the spectral arrays
         should already have been allocated, and the spectrum was initialised
         on the original run, so we just need to renormalise the saved spectrum */
      /* See issue #134 (JM) */
      if (restart_stat  == 0)
      	Error("Not restarting, but geo.pcycle = %i and trying to renormalise!\n",
      		   geo.pcycle);

      spectrum_restart_renormalise(nangles);  
    }

>>>>>>> ddafbbf3

		/* 
		 * 68b - zero the portion of plasma main that records the numbers of scatters by each ion in a cell 
		 */

		zero_scatters();

	}



	/* 
	 * the next condition should really when one has nothing more to do 
	 */

	if (geo.pcycle >= geo.pcycles)
		xsignal(root, "%-20s No spectrum   needed: pcycles(%d)==pcycles(%d)\n", "COMMENT", geo.pcycle, geo.pcycles);

/* SWM - Prep delay dump file (if we are not restarting an existing run and are 0th thread) */
	#ifdef MPI_ON
		delay_dump_prep(delay_dumpfile, nspectra - 1, restart_stat, rank_global);
		MPI_Barrier(MPI_COMM_WORLD);
	#else
		delay_dump_prep(delay_dumpfile, nspectra - 1, restart_stat, -1);
	#endif


	while (geo.pcycle < geo.pcycles)
	{							/* This allows you to build up photons in bunches */

		xsignal(root, "%-20s Starting %d of %d spectral cycle \n", "NOK", geo.pcycle, geo.pcycles);

		#if DEBUG
			ispy_init("python", geo.pcycle + 1000);
		#endif

		Log("!!Cycle %d of %d to calculate a detailed spectrum\n", geo.pcycle, geo.pcycles);
		Log_flush();			/* NSH June 13 Added call to flush logfile */
		if (!geo.wind_radiation)
			iwind = -1;			/* Do not generate photons from wind */
		else if (geo.pcycle == 0)
			iwind = 1;			/* Create wind photons and force a reinitialization of wind parms */
		else
			iwind = 0;			/* Create wind photons but do not force reinitialization */

		/* 
		 * Create the initial photon bundles which need to be trannsported through the wind
		 * 
		 * For the detailed spectra, NPHOT*pcycles is the number of photon bundles which will equal the luminosity, 1 implies that
		 * detailed spectra, as opposed to the ionization of the wind is being calculated
		 * 
		 * JM 130306 must convert NPHOT and pcycles to double precision variable nphot_to_define
		 * 
		 */

		nphot_to_define = (long)NPHOT *(long)geo.pcycles;
		define_phot(p, freqmin, freqmax, nphot_to_define, 1, iwind, 0);

		for (icheck = 0; icheck < NPHOT; icheck++)
		{
			if (sane_check(p[icheck].freq))
			{
				Error("python after define phot:sane_check unnatural frequency for photon %d\n", icheck);
			}
		}


		/* 
		 * Tranport photons through the wind 
		 */
		trans_phot(w, p, select_extract);

#if DEBUG
		wind_rad_summary(w, windradfile, "a");
#endif

		spectrum_create(p, freqmin, freqmax, nangles, select_extract);

		/* 
		 * Write out the detailed spectrum each cycle so that one can see the statistics build up! 
		 */
		renorm = ((double)(geo.pcycles)) / (geo.pcycle + 1.0);

		/* 
		 * Do an MPI reduce to get the spectra all gathered to the master thread 
		 */
#ifdef MPI_ON

		redhelper = calloc(sizeof(double), spec_spec_helpers);
		redhelper2 = calloc(sizeof(double), spec_spec_helpers);


		for (mpi_i = 0; mpi_i < NWAVE; mpi_i++)
		{
			for (mpi_j = 0; mpi_j < nspectra; mpi_j++)
			{
				redhelper[mpi_i * nspectra + mpi_j] = xxspec[mpi_j].f[mpi_i] / np_mpi_global;
			}
		}

		MPI_Reduce(redhelper, redhelper2, spec_spec_helpers, MPI_DOUBLE, MPI_SUM, 0, MPI_COMM_WORLD);
		MPI_Bcast(redhelper2, spec_spec_helpers, MPI_DOUBLE, 0, MPI_COMM_WORLD);

		for (mpi_i = 0; mpi_i < NWAVE; mpi_i++)
		{
			for (mpi_j = 0; mpi_j < nspectra; mpi_j++)
			{
				xxspec[mpi_j].f[mpi_i] = redhelper2[mpi_i * nspectra + mpi_j];
			}
		}
		MPI_Barrier(MPI_COMM_WORLD);

		free(redhelper);
		free(redhelper2);
#endif

		#ifdef MPI_ON
			if (rank_global == 0)
			{
		#endif
				spectrum_summary(specfile, "w", 0, nspectra - 1, select_spectype, renorm, 0);
		#ifdef MPI_ON
			}
		#endif
		Log("Completed spectrum cycle %3d :  The elapsed TIME was %f\n", geo.pcycle, timer());



		/* 
		 * JM1304: moved geo.pcycle++ after xsignal to record cycles correctly. First cycle is cycle 0. 
		 */
		xsignal(root, "%-20s Finished %3d of %3d spectrum cycles \n", "OK", geo.pcycle, geo.pcycles);

		/* 
		 * SWM 2/9/14 - Delay dump 
		 */
		delay_dump(p, NPHOT, nspectra - 1, 0);

		geo.pcycle++;			// Increment the spectral cycles

		#ifdef MPI_ON
			if (rank_global == 0)
			{
		#endif
				wind_save(windsavefile);	// This is only needed to update pycycle
				spec_save(specsavefile);
		#ifdef MPI_ON
			}
		#endif
		check_time(root);
	}


	delay_dump_finish();		// SWM - Finish delay dumping (for extract mode)
	#ifdef MPI_ON 					// SWM - Then combine the different thread's outputs
		delay_dump_combine(np_mpi_global);
	#endif

	/* 
	 * XXXX -- END CYCLE TO CALCULATE DETAILED SPECTRUM 
	 */

	phot_gen_sum(photfile, "a");

	/* 
	 * 57h - 07jul -- ksl -- Write out the freebound information 
	 */

#ifdef MPI_ON
	if (rank_global == 0)
	{
#endif
		fb_save("recomb.save");
#ifdef MPI_ON
	}
#endif


	/* 
	 * Finally done 
	 */
#ifdef MPI_ON
	sprintf(dummy, "End of program, Thread %d only", my_rank);	// added so we 
	// 
	// make clear
	// these are
	// just errors 
	// for thread
	// ngit status 
	// 
	error_summary(dummy);		// Summarize the errors that were recorded by
	// the program
	Log("Run py_error.py for full error report.\n");
#else
	error_summary("End of program");	// Summarize the errors that were
	// recorded by the program
#endif


#ifdef MPI_ON
	MPI_Finalize();
	Log_parallel("Thread %d Finalized. All done\n", my_rank);
#endif


	xsignal(root, "%-20s %s\n", "COMPLETE", root);
	Log("Completed entire program.  The elapsed TIME was %f\n", timer());
	return EXIT_SUCCESS;
}


/***********************************************************
                                       Space Telescope Science Institute

 Synopsis:
	print out some basic help on how to run the program
Arguments:		

Returns:
 
Description:	
		
Notes:

The easiest way to create the message, at least initially, is simply to to type
out what you want to appear on the screen and then as \n\ to all of the lines, including
the ones with nothing in them

History:
	081217	ksl	67c - Added so that ksl could remember all of the options
	09feb	ksl	68b - Added info on -v switch

**************************************************************/

int help(void)
{
	char *some_help;

	some_help = "\
\n\
This program simulates radiative transfer in a (biconical) CV, YSO, quasar or (spherical) stellar wind \n\
\n\
	Usage:  py [-h] [-r] [-t time_max] xxx  or simply py \n\
\n\
	where xxx is the rootname or full name of a parameter file, e. g. test.pf \n\
\n\
	and the switches have the following meanings \n\
\n\
	-h 	to ge this help message \n\
	-r 	restart a run of the progarm reading the file xxx.windsave \n\
	-e change the maximum number of errors before quit- don't do this unless you understand\
	the consequences! \n\
\n\
	-t time_max	limit the total time to approximately time_max seconds.  Note that the program checks \n\
		for this limit somewhat infrequently, usually at the ends of cycles, because it \n\
		is attempting to save the program outputs so that the program can be restarted with \n\
		-r if that is desired. \n\
\n\
	-v n	controls the amount of print out.  The default is 4.  Larger numbers increase  \n\
		the amount printed; smaller numbers decrease it.   \n\
	if one simply types py or pyZZ where ZZ is the version number one is queried for a name \n\
	of the parameter file. \n\
\n\
\n\
";								// End of string to provide one with help

	printf("%s\n", some_help);

	exit(0);
}

/***********************************************************
                                       Space Telescope Science Institute

 Synopsis:
	init_geo initializes the geo structure to something that is semi-reasonable
Arguments:		

Returns:
 
Description:	
	Initial values for all of the variables that are not part of the individual
	wind descriptions that are actully read(!) into the program should be 
	created here.  The derived values are not needed.

		
Notes:

	When initializing geo, be sure to initialize to cgs units, since this cgs units
	are the working units for the program.  This is necessary for consistncy when
	one tries to restart the program.

	Note that init_geo is set up for CVs and Stars and not AGN


History:
 	98dec	ksl	Coded and debugged.  Much of code was copied from old main routine for
			python
	04dec	ksl	This is probably still not completely up to date, but have
			added some initializations 
	080518	ksl	60a - modified to set all spectypes to SPECTYPE_BB, as part of 
			effort to get restarting models to work better
	080518	ksl	60a - modified all inputs to be in cgs units.  Added a small
      			amount of code to initialize model_list	
	081112	ksl	67 - moved more of initializaiton of geo into
			this routine as part of genearl cleanup of the main
			routine

**************************************************************/

int init_geo(void)
{
	geo.coord_type = 1;
	geo.ndim = 30;
	geo.mdim = 30;
	geo.disk_z0 = geo.disk_z1 = 0.0;	// 080518 - ksl - moved this up
	geo.adiabatic = 1;			// Default is now set so that adiabatic
	// cooling is included in the wind
	geo.auger_ionization = 1;	// Default is on.


	geo.wind_type = 0;			// Schlossman and Vitello

	geo.star_ion_spectype = geo.star_spectype = geo.disk_ion_spectype = geo.disk_spectype = geo.bl_ion_spectype =
		geo.bl_spectype = SPECTYPE_BB;
	geo.agn_ion_spectype = SPECTYPE_POW;	// 130605 - nsh - moved from
	// python.c

	geo.log_linear = 0;			/* Set intervals to be logarithmic */

	geo.rmax = 1e11;
	geo.rmax_sq = geo.rmax * geo.rmax;
	geo.rstar = 7e8;
	geo.rstar_sq = geo.rstar * geo.rstar;
	geo.mstar = 0.8 * MSOL;
	geo.m_sec = 0.4 * MSOL;
	geo.period = 3.2 * 3600;
	geo.tstar = 40000;
	geo.twind = 40000;
	geo.wind_mdot = 1.e-9 * MSOL / YR;

	geo.ioniz_mode = IONMODE_ML93;	/* default is on the spot and find the best t */
	geo.line_mode = 3;			/* default is escape probabilites */

	geo.star_radiation = 1;		/* 1 implies star will radiate */
	geo.disk_radiation = 1;		/* 1 implies disk will radiate */
	geo.bl_radiation = 0;		/* 1 implies boundary layer will radiate */
	geo.wind_radiation = 0;		/* 1 implies wind will radiate */

	geo.disk_type = 1;			/* 1 implies existence of a disk for purposes of absorption */
	geo.diskrad = 2.4e10;
	geo.disk_mdot = 1.e-8 * MSOL / YR;

	geo.t_bl = 100000.;


	strcpy(geo.atomic_filename, "data/standard77");
	strcpy(geo.fixed_con_file, "none");

	// Note that geo.model_list is initialized through get_spectype 


	return (0);
}

/* 
 * Perform some simple checks on the photon distribution just produced.
 * 
 * History: 01 ksl Removed from main routine 02jul ksl Loosened frequency limits to reflect the fact that in some cases, e.g. those in
 * which the photon distribution has been split into small energy segments, Doppler shifts move photons out of that region. 08mar ksl
 * Updated slightly, ane eliminated any frequency checks photons generated by macro atoms since these often get out of range. 090124 ksl
 * Modified slightly to reduce output if all is OK and if not debugging
 * 
 */
int photon_checks(PhotPtr p, double freqmin, double freqmax, char *comment)
{
	int nnn, nn;
	// double lum_ioniz; //NSH 16/2/2011 These are now declared externally to
	// allow python to see them
	// int n_ioniz;
	int nlabel;

	geo.n_ioniz = 0;
	geo.lum_ioniz = 0.0;
	nnn = 0;
	nlabel = 0;


	/* 
	 * Next two lines are to allow for fact that photons generated in a frequency range may be Doppler shifted out of that range,
	 * especially if they are disk photons generated right up against one of the frequency limits 04aug--ksl-increased limit from 0.02 to
	 * 0.03, e.g from 6000 km/s to 9000 km/s 11apr--NSH-decreased freqmin to 0.4, to take account of double redshifted photons. shift. 
	 */
#if DEBUG
	Log("photon_checks: %s\n", comment);
#endif
	freqmax *= (1.8);
	freqmin *= (0.6);
	for (nn = 0; nn < NPHOT; nn++)
	{
		p[nn].np = nn;			/* NSH 13/4/11 This is a line to populate the new internal photon pointer */
		if (H * p[nn].freq > ion[0].ip)
		{
			geo.lum_ioniz += p[nn].w;
			geo.n_ioniz += p[nn].w / (H * p[nn].freq);
		}
		if (sane_check(p[nn].freq) != 0 || sane_check(p[nn].w))
		{
			if (nlabel == 0)
			{
				Error("photon_checks: nphot  origin  freq     freqmin    freqmax\n");
				nlabel++;
			}
			Error("photon_checks:sane_check %6d %5d %10.4e %10.4e %10.4e %5d w %10.4e \n", nn, p[nn].origin, p[nn].freq, freqmin,
				  freqmax, p[nn].w);
			p[nn].freq = freqmax;
			nnn++;
		}
		if (p[nn].origin < 10 && (p[nn].freq < freqmin || freqmax < p[nn].freq))
		{
			if (nlabel == 0)
			{
				Error("photon_checks: nphot  origin  freq     freqmin    freqmax\n");
				nlabel++;
			}
			Error("photon_checks: %6d %5d %10.4e %10.4e %10.4e freq out of range\n", nn, p[nn].origin, p[nn].freq, freqmin, freqmax);
			p[nn].freq = freqmax;
			nnn++;
		}
		if (nnn > 100)
		{
			Error("photon_checks: Exiting because too many bad photons generated\n");
			exit(0);
		}
	}
	Log("NSH Geo.n_ioniz=%e\n", geo.n_ioniz);
#if DEBUG
	if (nnn == 0)
		Log("photon_checks: All photons passed checks successfully\n");
#endif
	return (0);
}


/***********************************************************
                                       Space Telescope Science Institute

 Synopsis:
	Generalized routine to get the spectrum type and read the model files 
Arguments:		

Returns:
 
Description:	

		
Notes:

	The routine is slightly dangerous in the sense that if assumes that
	rdint always wants 0 for BB, models for 1, and 2 for uniform.  If
	we were to add another internally generated spectrum type one would
	have to carefull consider how to do this.  

	For models we have to handle two cases:
		A new model.  Here we want to start with a default value and
			to keep track of what was entered since it is likely
			we will want that together
		The continuation of an old model.  Here we need to expect the
			same choices as previously
081026 - Actual routine is still a mess.  
		* yesno is a statment of whether the component exists
		* question is really tightly associted with the way the program is 
		written
		* The progam returns the component type two ways, on through the call
		* and the other through the return.  It ssems like one would do.:




History:
	080518	ksl	Coded as part of effort to make models restart more
			easily, but also simplifies some of the code
        121025  nsh	added a mode for power law

**************************************************************/


char get_spectype_oldname[LINELENGTH] = "data/kurucz91.ls";	/* This is to assure that we read model lists in the same order * everytime */
int get_spectype_count = 0;
int get_spectype(int yesno, char *question, int *spectype)
{
	char model_list[LINELENGTH];
	int stype;
	int get_models();			// Note: Needed because get_models cannot be
	// included in templates.h
	if (yesno)
	{
		// First convert the spectype to the way the questionis supposed to be 
		// 
		// answered
		if (*spectype == SPECTYPE_BB || *spectype == SPECTYPE_NONE)
			stype = 0;
		else if (*spectype == SPECTYPE_UNIFORM)
			stype = 2;
		else if (*spectype == SPECTYPE_POW)
			stype = 3;
		else
			stype = 1;
		/* 
		 * Now get the response 
		 */
		rdint(question, &stype);
		/* 
		 * Now convert the response back to the values which python uses 
		 */
		if (stype == 0)
			*spectype = SPECTYPE_BB;	// bb
		else if (stype == 2)
			*spectype = SPECTYPE_UNIFORM;	// uniform
		else if (stype == 3)
			*spectype = SPECTYPE_POW;	// power law
		else if (stype == 4)
			*spectype = SPECTYPE_CL_TAB;
		else
		{
			if (geo.wind_type == 2)
			{					// Continuing an old model
				strcpy(model_list, geo.model_list[get_spectype_count]);
			}
			else
			{					// Starting a new model
				strcpy(model_list, get_spectype_oldname);
			}
			rdstr("Model_file", model_list);
			get_models(model_list, 2, spectype);
			strcpy(geo.model_list[get_spectype_count], model_list);	// Copy it 
			// 
			// to geo 
			strcpy(get_spectype_oldname, model_list);	// Also copy it back
			// to the old name
			get_spectype_count++;
		}
	}
	else
	{
		*spectype = SPECTYPE_NONE;	// No radiation
	}

	return (*spectype);
}


/***********************************************************
                                       Space Telescope Science Institute

 Synopsis:
	The next couple of routines are for recording information about photons/energy impinging
	on the disk, which is stored in a disk structure called qdisk.

	qdisk_init() just initializes the structure (once the disk structue has been initialized.

	qdisk_save records the results in a file

Arguments:		

Returns:
 
Description:	

		
Notes:



History:
	04mar	ksl	add section to dump heating of disk.  
 			Factor of 2 in area calculation reflects
 			fact that disk has two sides
	04dec	ksl	created variable ztot so fractional heating
			is correct if multiple subcyles
	080519	ksl	60a - Added code to calculate the irradiation of the disk
			in terms of t and w.  This should help to monitor the effect
			of irradiation on the disk

**************************************************************/


int qdisk_init(void)
{
	int n;
	for (n = 0; n < NRINGS; n++)
	{
		qdisk.r[n] = disk.r[n];
		qdisk.t[n] = disk.t[n];
		qdisk.g[n] = disk.g[n];
		qdisk.v[n] = disk.v[n];
		qdisk.heat[n] = 0.0;
		qdisk.nphot[n] = 0;
		qdisk.nhit[n] = 0;
		qdisk.w[n] = 0;
		qdisk.ave_freq[n] = 0;
		qdisk.t_hit[0] = 0;
	}
	return (0);
}

int qdisk_save(char *diskfile, double ztot)
{
	FILE *qptr;
	int n;
	double area, theat;
	qptr = fopen(diskfile, "w");
	fprintf(qptr, "# r       zdisk     t_disk     heat      nhit nhit/nemit  t_heat    t_irrad  W_irrad\n");
	for (n = 0; n < NRINGS; n++)
	{
		area = (2. * PI * (qdisk.r[n + 1] * qdisk.r[n + 1] - qdisk.r[n] * qdisk.r[n]));
		theat = qdisk.heat[n] / area;
		theat = pow(theat / STEFAN_BOLTZMANN, 0.25);	// theat is
		// temperature if no
		// internal energy
		// production
		if (qdisk.nhit[n] > 0)
		{

			qdisk.ave_freq[n] /= qdisk.heat[n];
			qdisk.t_hit[n] = H * qdisk.ave_freq[n] / (BOLTZMANN * 3.832);	// Basic 
			// 
			// conversion 
			// from 
			// freq 
			// to 
			// T
			qdisk.w[n] =
				qdisk.heat[n] / (4. * PI * STEFAN_BOLTZMANN * area * qdisk.t_hit[n] * qdisk.t_hit[n] * qdisk.t_hit[n] * qdisk.t_hit[n]);
		}

		fprintf(qptr,
				"%8.3e %8.3e %8.3e %8.3e %5d %8.3e %8.3e %8.3e %8.3e\n",
				qdisk.r[n], zdisk(qdisk.r[n]), qdisk.t[n],
				qdisk.heat[n], qdisk.nhit[n], qdisk.heat[n] * NRINGS / ztot, theat, qdisk.t_hit[n], qdisk.w[n]);
	}

	fclose(qptr);
	return (0);
}



/***********************************************************
	Space Telescope Science Institute

Synopsis:
	Stuart's routine to read a non-standard disk profile
	for YSO effort

Arguments:		

Returns:
 
Description:	

		
Notes:
	Originally part of main routine; moved to separate routine
	by ksl sometime in the fall of 08



History:

**************************************************************/

int read_non_standard_disk_profile(char *tprofile)
{

	FILE *fptr;
	int n;
	float dumflt1, dumflt2;
	int dumint;

	if ((fptr = fopen(tprofile, "r")) == NULL)
	{
		Error("Could not open filename %s\n", tprofile);
		exit(0);
	}

	fscanf(fptr, "%d\n", &dumint);
	blmod.n_blpts = dumint;
	for (n = 0; n < blmod.n_blpts; n++)
	{
		fscanf(fptr, "%g %g", &dumflt1, &dumflt2);
		blmod.r[n] = dumflt1 * 1.e11;
		blmod.t[n] = dumflt2 * 1.e3;
	}

	fclose(fptr);

	return (0);
}<|MERGE_RESOLUTION|>--- conflicted
+++ resolved
@@ -215,60 +215,6 @@
 
 int main(int argc, char *argv[])
 {
-<<<<<<< HEAD
-	WindPtr w;
-	PhotPtr p;
-
-	// 140902 - wcycles and pcycles eliminated everywher in favor of using the 
-	// 
-	// variables that are in the goe structure
-	// int i, wcycles, pcycles;
-	int i;
-	double freqmin, freqmax;
-	double swavemin, swavemax, renorm;
-	long nphot_to_define;
-	int n, nangles;
-	int iwind;
-	int thermal_opt;			/* NSH 131213 - added to control options to turn on and off some heating and cooling mechanisms */
-
-	/* 
-	 * Next three lines have variables that should be a structure, or possibly we should allocate the space for the spectra to avoid all
-	 * this nonsense.  02feb ksl 
-	 */
-
-	double angle[NSPEC], phase[NSPEC];
-	int scat_select[NSPEC], top_bot_select[NSPEC];
-	double rho_select[NSPEC], z_select[NSPEC], az_select[NSPEC], r_select[NSPEC];
-
-	char yesno[20];
-	int select_extract, select_spectype;
-	char root[LINELENGTH], input[LINELENGTH], wspecfile[LINELENGTH], lspecfile[LINELENGTH], specfile[LINELENGTH], diskfile[LINELENGTH];
-	char windradfile[LINELENGTH], windsavefile[LINELENGTH];
-	char specsavefile[LINELENGTH];
-	char photfile[LINELENGTH], diagfile[LINELENGTH], old_windsavefile[LINELENGTH], diagfolder[LINELENGTH];
-	char delay_dumpfile[LINELENGTH];	/* SWM 10/10/14 - Added */
-	char dummy[LINELENGTH];
-	char tprofile[LINELENGTH];
-	double x, xbl;
-
-	int nn;
-	double zz, zzz, zze, ztot, zz_adiab;
-	int icheck, nn_adiab;
-	FILE *qptr;
-
-	int disk_illum;
-	int istandard, keep_photoabs;
-	int opar_stat, restart_stat;
-	double time_max;			// The maximum time the program is allowed to
-	// run before halting
-	double lstar;				// The luminosity of the star, iv it exists
-
-	int my_rank;				// these two variables are used regardless of
-	// parallel mode
-	int np_mpi;					// rank and number of processes, 0 and 1 in
-	// non-parallel
-	int time_to_quit;
-=======
   WindPtr w;
   PhotPtr p;
 
@@ -330,7 +276,6 @@
   
   np_mpi_global = np_mpi;              /// Glob al variable which holds the number of MPI processes
   rank_global = my_rank;   /// Global variable which holds the rank of the active MPI process
->>>>>>> ddafbbf3
 
 #ifdef MPI_ON
 	int mpi_i, mpi_j;
@@ -882,12 +827,6 @@
 	 * macro atom formalism 
 	 */
 
-<<<<<<< HEAD
-	/* 
-	 * For now handle scattering as part of a hidden line transfermode ?? 
-	 */
-	if (geo.line_mode == 4)
-=======
   rdint
     ("Wind_ionization(0=on.the.spot,1=LTE,2=fixed,3=recalc_bb,6=pairwise_bb,7=pairwise_pow)",
      &geo.ioniz_mode);
@@ -978,7 +917,6 @@
      &thermal_opt);
 
   if (thermal_opt == 1)
->>>>>>> ddafbbf3
 	{
 		geo.scatter_mode = 1;	// Turn on anisotropic scattering
 		geo.line_mode = 3;		// Drop back to escape probabilities
@@ -2592,28 +2530,6 @@
 	 * Finished initializations required for macro-atom approach 
 	 */
 
-<<<<<<< HEAD
-	/* 
-	 * Calculate and store which bf processess need to be considered in each cell Note that this is not macro-specific but is just to speed 
-	 * the program up. 
-	 */
-
-	kbf_need(freqmin, freqmax);
-
-	/* 
-	 * XXXX - BEGIN CYCLES TO CREATE THE DETAILED SPECTRUM 
-	 */
-
-	/* 
-	 * the next section initializes the spectrum array in two cases, for the standard one where one is calulating the spectrum for the
-	 * first time and in the somewhat abnormal case where additional ionization cycles were calculated for the wind 
-	 */
-
-	if (geo.pcycle == 0)
-	{
-		spectrum_init(freqmin, freqmax, nangles, angle, phase, scat_select,
-					  top_bot_select, select_extract, rho_select, z_select, az_select, r_select);
-=======
   /* the next condition should really when one has nothing more to do */
 
   else if (geo.pcycle >= geo.pcycles)
@@ -2633,8 +2549,6 @@
 
       spectrum_restart_renormalise(nangles);  
     }
-
->>>>>>> ddafbbf3
 
 		/* 
 		 * 68b - zero the portion of plasma main that records the numbers of scatters by each ion in a cell 
