/***********************************************************
                                       Space Telescope Science Institute

 Synopsis:
	Python is a program designed to simulate the transfer of radiation in a wind.  It uses the
	Sobolev approximation.  It models a wind as a biconical flow.     
	
	This is the "main" routine for Python.  It's basic purpose is to gather the input variables 
	and to control the flow of the program
 
Arguments:		

	Usage:  py [-h] [-r] [-d] [-f] [-t time_max] xxx  or simply py

	where xxx is the rootname or full name of a parameter file, e. g. test.pf

	and the switches have the following meanings

	-h 	to get this help message
	-r 	restart a run of the progarm reading the file xxx.windsave

	-t time_max	limit the total time to approximately time_max seconds.  Note that the program checks
		for this limit somewhat infrequently, usually at the ends of cycles, because it
		is attempting to save the program outputs so that the program can be restarted with
		-r if theat is desired.
	-v num  determines the amount of information that is printed out.  If num is small, then
		less information is printed out; if num is large more is printed out.  Setting
		v to 5 causes the routine to print out all the information which outputs have
		included previously.  The current default is set to 3 which suppresses Debug, Log_silent
		and Error_silent
	-d	Enters detailed or advanced mode. Allows one to access extra diagnositics and some
	    other advanced commands
    -f  Fixed temperature mode - does not attempt to chenge the temperature of cells.
	-e  Alter the maximum number of errors before the program quits
	-i  Diagnostic mode which quits after reading in inputs. Used for Travis test suite.


	
	if one simply types py or pyZZ where ZZ is the version number one is queried for a name
	of the parameter file.

	NOTE - If this is modified, please also modify the help message in help() below
Returns:
 
Description:	
	Python is far too complicated to describe.  Basically it simulates the radiative transfer
	of photons through the wind of a cataclysmic variable or a star.  The kinematic formulation for
	the CV wind is due to Schlossman and Vitello while that of the star is due to Castor & Larmors. 
	
	 Radiation from an optically thick disk, the WD star, a boundary layer and the wind itself
	 may be included
	
	There are 4 basic portions to the program which are easy to see in the main program.
	
	1. A data gathering stage
	
	2. A calculation of the state of ionization of the wind.
	
	3. A calculation of a detailed spectrum in which the ionization is held fixed.
	
		
Notes:
	The program has been designed and tested both on Suns and MacIntoshes (with Symentec's
	C compiler).  Some of its peculiarities are due to memory limitations and relatively small 
	stack sizes on the Mac.  When compiling, check to see that the global varible MAC is
	set properly in python.h.

History:
 	97jan   ksl	Coding on python began.
 	97jul	ksl	Added capability model the spectrum as a function of orbital phase.
 	97aug	ksl	Added boundary layer as additional source of radiation
 	97aug	ksl	Added capability to extract spectra with a specific number of scatters
 	97nov	ksl	Changed error and diagnostic logging
 	98july	ksl	Added radiation from the wind itself
 	98nov	ksl	Added spherical winds and greatly modified I/O  
	99jan	ksl	Added ability to enter parameter file (w/out) root on command line
	99jul	ksl	Begin eliminating MAC dependencies
	00sep	ksl	Began work on adding a new coronal possibility
	01mar	ksl	Added a knigge wind
        01sept	ksl	Added a thierry wind
	01dec	ksl	Incorporated improved atomic data reading codes, and
			made a variety of other major changes to the way in
			which many of the subroutines operate.
	01dec	ksl	Revised way in which old windfile option works.  It
			was not working at all originally, because of a
			change I made in April.  The new method is a bit dangerous
			because it does change a good bit of geo, since all of the
			input data is read in.  In principle, his can create an inconsistency
			between some of the info in geo and some in the wind array.
			But it keeps the wind the same, which is what was desired.  
	01dec	ksl	Added a general capability to python(40) so that during the
			the ionization cycle photons do not necessarily have identical
			weights.
	02jan	ksl	Moved specific inputs for KWD wind to knigge.c
	02feb	ksl	Added anisotropic wind scattering
	02feb	ksl	41.1 -- Allowed user to chose between anisotropic and
			isotropic scattering in the wind.
	02feb	ksl	41.2 -- Added aditional options for choosing what photons
			to count
	02apr	ksl	43.1 -- Added additional radiative transfer options.  Modified main
			so that a spectrum is printed out after each cycle
	02jul	ksl	43.7 -- Considerable changes associated with photoionization
			and recombination were made.  The initial attemps to allow
			for using a more accurate detailed balance approach were
			included in the ionizatio routines.
	03dec	ksl	Added back some timing ability
        04Mar   SS      Minor changes to set switch for macro atom method.
                        geo.line_mode=6 switches geo.rt_mode=2 (macro method)
                        and then geo.ine_mode back to =3. (SS)
        04Apr   SS      Minor change to set a switch for geo.line_mode=7 
                        which is the same as 6 but with anisotropic scattering
        04May   SS      geo.line_mode=8 added: this mode is the same as mode 6
                        BUT will treat all ions as simple - it is for 
                        test purposes only.
	04Jun	ksl	Added new disk + wind model for ysos.  In process, moved
			the variables describing the wind mdots to subroutines
	04Aug	ksl	52 -- Modified input variables to allow a variety of input models
			all ascii-based.
	04Aug	ksl	52 -- Modified input variables to allow for various disk illumination
			models
	04Aug	ksl	52 -- Modified to allow for vertically extended disks. Note that some of
			the input variables were rearranged in the process.
        04Aug   SS      Minor modifications to cope with finite disk thickness calculations.
	04dec	ksl	54a -- Minor mod to calculation of fraction of luminosity that hits
			disk so that correct values are printed out in situation where there
			are multiple subcycles.
	04dec	ksl	54e -- Minor mod to record master atomic file in geo, and, for the 
			case of fixed concentration to store the file where the concentrations
			are contaned.
	05apr	ksl	56 -- Added new variable geo.binary_system to avoid binary system
			questions in cases where one was modelling a single object.  Note
			that I did not remove seemingly superfluous quesions regarding
			phase because one can still extract photons in various azimuthal
			directions, and if we ever move to 3d situations one might want
			to deal with non-axially symmetric systems.
	05jul	ksl	56d -- Updated to include new windcone definitions.
	05jul	ksl	56d -- Completed basic work to allow vertically extended disk
	06may	ksl	57g -- Began work on modifying structures to lower memory requirments
			At empty wind cells have mostly been eliminated, and macroatoms
			have been split off into a separate structure so this is not 
			used.
	06jul	ksl	57h -- Have contined work to speed program up as much as possible
			by giving more control over the parameters that govern the speed
			such as SMAX_FRAC.
	06oct	ksl	58 -- This version is a cleaned up version of py57ib, which differs
			from 57h primarily in bb.c and pdf.c.   In addition, this version
			makes it possible to use the SV velocity law in what is otherwise
			a KWD description of the wind.  
	06nov	ksl	58c -- This version requires and updated version of kpar, that 
			keeps track of all the errors.  
	07aug	ksl	58f -- Modified the way in which the program handles a situation
			in which one attempts to run with a non-existent .pf file.
	08may	ksl	60a -- Significant modifications were made to the main routine
			to make sure we could restart models.  Unfortunaaely rhe point
			at which the user was asked for the atomic data needed to be changed,
			so earlier .pf files will need to be modified.  
	080808	ksl	62 -- Cleaned up wind ionization options
	081110	ksl	67 -- Revised a number of portions of the main python.c routine
			to enable restarts.  There are still inconsistencies in the
			way one reads information from the .pf file after having read
			in the windsave files that could be cleaned up.
	081218	ksl	67c -- Added a switch -h to provide information about usage.
	090202	ksl	68b -- Added switch -v  to control the level of verbosity.  Updated
			Plasma to allow routine to track scatters and absorption during
			generation of detailed spectrum
	090402	ksl	NSPEC has been moved to the main routine, as its only remaining
			purpose is to define some arrays in the main routine.  Note that
			MSPEC still has meaning as the number of spectra of various types
			that are construced without going through types.
	1108	ksl/nsh Adding code to keep track of gross spectra in a cell though xbands,
			xj and xave_freq.  Just set up the frequence limits here.	
	1112	ksl	Moved everything associated with frequency bands into bands_init
	1212	nsh	changed the way DFUDGE is defined.
        1302	jm	74b5 introduced double precision variable for photon number for calling 
			define_phot. Fixes Bug JM130302 in photon weights. It has been suggested
			that we should make NPHOT a long integer- at the moment I have not done 
			this and simply comverted to double before calling define_phot (otherwise 
			I believe rdint would have to be redone for long integers).
	1304	ksl	75 rewrote the fix above to use a long, instead of double.  
			This has plenty of range.  Notge that there is no need to make NPHOT
			a long, as suggested above.  We do not expect it to exceed 2e9,
			although some kind of error check might be reasonble.
	1306	ksl	Modified to allow a power law component to a stellar spectrum.  Made
			some changes use DEF variables instead of numbers to make choices
	1307	jm	SS Parallelized Python in June 2013, for release 76a. I have now introduced
			slightly altered reporting to allow more succinct reporting in parallel mode.
	1307	ksl	Removed the Thierry & Hubeny O-star models as an option from the code.
			This was never tested, and never really used.  Knox no longer even has the 
			models.  Note that Stuart is replacing this with a homologous expansion
			model
	1308	nsh	Added a call to generate rtheta wind cones - issue #41
	1309	nsh	Changed the loop around where disk parameters are read in - issue #44
	1309	nsh	Added commands to write out warning summary - relating to issue #47
  	1312	nsh	Added a new parameter file command to turn off heating and cooling mechanisms
			at the moment it only does adiabatc
			Also some modifications to the parallel communiactions to deal with some new
			plasma variabales, and the min and max frequency photons seen in bands.
	1409	ksl	Added new switch -d to enable use of a new Debug logging feature
	1411 	JM removed photons per cycle in favour of NPHOT. subcycles are now eliminated
	1501 	JM moved some parallelization stuff to subroutines in para_update.c
			functions are communicate_estimators_para, communicate_matom_estimators_para,
			and gather_spectra_para
	1502		Major reorganisation of input gathering and setup. See setup.c, #136 and #139
	1508	ksl	Instroduction of the concept of domains to handle the disk and wind as separate
			domains
 	
 	Look in Readme.c for more text concerning the early history of the program.

**************************************************************/



#include <stdio.h>
#include <stdlib.h>
#include <string.h>
#include <math.h>
#include "atomic.h"


#include "python.h"
#define NSPEC	20

int
main (argc, argv)
     int argc;
     char *argv[];
{
  WindPtr w;
  PhotPtr p;

  double freqmin, freqmax;
  double swavemin, swavemax, renorm;
  long nphot_to_define;
  int n, nangles;
  int iwind;
  int thermal_opt; /*NSH 131213 - added to control options to turn on and off some heating and cooling mechanisms */

  /* Next three lines have variables that should be a structure, or possibly we
  should allocate the space for the spectra to avoid all this nonsense.  02feb ksl */

  double angle[NSPEC], phase[NSPEC];
  int scat_select[NSPEC], top_bot_select[NSPEC];
  double rho_select[NSPEC], z_select[NSPEC], az_select[NSPEC],
    r_select[NSPEC];

  char yesno[20];
  int select_extract, select_spectype;
  char dummy[LINELENGTH];
  double x;

  int nn;
  double zz, zzz, zze, ztot, zz_adiab;
  int icheck, nn_adiab;
  FILE *fopen ();

  int disk_illum;
  int opar_stat, restart_stat;
  double time_max;		// The maximum time the program is allowed to run before halting
  double lstar;                 // The luminosity of the star, iv it exists

  int my_rank;		// these two variables are used regardless of parallel mode
  int np_mpi;		// rank and number of processes, 0 and 1 in non-parallel
  int time_to_quit;
  int input_int;
  int ndomain=0;       //Local variable for ndomain

  int mkdir();

  #ifdef MPI_ON
    int ioniz_spec_helpers, spec_spec_helpers;

    MPI_Init(&argc, &argv);
    MPI_Comm_rank(MPI_COMM_WORLD, &my_rank);
    MPI_Comm_size(MPI_COMM_WORLD, &np_mpi);
  #else
    my_rank = 0;
    np_mpi=1;
  #endif
  
  np_mpi_global = np_mpi;              /// Glob al variable which holds the number of MPI processes
  rank_global = my_rank;   /// Global variable which holds the rank of the active MPI process

  Log_set_mpi_rank(my_rank, np_mpi);	// communicates my_rank to kpar


  opar_stat = 0;		/* 59a - ksl - 08aug - Initialize opar_stat to indicate that if we do not open a rdpar file, 
				   the assumption is that we are reading from the command line */
  restart_stat = 0;		/* 67 -ksl - 08nov - Assume initially that these is a new run from scratch, and not 
				   a restart
				 */
  time_max = 13.8e9 * 3.2e7;	/* 67 - ksl - 08nov - The maximum time the program will run without stopping.  This
				   is initially set to the lifetime of the universe
				 */

  verbosity = 3;		/* Set the default verbosity to 3.  To get more info raise the verbosity level to a higher number. To
				   get less set the verbosity to a lower level. */

  time_to_quit = 100000;	// Initialise variable


  Log_set_verbosity (verbosity);


  restart_stat = 0;
  time_max = -1;

  /* initialise options for advanced mode (all set to 0) */
  init_advanced_modes();


  /* Parse the command line. Get the root. create files.diagfolder + diagfiles */


  restart_stat = parse_command_line (argc, argv);


  /* 0811 - ksl - If the restart flag has been set, we check to see if a windsave file exists.  If it doues we will 
     we will restart from that point.  If the windsave file does not exist we will start from scratch */

  init_log_and_windsave(restart_stat);

  Log_parallel ("Thread %d starting.\n", my_rank); //JM130723 moved this after verbosity switch



  /* Start logging of errors and comments */

  Log ("!!Python Version %s \n", VERSION);	//54f -- ksl -- Now read from version.h
  Log ("!!Git commit hash %s\n", GIT_COMMIT_HASH);
  /* warn the user if there are uncommited changes */
  int git_diff_status = GIT_DIFF_STATUS;
  if (git_diff_status > 0)
  	Log("!!Git: This version was compiled with %i files with uncommitted changes.\n",
  		  git_diff_status);
  Log ("!!Python is running with %d processors\n", np_mpi_global);
  Log_parallel ("This is MPI task number %d (a total of %d tasks are running).\n", rank_global, np_mpi_global);
  Debug("Debug statements are on. To turn off use lower verbosity (< 5).\n");

  /* Set the maximum time if it was defined */
  if (time_max > 0)
    {
      set_max_time (files.root, time_max);
    }

  xsignal (files.root, "%-20s Initializing variables for %s\n", "NOK", files.root);
  
  opar_stat = setup_created_files();


/* Provide plausible initial values for the sizes of the wind arrays.  This is desirable
 * primarily for creating reasonable .pf files*/

/* Set plausible values for everything in geo struct which basically defines the overall geometry */
/* JM 1508 -- init_geo() also allocates the memory for the domain structure */  
  init_geo ();

/* Set the global variables that define the size of the grid as defined in geo.  These are used for convenience */


/* End of definition of wind arrays */


/* Initialize variables which are used in the main routine */


/* Initialize basis vectors for a cartesian coordinate system */

  x_axis[0] = 1.0;
  x_axis[1] = x_axis[2] = 0.0;
  y_axis[1] = 1.0;
  y_axis[0] = y_axis[2] = 0.0;
  z_axis[2] = 1.0;
  z_axis[1] = z_axis[0] = 0.0;





  /* BEGIN GATHERING INPUT DATA */

  /* Describe the basic calculation in terms of the number of iterations which will
     be used to calculate the wind parameters and the number of iterations and wavelength
     range which will be used for the final spectrom.  Also describe the observer's views
     of the system */


  if (restart_stat == 0)	/* We are starting a new run from scratch */
    {
      /* Note that these describe wind geometries and not the type of object */


      rdint
	("Wind_type(0=SV,1=Sphere,2=Previous,3=Hydro,4=Corona,5=knigge,6=homologous,7=yso,8=elvis,9=shell,10=None)",
	 &zdom[ndomain].wind_type);

      geo.run_type=0;
      if (zdom[ndomain].wind_type == PREVIOUS)
        {
	      geo.run_type=PREVIOUS;
        }
      else if (zdom[ndomain].wind_type != 10) 
        {
	      strcat(zdom[ndomain].name,"Wind");
	      geo.wind_domain_number = ndomain;
	      ndomain++;
        }
      else
        {
      	  /* there's no wind, set wind domain_number to -1 */
      	  geo.wind_domain_number = -1;
        }

      if (geo.run_type == PREVIOUS)
	{
	  /* This option is for the confusing case where we want to start with
	     a previous wind model, but we are going to write the result to a
	     new windfile. In other words it is not a restart where we would overwrite
	     the previous wind model.  */

	  strcpy (files.old_windsave, "earlier.run");
	  rdstr ("Old_windfile(root_only)", files.old_windsave);
	  strcat (files.old_windsave, ".wind_save");


	  Log
	    ("Starting a new run from scratch starting with previous windfile");
	  if (wind_read (files.old_windsave) < 0)
	    {
	      Error ("python: Unable to open %s\n", files.old_windsave);	//program will exit if unable to read the file
	      exit (0);
	    }
	  geo.run_type = PREVIOUS;	// after wind_read one will have a different wind_type otherwise
	  w = wmain;


	}

      else
	{			/* Read the atomic datafile here, because for the cases where we have read
				   and old wind files, we also got the atomic data */

	  rdstr ("Atomic_data", geo.atomic_filename);
      
      /* read a variable which controls whether to save a summary of atomic data
         this is defined in atomic.h, rather than the modes structure */
	  if (modes.iadvanced)	
	  	rdint ("write_atomicdata", &write_atomicdata);	

	  if (write_atomicdata)
	  	Log("You have opted to save a summary of the atomic data\n");

	  get_atomic_data (geo.atomic_filename);

	}

      geo.wcycles = geo.pcycles = 1;
      geo.wcycle = geo.pcycle = 0;

    }

  else	if (restart_stat == 1)		/* We want to continue a previous run*/
    {
      Log ("Continuing a previous run of %s \n", files.root);
      strcpy (files.old_windsave, files.root);
      strcat (files.old_windsave, ".wind_save");
      if (wind_read (files.old_windsave) < 0)
	{
	  Error ("python: Unable to open %s\n", files.old_windsave);	//program will exit if unable to read the file
	  exit (0);
	}
      w = wmain;
      geo.run_type = PREVIOUS;	// We read the data from a file
      xsignal (files.root, "%-20s Read %s\n", "COMMENT", files.old_windsave);

      if (geo.pcycle > 0)
	{
	  spec_read (files.specsave);
	  xsignal (files.root, "%-20s Read %s\n", "COMMENT", files.specsave);
	}
    }




/* Get the remainder of the data.  Note that this is done whether or not the windsave file was read in */

  /* 140907 - ksl - Although photons_per_cycle is really an integer, 
     read in as a double so it is easier for input */

  x = 100000;
  rddoub ("photons_per_cycle", &x);
  NPHOT = x;	// NPHOT is photons/cycle

#ifdef MPI_ON
  Log ("Photons per cycle per MPI task will be %d\n", NPHOT / np_mpi_global);

  NPHOT /= np_mpi_global;
#endif

  rdint ("Ionization_cycles", &geo.wcycles);

  rdint ("spectrum_cycles", &geo.pcycles);


  Debug ("Test %d %d \n",geo.wcycles,geo.pcycles);

  if (geo.wcycles == 0 && geo.pcycles == 0)
    exit (0);			//There is really nothing to do!

  /* Allocate the memory for the photon structure now that NPHOT is established */

  p = (PhotPtr) calloc (sizeof (p_dummy), NPHOT);

  if (p == NULL)
    {
      Error
	("There is a problem in allocating memory for the photon structure\n");
      exit (0);
    }

  /* Define the coordinate system for the grid and allocate memory for the wind structure
     by reading from user */
  if (geo.wind_domain_number != -1)
    get_grid_params(ndomain);


  /* 080808 - 62 - Ionization section has been cleaned up -- ksl */
  /* ??? ksl - Acoording to line 110 of ionization. option 4 is LTE with SIM_correction.  It would be good to
   * know what this is actually.   Note that pairwise is the appraoch which cboses between pairwise_bb, and pairwise_pow.
   * Normally, any of the pairwise options should force use of a banding option with a broad set of bands
   */

  rdint
    ("Wind_ionization(0=on.the.spot,1=LTE,2=fixed,3=recalc_bb,6=pairwise_bb,7=pairwise_pow,8=matrix_bb,9=matrix_pow)",
     &geo.ioniz_mode);

  if (geo.ioniz_mode == IONMODE_FIXED)
    {
      rdstr ("Fixed.concentrations.filename", &geo.fixed_con_file[0]);
    }
  if (geo.ioniz_mode == 4 || geo.ioniz_mode == 5 || geo.ioniz_mode > 9)	/*NSH CLOUDY test - remove once done */
    {
      Log ("The allowed ionization modes are 0, 1, 2, 3, 6, 7\n");
      Error ("Unknown ionization mode %d\n", geo.ioniz_mode);
      exit (0);
    }



  /*Normally, geo.partition_mode is set to -1, which means that partition functions are calculated to take
  full advantage of the data file.  This means that in calculating the partition functions, the information
  on levels and their multiplicities is taken into account.   */

  geo.partition_mode = -1;	//?? Stuart, is there a reason not to move this earlier so it does not affect restart

  
  /* get_line_transfer_mode reads in the Line_transfer question from the user, 
     then alters the variables geo.line_mode, geo.scatter_mode, geo.rt_mode and geo.macro_simple */
  
  get_line_transfer_mode();


  

  thermal_opt = 0; /* NSH 131213 Set the option to zero - the default. The lines allow allow the
  user to turn off mechanisms that affect the thermal balance. Adiabatic is the only one implemented
  to start off with. */

  rdint
    ("Thermal_balance_options(0=everything.on,1=no.adiabatic)",
     &thermal_opt);

  if (thermal_opt == 1)
	{
	  geo.adiabatic = 0;
	}

  else if (thermal_opt > 1 || thermal_opt < 0)
	{
      Error ("Unknown thermal balance mode %d\n", thermal_opt);
      exit (0);
    }


  /* 57h -- Next line prevents bf calculation of macro_estimaters when no macro atoms are present.   */

  if (nlevels_macro == 0)
    geo.macro_simple = 1;	// Make everything simple if no macro atoms -- 57h

  //SS - initalise the choice of handling for macro pops.
  if (geo.run_type == PREVIOUS)
    {
      geo.macro_ioniz_mode = 1;	// Now that macro atom properties are available for restarts
    }
  else
    {
      geo.macro_ioniz_mode = 0;
    }

  /*  Establish the overall system type  - Added for python_69 to allow qso's have different inputs
      Note - ksl - What happened to the possibility of a true single star with no disk - 110914 */

  rdint ("System_type(0=star,1=binary,2=agn)", &n);	//SWM - Tweaked to read to enum
  switch (n)
  {
  	case 0: geo.system_type = SYSTEM_TYPE_STAR; break;
  	case 1: geo.system_type = SYSTEM_TYPE_BINARY; break;
  	case 2: geo.system_type = SYSTEM_TYPE_AGN; break;
  	default:Error ("main: Unknown system type %d\n \
  		Valid system types are 0=Star, 1=Binary, 2=AGN\n", n);
  }


  /* specify if there is a disk and what type */
  /* JM 1502 -- moved disk type question here- previously it was just before
     asking for disk radiation. See #8 and #44 */
  rdint
	("disk.type(0=no.disk,1=standard.flat.disk,2=vertically.extended.disk)",
	 &geo.disk_type);

  /* ksl 1508 Add parameters for a disk atmosphere */
  geo.disk_atmosphere = 0;
  geo.atmos_domain_number = -1; // default is no disk atmosphere
  zdom[ndomain].ndim = 30;
  zdom[ndomain].mdim = 10;

  rdint("disk.atmosphere(0=no,1=yes)",&geo.disk_atmosphere);
  if (geo.disk_atmosphere != 0) 
    {
      /* specify the domain name and number */	
      strcat(zdom[ndomain].name,"Disk Atmosphere");
	  geo.atmos_domain_number = ndomain;	

	  input_int=1;
	  rdint  ("atmos.coord.system(1=cylindrical,2=spherical_polar,3=cyl_var)", &input_int);
	
	switch(input_int)
	{
		case 0: zdom[ndomain].coord_type = SPHERICAL; break;
		case 1: zdom[ndomain].coord_type = CYLIND; break;
		case 2: zdom[ndomain].coord_type = RTHETA; break;
		case 3: zdom[ndomain].coord_type = CYLVAR; break;
		default: Error("Invalid parameter supplied for 'Coord_system'. Valid coordinate types are: \n\
                        0 = Spherical, 1 = Cylindrical, 2 = Spherical polar, 3 = Cylindrical (varying Z)");
    }


	  rdint ("atmos.dim.in.x_or_r.direction", &zdom[ndomain].ndim);
	  rdint ("atmos.dim.in.z_or_theta.direction", &zdom[ndomain].mdim);
	  ndomain++;
  }




  /* Determine what radiation sources there are.  
     Note that most of these values are initilized in init_geo */

  get_radiation_sources (); 


  if (geo.run_type == PREVIOUS)
    {
      disk_illum = geo.disk_illum;
    }


  if (geo.run_type != PREVIOUS)	// Start of block to define a model for the first time
    {

      /* get_stellar_params gets information like mstar, rstar, tstar etc.
         it returns the luminosity of the star */
      lstar = get_stellar_params ();


      /* Describe the disk */

      if (geo.disk_type)	/* Then a disk exists and it needs to be described */
	{
      disk_illum = get_disk_params ();
	}

      else
	{			
	  /* There is no disk so set variables accordingly */
	  geo.disk_radiation = 0;
	  geo.diskrad = 0;
	}

    /* describe the boundary layer / agn components to the spectrum if they exist. 
       reads in information specified by the user and sets variables in geo structure */
    get_bl_and_agn_params (lstar);



    /* Describe the Compton torus */
    geo.compton_torus=0;

    /* JM 1411 -- we only ask about the Torus if we've used the -d flag */
    if (modes.iadvanced)
      get_compton_torus_params ();



    /* Describe the wind. This routine readsin geo.rmax and geo.twind
       and then gets params by calling e.g. get_sv_wind_params() */
    /* PLACEHOLDER -- call with wind domain number */
      get_wind_params (geo.wind_domain_number);	

    }				// End of block to define a model for the first time

  else
    {
      if (geo.disk_type)	/* Then a disk exists and it needs to be described */
	{
	  if (geo.disk_radiation)
	    {
	      rdint
		("Disk.temperature.profile(0=standard;1=readin)",
		 &geo.disk_tprofile);
	      if (geo.disk_tprofile == 1)
		{
		  rdstr ("T_profile_file", files.tprofile);
		}
	    }
	}
    }

  /* 121219 NSH Set up DFUDGE to be a value that makes some kind of sense
  given the scale of the wind. Up till py74b2 it was set to be fixed at
  1e5, so we ensure that this is a minimum, so any winds of CV type scale
  will keep the old dfudge, and hopefully look the same. We also need to
  set defudge slightly differently for the shell wind.*/

  DFUDGE = setup_dfudge();


  /* Now define the wind cones generically. modifies the global windcone structure */

  setup_windcone();


  /*NSH 130821 broken out into a seperate routine added these lines to fix bug41, where
  the cones are never defined for an rtheta grid if the model is restarted */

  if (zdom[0].coord_type==RTHETA && geo.run_type==PREVIOUS) //We need to generate an rtheta wind cone if we are restarting
    {
      rtheta_make_cones(wmain);
    }

  geo.rmax_sq = geo.rmax * geo.rmax;

  /* Calculate additional parameters associated with the binary star system */

  if (geo.system_type == SYSTEM_TYPE_BINARY)
    binary_basics ();

  /* Check that the parameters which have been supplied for the star, disk and boundary layer will
     allow generation of photons where that is appropriate */

  if (geo.tstar <= 0.0)
    geo.star_radiation = 0;
  if (geo.disk_mdot <= 0.0)
    geo.disk_radiation = 0;
  if (geo.t_bl <= 0.0 || geo.lum_bl <= 0.0)
    geo.bl_radiation = 0;

  /* Next block added by SS August 04 in case diskrad = 0 is used to mean no disk at any point. */

  if (geo.diskrad <= 0.0)
    {
      geo.disk_type = 0;
      geo.disk_radiation = 0;
    }

  if (geo.star_radiation)
    Log ("There is a star which radiates\n");
  else
    Log ("The star in the system does not radiate\n");

  if (!geo.disk_type)
    Log ("There is no disk in the system \n");
  else if (!geo.disk_radiation)
    Log ("The disk exists, but only absorbs photons\n");
  else
    Log ("There is a disk which radiates and absorbs\n");

  if (geo.bl_radiation)
    Log ("There is a boundary layer which radiates\n");
  else
    Log ("There is no boundary layer\n");

  if (geo.agn_radiation)
    Log ("There is a BH  which radiates\n");
  else
    Log ("There is no BH \n");

  /* Describe the spectra which will be extracted and the way it will be extracted */

  /* First initialise things to semi-reasonable values */

  nangles = 4;
  angle[0] = 10;
  angle[1] = 30.;
  angle[2] = 60.;
  angle[3] = 80.;
  for (n = 4; n < NSPEC; n++)
    angle[n] = 45;
  for (n = 0; n < NSPEC; n++)
    {
      phase[n] = 0.5;
      scat_select[n] = 1000;
      top_bot_select[n] = 0;
    }
  swavemin = 850;
  swavemax = 1850;

/* These two variables have to do with what types of spectra are created n the
 * spectrum files. They are not associated with the nature of the spectra that
 * are generated by say the boundary layer
 */

  select_extract = 1;
  select_spectype = 1;

/* Completed initialization of this section.  Note that get_spectype uses the source of the
 * ratiation and then value given to return a spectrum type. The output is not the same 
 * number as one inputs. It's not obvious that this is a good idea. */

  if (geo.pcycles > 0)
    {

      get_spectype (geo.star_radiation,
		    "Rad_type_for_star(0=bb,1=models,2=uniform)_in_final_spectrum",
		    &geo.star_spectype);


      get_spectype (geo.disk_radiation,
		    "Rad_type_for_disk(0=bb,1=models,2=uniform)_in_final_spectrum",
		    &geo.disk_spectype);


      get_spectype (geo.bl_radiation,
		    "Rad_type_for_bl(0=bb,1=models,2=uniform)_in_final_spectrum",
		    &geo.bl_spectype);

      geo.agn_spectype = 3;
      get_spectype (geo.agn_radiation,
		    "Rad_type_for_agn(3=power_law,4=cloudy_table)_in_final_spectrum",
		    &geo.agn_spectype);



      rddoub ("spectrum_wavemin", &swavemin);
      rddoub ("spectrum_wavemax", &swavemax);
      if (swavemin > swavemax)
	{
	  swavemax = swavemin;
	  swavemin = swavemax;
	}

      /* SS June 04: convert these to frequencies and store for use
         in computing macro atom and k-packet emissivities. */

      em_rnge.fmin = C / (swavemax * 1.e-8);
      em_rnge.fmax = C / (swavemin * 1.e-8);

      geo.matom_radiation = 0;	//initialise for ionization cycles - don't use pre-computed emissivities for macro-atom levels/ k-packets.

/* Note: Below here many of the variables which are read in are not currently part of geo stucture */

      rdint ("no_observers", &nangles);

      if (nangles < 1 || nangles > NSPEC)
	{
	  Error ("no_observers %d should not be > %d or <0\n", nangles,
		 NSPEC);
	  exit (0);
	}

    
      for (n = 0; n < nangles; n++)
	rddoub ("angle(0=pole)", &angle[n]);

      /* 05apr-ksl-56--For diagnostic reasons I have left questions regarding phase
       * even for systems which are not binaries.  Phase 0 in this case corresponds to
       * an extraction direction which is in the xz plane
       */
      /* JM 1502 -- change this so we only ask for phase if the system is a binary -- see #137 */

      if (geo.system_type == SYSTEM_TYPE_BINARY)
      {
        
        for (n = 0; n < nangles; n++)
	      rddoub ("phase(0=inferior_conjunction)", &phase[n]);
      }
      else
      	Log("No phase information needed as system type %i is not a binary\n",
      		 geo.system_type);


      rdint ("live.or.die(0).or.extract(anything_else)", &select_extract);
      if (select_extract != 0)
	{
	  select_extract = 1;
	  Log ("OK, extracting from specific angles\n");
	}
      else
	Log ("OK, using live or die option\n");

/* Select spectra with certain numbers of scatterings.  See extract 1997 aug 28 ksl 
 * 141116 - ksl The following options are clealy diagnostic and have been relegated to 
 * advanced commands*/

      if (modes.iadvanced) {
      strcpy (yesno, "n");
      rdstr ("Select_specific_no_of_scatters_in_spectra(y/n)", yesno);
      if (yesno[0] == 'y')
	{
	  Log
	    ("OK n>MAXSCAT->all; 0<=n<MAXSCAT -> n scatters; n<0 -> >= |n| scatters\n");
	  for (n = 0; n < nangles; n++)
	    {
	      rdint ("Select_scatters", &scat_select[n]);
	    }
	}
      strcpy (yesno, "n");
      rdstr ("Select_photons_by_position(y/n)", yesno);
      if (yesno[0] == 'y')
	{
	  Log
	    ("OK 0->all; -1 -> below; 1 -> above the disk, 2 -> specific location in wind\n");
	  for (n = 0; n < nangles; n++)
	    {
	      rdint ("Select_location", &top_bot_select[n]);
	      if (top_bot_select[n] == 2)
		{
		  Log
		    ("Warning: Make sure that position will be in wind, or no joy will be obtained\n");
		  rddoub ("rho(cm)", &rho_select[n]);
		  rddoub ("z(cm)", &z_select[n]);
		  rddoub ("azimuth(deg)", &az_select[n]);
		  rddoub ("r(cm)", &r_select[n]);

		}
	    }
	}
	}
    }

  /* Select the units of the output spectra.  This is always needed */

  rdint ("spec.type(flambda(1),fnu(2),basic(other)", &select_spectype);
  if (select_spectype == 1)
    {
      Log ("OK, generating flambda at 100pc\n");
    }
  else if (select_spectype == 2)
    {
      Log ("OK, generating fnu at 100 pc\n");
    }
  else
    Log ("OK, basic Monte Carlo spectrum\n");



  /* 57h -- New section of inputs to provide more control over how the program is
  run -- 07jul -- ksl
  1502 JM -- moved to subroutine
  */

  get_standard_care_factors();

	/* 0415 SWM - Added metaparams */
	get_meta_params();


/* 081221 - 67c - Establish limits on the frequency intervals to be used by the ionization cycles and 
 * the fraquency bands for stratified sampling.  Changes here were made to allow more control
 * over statified sampling, since we have expanded the temperature ranges of the types of systems
 * we would like to calculate.  This section of inputs might logically go earlier in the code, but
 * was put here so it would add on to existing .pf files.  It would be reasonble to consider moving
 * it to a more logical location
 */


/* Determine the frequency range which will be used to establish the ionization balance of the wind */

  // Note that bands_init asks .pf file or user what kind of banding is desired 

  bands_init (-1, &xband);

  /*if we have changed min and max in bands_init, we need to make sure this is reflected in the frequency bounds*/
  freqmin = xband.f1[0];
  freqmax = xband.f2[xband.nbands - 1];

 /* 1112 - 71 - ksl Next routine sets up the frequencies that are used for charactizing the spectrum in a cell
 * These need to be coordinated with the bands that are set up for spectral gneration
 */
  freqs_init (freqmin, freqmax);

  
  if (modes.iadvanced)
    {
      /* Do we require extra diagnostics or not */
      rdint ("Extra.diagnostics(0=no,1=yes) ", &modes.diag_on_off);

      if (modes.diag_on_off)
        {
          get_extra_diagnostics();
        }
    }



  /* Wrap up and save all the inputs */

  if (strncmp (files.root, "mod", 3) == 0)
    cpar ("mod.pf");
  else if (strncmp (files.root, "dummy", 5) == 0)
    {
      cpar ("dummy.pf");
      exit (0);
    }
  else if (opar_stat == 1)
    {
      cpar (files.input);
    }
  else
    cpar ("python.pf");


  /* OK all inputs have been obtained at this point and the inputs have been copied to "mod.pf" or "python.pf" */
  /* JM 1502 -- if we have used the -i flag we want to quit after inputs as we were just testing readin */
  if (modes.quit_after_inputs)
    {
      Log ("Run with -i flag, so quitting now inputs have been gathered.\n");	
  	  exit(0);
    }
/* Print out some diagnositic infomration about the domains */
geo.ndomain=ndomain;  // Store ndomain in geo so that it can be saved

Log("There are %d domains\n", geo.ndomain);
for(n=0;n<geo.ndomain;n++){
	Log("%20s %d %d %d %d %d\n",zdom[n].name,zdom[n].wind_type,zdom[n].ndim,zdom[n].mdim,zdom[n].ndim2);
}


  /* INPUTS ARE FINALLY COMPLETE */



  /* Next line finally defines the wind if this is the initial time this model is being run */
  if (geo.run_type != PREVIOUS)	// Define the wind and allocate the arrays the first time
{
    define_wind ();
}
  // Do not reinit if you want to use old windfile

  w = wmain;

  if (modes.save_cell_stats)
    {
      /* Open a diagnostic file or files.  These are all fixed files */
      open_diagfile ();
    }

  /* initialize the random number generator */
  //      srand( (n=(unsigned int) clock()));  
  srand (1084515760+(13*rank_global));

  /* 68b - 0902 - ksl - Start with photon history off */

  phot_hist_on = 0;

  /* If required, read in a non-standard disk temperature profile */

  if (geo.disk_tprofile == 1)
    {
      read_non_standard_disk_profile (files.tprofile);
    }



/* The next section sets up a structure qdisk to record the effects
 * of illumination on the disk.  disk_init is called primarily to get
 * a defined set of annular rings which are kept throughout the
 * ionization calculation.  A second structure qdisk is needed
 * because in the process of generating photons in various bands
 * the annular rings are changed
 *
 * disk_init calculates the flux from the disk in the energy range set by
 * freqmin and freqmax, and uses is this to identify the position of the
 * rings in the disk, so that each ring contributes the same amount to
 * the flux
 *
 * */


  disk_init (geo.rstar, geo.diskrad, geo.mstar, geo.disk_mdot, freqmin,
	     freqmax, 0, &geo.f_disk);

  qdisk_init ();		/* Initialize a disk qdisk to store the information about photons impinging on the disk */

/* 04aug -- ksl -- now that everything is initialized, we set geo.disk_illum
 *
 * 080518 - ksl - I believe that the reason for this somewhat weird logic is to
 * assure that models (e.g corona and knigge) where the base wind velocity
 * depends on teff are not altered by illumination, but since no photons
 * have been transported at this stage, it's hard to see why that would
 * matter.
 */

  geo.disk_illum = disk_illum;

  xsignal (files.root, "%-20s Finished initialization for %s\n", "NOK", files.root);
  check_time (files.root);

#ifdef MPI_ON
  /* Since the wind is now set up can work out the length big arrays to help with the MPI reductions of the spectra
     the variables for the estimator arrays are set up in the subroutines themselves */
  ioniz_spec_helpers = 2*MSPEC*NWAVE; //we need space for log and lin spectra for MSPEC XNWAVE
  spec_spec_helpers = (NWAVE*(MSPEC+nangles)); //We need space for NWAVE wavelengths for nspectra, which will eventually equal nangles + MSPEC

#endif



/* XXXX - THE CALCULATION OF THE IONIZATION OF THE WIND */

  geo.ioniz_or_extract = 1;	//SS July 04 - want to compute MC estimators during ionization cycles
  //1 simply implies we are in the ionization section of the code
  //and allows routines to act accordinaly.

/* 67 -ksl- geo.wycle will start at zero unless we are completing an old run */

/* XXXX - BEGINNING OF CYCLE TO CALCULATE THE IONIZATION OF THE WIND */

  if (geo.wcycle == geo.wcycles)
    xsignal (files.root, "%-20s No ionization needed: wcycles(%d)==wcyeles(%d)\n",
	     "COMMENT", geo.wcycle, geo.wcycles);
  else
    {
      geo.pcycle = 0;  /* Set the spectrum cycles executed to 0, because 
				          we are going to modify the wind and hence any
				          previously calculated spectra must be recreated
				       */
    }

	/* SWM - Setup for path tracking */
	if(geo.reverb > REV_NONE)
	{
		reverb_init(wmain, nangles, freqmin, freqmax);
		delay_dump_prep(files.root, restart_stat, rank_global);
	}
  

  while (geo.wcycle < geo.wcycles)
    {				/* This allows you to build up photons in bunches */

      xsignal (files.root, "%-20s Starting %d of %d ionization cycle \n", "NOK",
	       geo.wcycle, geo.wcycles);


      Log ("!!Python: Begining cycle %d of %d for defining wind\n",
	   geo.wcycle, geo.wcycles);
      Log_flush ();		/*NH June 13 Added call to flush logfile */

      /* Initialize all of the arrays, etc, that need initialization for each cycle
       */

      spectrum_init (freqmin, freqmax, nangles, angle, phase, scat_select,
		     top_bot_select, select_extract, rho_select, z_select,
		     az_select, r_select);


      wind_rad_init ();		/*Zero the parameters pertaining to the radiation field */



    if (modes.ispy)
      ispy_init ("python", geo.wcycle);


      geo.n_ioniz = 0.0;
      geo.lum_ioniz = 0.0;
      ztot = 0.0;		/* ztot is the luminosity of the disk multipled by the number of cycles, which is used by save_disk_heating */

      /* JM 1409 -- We used to execute subcycles here, but these have been removed */

	  if (!geo.wind_radiation || (geo.wcycle == 0 && geo.run_type != PREVIOUS))
	    iwind = -1;		/* Do not generate photons from wind */
	  else
	    iwind = 1;		/* Create wind photons and force a reinitialization of wind parms */

	  /* Create the photons that need to be transported through the wind
	   *
	   * NPHOT is the number of photon bundles which will equal the luminosity; 
	   * 0 => for ionization calculation 
	   */


	  /* JM 130306 need to convert photons_per_cycle to double precision for define_phot */
	  /* ksl 130410 - This is needed here not because we expect photons per cycle to 
	   * exceed the size of an integer, but because of the call to define phot in the
	   * spectrum cycle, which can exceed this
	   */
	  /* JM 1409 photons_per_cycle has been removed in favour of NPHOT */

	  nphot_to_define = (long) NPHOT;

	  define_phot (p, freqmin, freqmax, nphot_to_define, 0, iwind, 1);

      /* Zero the arrays that store the heating of the disk */

      /* 080520 - ksl - There is a conundrum here.  One should really zero out the 
       * quantities below each time the wind structure is updated.  But relatively
       * few photons hit the disk under normal situations, and therefore the statistcs
       * are not very good.  
       */

      /* 130213 JM -- previously this was done before define_phot, which meant that
         the ionization state was never computed with the heated disk */

      for (n = 0; n < NRINGS; n++)
	{
	  qdisk.heat[n] = qdisk.nphot[n] = qdisk.w[n] = qdisk.ave_freq[n] = 0;
	}



	  photon_checks (p, freqmin, freqmax, "Check before transport");

	  wind_ip ();


	  zz = 0.0;
	  for (nn = 0; nn < NPHOT; nn++)
	    {
	      zz += p[nn].w;
	    }

	  Log
	    ("!!python: Total photon luminosity before transphot %18.12e\n",
	     zz);
	  Log_flush ();		/* NSH June 13 Added call to flush logfile */
	  ztot += zz;		/* Total luminosity in all cycles, used for calculating disk heating */

	  /* kbf_need determines how many & which bf processes one needs to considere.  It was introduced
	   * as a way to speed up the program.  It has to be recalculated evey time one changes
	   * freqmin and freqmax
	   */

	  kbf_need (freqmin, freqmax);

	  /* NSH 22/10/12  This next call populates the prefactor for free free heating for each cell in the plasma array */
	  /* NSH 4/12/12  Changed so it is only called if we have read in gsqrd data */
	  if (gaunt_n_gsqrd > 0)
	    pop_kappa_ff_array ();

	  /* Transport the photons through the wind */
	  trans_phot (w, p, 0);

	  /*Determine how much energy was absorbed in the wind */
	  zze = zzz = zz_adiab = 0.0;
	  nn_adiab = 0;
	  for (nn = 0; nn < NPHOT; nn++)
	    {
	      zzz += p[nn].w;
	      if (p[nn].istat == P_ESCAPE)
		zze += p[nn].w;
	      if (p[nn].istat == P_ADIABATIC)
	      {
		    zz_adiab += p[nn].w;
		    nn_adiab++;
		  }
	    }

	  Log
	    ("!!python: Total photon luminosity after transphot %18.12e (diff %18.12e). Radiated luminosity %18.12e\n",
	     zzz, zzz - zz, zze);
      if (geo.rt_mode == 2)
	  Log("Luminosity taken up by adiabatic kpkt destruction %18.12e number of packets %d\n", zz_adiab, nn_adiab);

    if (modes.print_windrad_summary)
	  wind_rad_summary (w, files.windrad, "a");




	  photon_checks (p, freqmin, freqmax, "Check after transport");

	  spectrum_create (p, freqmin, freqmax, nangles, select_extract);



   /* At this point we should communicate all the useful infomation 
      that has been accummulated on differenet MPI tasks */

#ifdef MPI_ON

    communicate_estimators_para ();

    communicate_matom_estimators_para (); // this will return 0 if nlevels_macro == 0
#endif




    if (modes.ispy)
      ispy_close ();


      /* Calculate and store the amount of heating of the disk due to radiation impinging on the disk */
      qdisk_save (files.disk, ztot);

/* Completed writing file describing disk heating */

      Log
	("!!python: Number of ionizing photons %g lum of ionizing photons %g\n",
	 geo.n_ioniz, geo.lum_ioniz);

/* This step shoudl be MPI_parallelised too */

      wind_update (w);

/* In a diagnostic mode save the wind file for each cycle (from thread 0) */

      if (modes.keep_ioncycle_windsaves)
	{
	  strcpy (dummy, "");
	  sprintf (dummy, "python%02d.wind_save", geo.wcycle);

#ifdef MPI_ON
	  if (rank_global == 0)
	  {
#endif
	  wind_save (dummy);
#ifdef MPI_ON
          }
#endif
	  Log ("Saved wind structure in %s\n", dummy);
	}


      Log ("Completed ionization cycle %d :  The elapsed TIME was %f\n",
	   geo.wcycle, timer ());

      Log_silent ("Finished creating spectra\n");

      /* Do an MPI reduce to get the spectra all gathered to the master thread */

#ifdef MPI_ON

    gather_spectra_para (ioniz_spec_helpers, MSPEC);

#endif



#ifdef MPI_ON
      if (rank_global == 0)
      {
#endif
      spectrum_summary (files.wspec, "w", 0, 5, 0, 1., 0);
      spectrum_summary (files.lspec, "w", 0, 5, 0, 1., 1);	/* output the log spectrum */

#ifdef MPI_ON
      }
      MPI_Barrier(MPI_COMM_WORLD);
#endif
      phot_gen_sum (files.phot, "w");	/* Save info about the way photons are created and absorbed
					   by the disk */

      /* Save everything after each cycle and prepare for the next cycle 
         JM1304: moved geo.wcycle++ after xsignal to record cycles correctly. First cycle is cycle 0. */
      /* NSH1306 - moved geo.wcycle++ back, but moved the log and xsignal statements */


      xsignal (files.root, "%-20s Finished %d of %d ionization cycle \n", "OK",
	       geo.wcycle, geo.wcycles);
      geo.wcycle++;		//Increment ionisation cycles


/* NSH 1408 - Save only the windsave file from thread 0, to prevent many processors from writing to the same
 * file. */

#ifdef MPI_ON
      if (rank_global == 0)
      {
#endif
      wind_save (files.windsave);
      Log_silent ("Saved wind structure in %s after cycle %d\n", files.windsave,
	   geo.wcycle);
#ifdef MPI_ON
      }
      MPI_Barrier(MPI_COMM_WORLD);
#endif




      check_time (files.root);
      Log_flush ();		/*Flush the logfile */

    }				// End of Cycle loop

/* XXXX - END OF CYCLE TO CALCULATE THE IONIZATION OF THE WIND */


  Log (" Completed wind creation.  The elapsed TIME was %f\n", timer ());

	/* SWM - Evaluate wind paths for last iteration */
	if (geo.reverb == REV_WIND)
	{
		wind_paths_evaluate(w);
		wind_paths_output(w, files.root);
	}

/* XXXX - THE CALCULATION OF A DETAILED SPECTRUM IN A SPECIFIC REGION OF WAVELENGTH SPACE */

  freqmax = C / (swavemin * 1.e-8);
  freqmin = C / (swavemax * 1.e-8);


  /* Perform the initilizations required to handle macro-atoms during the detailed
     calculation of the spectrum.  

     Next lines turns off macro atom estimators and other portions of the code that are
     unnecessary during spectrum cycles.  */

  geo.ioniz_or_extract = 0;

/* 57h -- 07jul -- Next steps to speed up extraction stage */
  if (!modes.keep_photoabs)
    {
      DENSITY_PHOT_MIN = -1.0;	// Do not calculated photoabsorption in detailed spectrum 
    }

  /*Switch on k-packet/macro atom emissivities  SS June 04 */

  if (geo.rt_mode == 2)
    {
      geo.matom_radiation = 1;
    }

  /* Finished initializations required for macro-atom approach */

  /* Calculate and store which bf processess need to be considered in each cell
   * Note that this is not macro-specific but is just to speed the program up.
   */

  kbf_need (freqmin, freqmax);

  /* XXXX - BEGIN CYCLES TO CREATE THE DETAILED SPECTRUM */

  /* the next section initializes the spectrum array in two cases, for the
   * standard one where one is calulating the spectrum for the first time
   * and in the somewhat abnormal case where additional ionization cycles
   * were calculated for the wind
   */

  if (geo.pcycle == 0)
    {
      spectrum_init (freqmin, freqmax, nangles, angle, phase, scat_select,
		     top_bot_select, select_extract, rho_select, z_select,
		     az_select, r_select);

      /* 68b - zero the portion of plasma main that records the numbers of scatters by
       * each ion in a cell
       */

      zero_scatters ();

    }

  /* the next condition should really when one has nothing more to do */

  else if (geo.pcycle >= geo.pcycles)
    xsignal (files.root, "%-20s No spectrum   needed: pcycles(%d)==pcycles(%d)\n",
	     "COMMENT", geo.pcycle, geo.pcycles);

  else
    {
      /* Then we are restarting a run with more spectral cycles, but we 
         have already completed some. The memory for the spectral arrays
         should already have been allocated, and the spectrum was initialised
         on the original run, so we just need to renormalise the saved spectrum */
      /* See issue #134 (JM) */
      if (restart_stat  == 0)
      	Error("Not restarting, but geo.pcycle = %i and trying to renormalise!\n",
      		   geo.pcycle);

      spectrum_restart_renormalise(nangles);  
    }


  while (geo.pcycle < geo.pcycles)
    {				/* This allows you to build up photons in bunches */

      xsignal (files.root, "%-20s Starting %d of %d spectral cycle \n", "NOK",
	       geo.pcycle, geo.pcycles);

    if (modes.ispy)
      ispy_init ("python", geo.pcycle + 1000);


      Log ("!!Cycle %d of %d to calculate a detailed spectrum\n", geo.pcycle,
	   geo.pcycles);
      Log_flush ();		/*NSH June 13 Added call to flush logfile */
      if (!geo.wind_radiation)
	iwind = -1;		/* Do not generate photons from wind */
      else if (geo.pcycle == 0)
	iwind = 1;		/* Create wind photons and force a reinitialization of wind parms */
      else
	iwind = 0;		/* Create wind photons but do not force reinitialization */

      /* Create the initial photon bundles which need to be trannsported through the wind 

         For the detailed spectra, NPHOT*pcycles is the number of photon bundles which will equal the luminosity, 
         1 implies that detailed spectra, as opposed to the ionization of the wind is being calculated

         JM 130306 must convert NPHOT and pcycles to double precision variable nphot_to_define

       */

      nphot_to_define = (long) NPHOT * (long) geo.pcycles;
      define_phot (p, freqmin, freqmax, nphot_to_define, 1, iwind, 0);

      for (icheck = 0; icheck < NPHOT; icheck++)
	{
	  if (sane_check (p[icheck].freq))
	    {
	      Error
		("python after define phot:sane_check unnatural frequency for photon %d\n",
		 icheck);
	    }
	}


      /* Tranport photons through the wind */

      trans_phot (w, p, select_extract);

    if (modes.print_windrad_summary)
      wind_rad_summary (w, files.windrad, "a");


      spectrum_create (p, freqmin, freqmax, nangles, select_extract);

/* Write out the detailed spectrum each cycle so that one can see the statistics build up! */
      renorm = ((double) (geo.pcycles)) / (geo.pcycle + 1.0);

      /* Do an MPI reduce to get the spectra all gathered to the master thread */
#ifdef MPI_ON
      gather_spectra_para(spec_spec_helpers, nspectra);
#endif





#ifdef MPI_ON
      if (rank_global == 0)
      {
#endif
      spectrum_summary (files.spec, "w", 0, nspectra - 1, select_spectype,
			renorm, 0);
#ifdef MPI_ON
      }
#endif
      Log ("Completed spectrum cycle %3d :  The elapsed TIME was %f\n",
	   geo.pcycle, timer ());

		/* SWM0215: Delay dump photons from this cycle */
		if(geo.reverb > REV_NONE) delay_dump(p, NPHOT, 0);	// SWM - Dump delay tracks from this iteration

      /* JM1304: moved geo.pcycle++ after xsignal to record cycles correctly. First cycle is cycle 0. */

      xsignal (files.root, "%-20s Finished %3d of %3d spectrum cycles \n", "OK",
	       geo.pcycle, geo.pcycles);

      geo.pcycle++;		// Increment the spectral cycles

#ifdef MPI_ON    
      if (rank_global == 0)
      {
#endif
      wind_save (files.windsave);	// This is only needed to update pcycle
      spec_save (files.specsave);
#ifdef MPI_ON
      }
#endif
      check_time (files.root);
    }


/* XXXX -- END CYCLE TO CALCULATE DETAILED SPECTRUM */

  phot_gen_sum (files.phot, "a");

/* 57h - 07jul -- ksl -- Write out the freebound information */

#ifdef MPI_ON
   if (rank_global == 0)
   {
#endif
  fb_save ("recomb.save");
#ifdef MPI_ON
   }
#endif

	/* SWM0215: Dump the last photon path details to file */
	if(geo.reverb != REV_NONE) delay_dump_finish();		// Each thread dumps to file
#ifdef MPI_ON
	MPI_Barrier(MPI_COMM_WORLD);	// Once all done
	if (my_rank == 0 && geo.reverb != REV_NONE) 
		delay_dump_combine(np_mpi_global);	// Combine results if necessary
#endif


/* Finally done */
   
#ifdef MPI_ON
  sprintf (dummy,"End of program, Thread %d only",my_rank);   // added so we make clear these are just errors for thread ngit status	
  error_summary (dummy);	// Summarize the errors that were recorded by the program
  Log ("Run py_error.py for full error report.\n");
#else
  error_summary ("End of program");	// Summarize the errors that were recorded by the program
#endif


  #ifdef MPI_ON
    MPI_Finalize();
    Log_parallel("Thread %d Finalized. All done\n", my_rank);
  #endif  


  xsignal (files.root, "%-20s %s\n", "COMPLETE", files.root);
  Log ("Completed entire program.  The elapsed TIME was %f\n", timer ());
  return EXIT_SUCCESS;
}


/***********************************************************
                                       Space Telescope Science Institute

 Synopsis:
	print out some basic help on how to run the program
Arguments:		

Returns:
 
Description:	
		
Notes:

The easiest way to create the message, at least initially, is simply to to type
out what you want to appear on the screen and then as \n\ to all of the lines, including
the ones with nothing in them

History:
	081217	ksl	67c - Added so that ksl could remember all of the options
	09feb	ksl	68b - Added info on -v switch

**************************************************************/

int
help ()
{
  char *some_help;

  some_help = "\
\n\
This program simulates radiative transfer in a (biconical) CV, YSO, quasar or (spherical) stellar wind \n\
\n\
	Usage:  py [-h] [-r] [-t time_max] xxx  or simply py \n\
\n\
	where xxx is the rootname or full name of a parameter file, e. g. test.pf \n\
\n\
	and the switches have the following meanings \n\
\n\
	-h 	to ge this help message \n\
	-r 	restart a run of the progarm reading the file xxx.windsave \n\
	-e change the maximum number of errors before quit- don't do this unless you understand\
	the consequences! \n\
\n\
	-t time_max	limit the total time to approximately time_max seconds.  Note that the program checks \n\
		for this limit somewhat infrequently, usually at the ends of cycles, because it \n\
		is attempting to save the program outputs so that the program can be restarted with \n\
		-r if that is desired. \n\
\n\
	-v n	controls the amount of print out.  The default is 4.  Larger numbers increase  \n\
		the amount printed; smaller numbers decrease it.   \n\
	if one simply types py or pyZZ where ZZ is the version number one is queried for a name \n\
	of the parameter file. \n\
\n\
\n\
";				// End of string to provide one with help

  printf ("%s\n", some_help);

  exit (0);
}

/***********************************************************
                                       Space Telescope Science Institute

 Synopsis:
	init_geo initializes the geo structure to something that is semi-reasonable
Arguments:		

Returns:
 
Description:	
	Initial values for all of the variables that are not part of the individual
	wind descriptions that are actully read(!) into the program should be 
	created here.  The derived values are not needed.

		
Notes:

	When initializing geo, be sure to initialize to cgs units, since this cgs units
	are the working units for the program.  This is necessary for consistncy when
	one tries to restart the program.

	Note that init_geo is set up for CVs and Stars and not AGN


History:
 	98dec	ksl	Coded and debugged.  Much of code was copied from old main routine for
			python
	04dec	ksl	This is probably still not completely up to date, but have
			added some initializations 
	080518	ksl	60a - modified to set all spectypes to SPECTYPE_BB, as part of 
			effort to get restarting models to work better
	080518	ksl	60a - modified all inputs to be in cgs units.  Added a small
      			amount of code to initialize model_list	
	081112	ksl	67 - moved more of initializaiton of geo into
			this routine as part of genearl cleanup of the main
			routine

**************************************************************/

int
init_geo ()
{
<<<<<<< HEAD
  geo.ndomain=ndomain=0;   /*ndomain is a convenience variable so we do not always
				   need to write geo.ndomain but it should nearly always
				   be set to the same value as geo.ndomain */

  /* allocate space for maximum number of domains */
  zdom = (DomainPtr) calloc (sizeof (domain_dummy), MaxDom);
=======
  geo.ndomain=0;   

>>>>>>> 1ef99833
  zdom[0].coord_type = 1;
  zdom[0].ndim = 30;
  zdom[0].mdim = 30;
  geo.disk_z0 = geo.disk_z1 = 0.0;	// 080518 - ksl - moved this up
  geo.adiabatic = 1;		// Default is now set so that adiabatic cooling is included in the wind
  geo.auger_ionization = 1;	//Default is on.


  geo.run_type = 0;		// Not a restart of a previous run

  geo.star_ion_spectype = geo.star_spectype
    = geo.disk_ion_spectype = geo.disk_spectype
    = geo.bl_ion_spectype = geo.bl_spectype = SPECTYPE_BB;
  geo.agn_ion_spectype = SPECTYPE_POW;	// 130605 - nsh - moved from python.c

  zdom[0].log_linear = 0;		/* Set intervals to be logarithmic */

  geo.rmax = 1e11;
  geo.rmax_sq = geo.rmax * geo.rmax;
  geo.rstar = 7e8;
  geo.rstar_sq = geo.rstar * geo.rstar;
  geo.mstar = 0.8 * MSOL;
  geo.m_sec = 0.4 * MSOL;
  geo.period = 3.2 * 3600;
  geo.tstar = 40000;
  geo.twind = 40000;
  geo.wind_mdot = 1.e-9 * MSOL / YR;

  geo.ioniz_mode = IONMODE_ML93;	/* default is on the spot and find the best t */
  geo.line_mode = 3;		/* default is escape probabilites */

  geo.star_radiation = 1;	/* 1 implies star will radiate */
  geo.disk_radiation = 1;	/* 1 implies disk will radiate */
  geo.bl_radiation = 0;		/*1 implies boundary layer will radiate */
  geo.wind_radiation = 0;	/* 1 implies wind will radiate */

  geo.disk_type = 1;		/*1 implies existence of a disk for purposes of absorption */
  geo.diskrad = 2.4e10;
  geo.disk_mdot = 1.e-8 * MSOL / YR;

  geo.t_bl = 100000.;


  strcpy (geo.atomic_filename, "data/standard78");
  strcpy (geo.fixed_con_file, "none");

  // Note that geo.model_list is initialized through get_spectype 


  return (0);
}

/*
Perform some simple checks on the photon distribution just produced.

History:
	01	ksl	Removed from main routine
	02jul	ksl	Loosened frequency limits to reflect the
			fact that in some cases, e.g. those in
			which the photon distribution has been split
			into small energy segments, Doppler shifts
			move photons out of that region.
	08mar	ksl	Updated slightly, ane eliminated any frequency
			checks photons generated by macro atoms since
			these often get out of range.
	090124	ksl	Modified slightly to reduce output if all
			is OK and if not debugging

*/
int
photon_checks (p, freqmin, freqmax, comment)
     char *comment;
     PhotPtr p;
     double freqmin, freqmax;
{
  int nnn, nn;
//  double lum_ioniz;  //NSH 16/2/2011 These are now declared externally to allow python to see them
//  int n_ioniz;
  int nlabel;

  geo.n_ioniz = 0;
  geo.lum_ioniz = 0.0;
  nnn = 0;
  nlabel = 0;


  /* Next two lines are to allow for fact that photons generated in
   * a frequency range may be Doppler shifted out of that range, especially
   * if they are disk photons generated right up against one of the frequency
   * limits
   * 04aug--ksl-increased limit from 0.02 to 0.03, e.g from 6000 km/s to 9000 km/s
   * 11apr--NSH-decreased freqmin to 0.4, to take account of double redshifted photons.
   * shift.
   */

  Debug ("photon_checks: %s\n", comment);

  freqmax *= (1.8);
  freqmin *= (0.6);
  for (nn = 0; nn < NPHOT; nn++)
    {
      p[nn].np = nn;		/*  NSH 13/4/11 This is a line to populate the new internal photon pointer */
      if (H * p[nn].freq > ion[0].ip)
	{
	  geo.lum_ioniz += p[nn].w;
	  geo.n_ioniz += p[nn].w / (H * p[nn].freq);
	}
      if (sane_check (p[nn].freq) != 0 || sane_check (p[nn].w))
	{
	  if (nlabel == 0)
	    {
	      Error
		("photon_checks: nphot  origin  freq     freqmin    freqmax\n");
	      nlabel++;
	    }
	  Error
	    ("photon_checks:sane_check %6d %5d %10.4e %10.4e %10.4e %5d w %10.4e \n",
	     nn, p[nn].origin, p[nn].freq, freqmin, freqmax, p[nn].w);
	  p[nn].freq = freqmax;
	  nnn++;
	}
      if (p[nn].origin < 10 && (p[nn].freq < freqmin || freqmax < p[nn].freq))
	{
	  if (nlabel == 0)
	    {
	      Error
		("photon_checks: nphot  origin  freq     freqmin    freqmax\n");
	      nlabel++;
	    }
	  Error
	    ("photon_checks: %6d %5d %10.4e %10.4e %10.4e freq out of range\n",
	     nn, p[nn].origin, p[nn].freq, freqmin, freqmax);
	  p[nn].freq = freqmax;
	  nnn++;
	}
      if (nnn > 100)
	{
	  Error
	    ("photon_checks: Exiting because too many bad photons generated\n");
	  exit (0);
	}
    }
  Log ("NSH Geo.n_ioniz=%e\n", geo.n_ioniz);

  if (nnn == 0)
    Debug ("photon_checks: All photons passed checks successfully\n");

  return (0);
}


/***********************************************************
                                       Space Telescope Science Institute

 Synopsis:
	Generalized routine to get the spectrum type and read the model files 
Arguments:		

Returns:
 
Description:	

		
Notes:

	The routine is slightly dangerous in the sense that if assumes that
	rdint always wants 0 for BB, models for 1, and 2 for uniform.  If
	we were to add another internally generated spectrum type one would
	have to carefull consider how to do this.  

	For models we have to handle two cases:
		A new model.  Here we want to start with a default value and
			to keep track of what was entered since it is likely
			we will want that together
		The continuation of an old model.  Here we need to expect the
			same choices as previously
081026 - Actual routine is still a mess.  
		* yesno is a statment of whether the component exists
		* question is really tightly associted with the way the program is 
		written
		* The progam returns the component type two ways, on through the call
		* and the other through the return.  It ssems like one would do.:




History:
	080518	ksl	Coded as part of effort to make models restart more
			easily, but also simplifies some of the code
        121025  nsh	added a mode for power law

**************************************************************/


char get_spectype_oldname[LINELENGTH] = "data/kurucz91.ls";	/*This is to assure that we read model lists in the same order everytime */
int get_spectype_count = 0;
int
get_spectype (yesno, question, spectype)
     int yesno;
     char *question;
     int *spectype;
{
  char model_list[LINELENGTH];
  int stype;
  int get_models ();		// Note: Needed because get_models cannot be included in templates.h
  if (yesno)
    {
      // First convert the spectype to the way the questionis supposed to be answered
      if (*spectype == SPECTYPE_BB || *spectype == SPECTYPE_NONE)
	stype = 0;
      else if (*spectype == SPECTYPE_UNIFORM)
	stype = 2;
      else if (*spectype == SPECTYPE_POW)
	stype = 3;
      else
	stype = 1;
      /* Now get the response */
      rdint (question, &stype);
      /* Now convert the response back to the values which python uses */
      if (stype == 0)
	*spectype = SPECTYPE_BB;	// bb
      else if (stype == 2)
	*spectype = SPECTYPE_UNIFORM;	// uniform
      else if (stype == 3)
	*spectype = SPECTYPE_POW;	// power law
      else if (stype == 4)
	*spectype = SPECTYPE_CL_TAB;
      else
	{
	  if (geo.run_type == PREVIOUS)
	    {			// Continuing an old model
	      strcpy (model_list, geo.model_list[get_spectype_count]);
	    }
	  else
	    {			// Starting a new model
	      strcpy (model_list, get_spectype_oldname);
	    }
	  rdstr ("Model_file", model_list);
	  get_models (model_list, 2, spectype);
	  strcpy (geo.model_list[get_spectype_count], model_list);	// Copy it to geo 
	  strcpy (get_spectype_oldname, model_list);	// Also copy it back to the old name
	  get_spectype_count++;
	}
    }
  else
    {
      *spectype = SPECTYPE_NONE;	// No radiation
    }

  return (*spectype);
}


/***********************************************************
                                       Space Telescope Science Institute

 Synopsis:
	The next couple of routines are for recording information about photons/energy impinging
	on the disk, which is stored in a disk structure called qdisk.

	qdisk_init() just initializes the structure (once the disk structue has been initialized.

	qdisk_save records the results in a file

Arguments:		

Returns:
 
Description:	

		
Notes:



History:
	04mar	ksl	add section to dump heating of disk.  
 			Factor of 2 in area calculation reflects
 			fact that disk has two sides
	04dec	ksl	created variable ztot so fractional heating
			is correct if multiple subcyles
	080519	ksl	60a - Added code to calculate the irradiation of the disk
			in terms of t and w.  This should help to monitor the effect
			of irradiation on the disk

**************************************************************/


int
qdisk_init ()
{
  int n;
  for (n = 0; n < NRINGS; n++)
    {
      qdisk.r[n] = disk.r[n];
      qdisk.t[n] = disk.t[n];
      qdisk.g[n] = disk.g[n];
      qdisk.v[n] = disk.v[n];
      qdisk.heat[n] = 0.0;
      qdisk.nphot[n] = 0;
      qdisk.nhit[n] = 0;
      qdisk.w[n] = 0;
      qdisk.ave_freq[n] = 0;
      qdisk.t_hit[0] = 0;
    }
  return (0);
}

int
qdisk_save (diskfile, ztot)
     char *diskfile;
     double ztot;
{
  FILE *qptr;
  int n;
  double area, theat;
  qptr = fopen (diskfile, "w");
  fprintf (qptr,
	   "# r       zdisk     t_disk     heat      nhit nhit/nemit  t_heat    t_irrad  W_irrad\n");
  for (n = 0; n < NRINGS; n++)
    {
      area =
	(2. * PI *
	 (qdisk.r[n + 1] * qdisk.r[n + 1] - qdisk.r[n] * qdisk.r[n]));
      theat = qdisk.heat[n] / area;
      theat = pow (theat / STEFAN_BOLTZMANN, 0.25);	// theat is temperature if no internal energy production
      if (qdisk.nhit[n] > 0)
	{

	  qdisk.ave_freq[n] /= qdisk.heat[n];
	  qdisk.t_hit[n] = H * qdisk.ave_freq[n] / (BOLTZMANN * 3.832);	// Basic conversion from freq to T
	  qdisk.w[n] =
	    qdisk.heat[n] / (4. * PI * STEFAN_BOLTZMANN * area *
			     qdisk.t_hit[n] * qdisk.t_hit[n] *
			     qdisk.t_hit[n] * qdisk.t_hit[n]);
	}

      fprintf (qptr,
	       "%8.3e %8.3e %8.3e %8.3e %5d %8.3e %8.3e %8.3e %8.3e\n",
	       qdisk.r[n], zdisk (qdisk.r[n]), qdisk.t[n],
	       qdisk.heat[n], qdisk.nhit[n],
	       qdisk.heat[n] * NRINGS / ztot, theat, qdisk.t_hit[n],
	       qdisk.w[n]);
    }

  fclose (qptr);
  return (0);
}



/***********************************************************
	Space Telescope Science Institute

Synopsis:
	Stuart's routine to read a non-standard disk profile
	for YSO effort

Arguments:		

Returns:
 
Description:	

		
Notes:
	Originally part of main routine; moved to separate routine
	by ksl sometime in the fall of 08



History:

**************************************************************/

int
read_non_standard_disk_profile (tprofile)
     char *tprofile;
{

  FILE *fopen (), *fptr;
  int n;
  float dumflt1, dumflt2;
  int dumint;

  if ((fptr = fopen (tprofile, "r")) == NULL)
    {
      Error ("Could not open filename %s\n", tprofile);
      exit (0);
    }

  fscanf (fptr, "%d\n", &dumint);
  blmod.n_blpts = dumint;
  for (n = 0; n < blmod.n_blpts; n++)
    {
      fscanf (fptr, "%g %g", &dumflt1, &dumflt2);
      blmod.r[n] = dumflt1 * 1.e11;
      blmod.t[n] = dumflt2 * 1.e3;
    }

  fclose (fptr);

  return (0);
}


/***********************************************************
				University of Southampton

Synopsis:
	init_advanced_modes simply initialises the set of 
	advanced modes stored in the modes structure to a 
	default value. For now, this is 0 (off).

Arguments:	
    none	

Returns:
    just initialises modes which is declared in python.h
 
Description:	
	
Notes:
    see #111 and #120

History:
    1410 -- JM -- Coded
**************************************************************/


int init_advanced_modes()
{ 
  modes.iadvanced = 0;                // this is controlled by the -d flag, global mode control.
  modes.save_cell_stats = 0;          // want to save photons statistics by cell
  modes.ispy = 0;                 	  // want to use the ispy function
  modes.keep_ioncycle_windsaves = 0;  // want to save wind file each ionization cycle
  modes.track_resonant_scatters = 0;  // want to track resonant scatters
  modes.save_extract_photons = 0;     // we want to save details on extracted photons
  modes.print_windrad_summary = 0;    // we want to print the wind rad summary each cycle
  modes.adjust_grid = 0;              // the user wants to adjust the grid scale
  modes.diag_on_off = 0;              // extra diagnostics
  modes.use_debug = 0;
  modes.print_dvds_info = 0;          // print out information on velocity gradients
  write_atomicdata = 0;               // print out summary of atomic data 
  modes.quit_after_inputs = 0;		  // testing mode which quits after reading in inputs
  modes.fixed_temp = 0;               // do not attempt to change temperature - used for testing
  //note this is defined in atomic.h, rather than the modes structure 


  modes.keep_photoabs = 1;			  // keep photoabsorption in final spectrum

  return (0);
}<|MERGE_RESOLUTION|>--- conflicted
+++ resolved
@@ -1038,7 +1038,7 @@
   	  exit(0);
     }
 /* Print out some diagnositic infomration about the domains */
-geo.ndomain=ndomain;  // Store ndomain in geo so that it can be saved
+geo.ndomain = ndomain;  // Store ndomain in geo so that it can be saved
 
 Log("There are %d domains\n", geo.ndomain);
 for(n=0;n<geo.ndomain;n++){
@@ -1745,17 +1745,13 @@
 int
 init_geo ()
 {
-<<<<<<< HEAD
-  geo.ndomain=ndomain=0;   /*ndomain is a convenience variable so we do not always
+  geo.ndomain = 0;   /*ndomain is a convenience variable so we do not always
 				   need to write geo.ndomain but it should nearly always
 				   be set to the same value as geo.ndomain */
 
   /* allocate space for maximum number of domains */
   zdom = (DomainPtr) calloc (sizeof (domain_dummy), MaxDom);
-=======
-  geo.ndomain=0;   
-
->>>>>>> 1ef99833
+
   zdom[0].coord_type = 1;
   zdom[0].ndim = 30;
   zdom[0].mdim = 30;
