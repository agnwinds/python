/***********************************************************
                                       Space Telescope Science Institute

 Synopsis:
	Python is a program designed to simulate the transfer of radiation in a wind.  It uses the
	Sobolev approximation.  It models a wind as a biconical flow.     
	
	This is the "main" routine for Python.  It's basic purpose is to gather the input variables 
	and to control the flow of the program
 
Arguments:		

	Usage:  py [-h] [-r] [-d] [-t time_max] xxx  or simply py

	where xxx is the rootname or full name of a parameter file, e. g. test.pf

	and the switches have the following meanings

	-h 	to get this help message
	-r 	restart a run of the progarm reading the file xxx.windsave

	-t time_max	limit the total time to approximately time_max seconds.  Note that the program checks
		for this limit somewhat infrequently, usually at the ends of cycles, because it
		is attempting to save the program outputs so that the program can be restarted with
		-r if theat is desired.
	-v num  determines the amount of information that is printed out.  If num is small, then
		less information is printed out; if num is large more is printed out.  Setting
		v to 5 causes the routine to print out all the information which outputs have
		included previously.  The current default is set to 3 which suppresses Debug, Log_silent
		and Error_silent
	-d	Enters detailed or advanced mode. Allows one to access extra diagnositics and some
	    other advanced commands
	-e  Alter the maximum number of errors before the program quits


	
	if one simply types py or pyZZ where ZZ is the version number one is queried for a name
	of the parameter file.

	NOTE - If this is modified, please also modify the help message in help() below
Returns:
 
Description:	
	Python is far too complicated to describe.  Basically it simulates the radiative transfer
	of photons through the wind of a cataclysmic variable or a star.  The kinematic formulation for
	the CV wind is due to Schlossman and Vitello while that of the star is due to Castor & Larmors. 
	
	 Radiation from an optically thick disk, the WD star, a boundary layer and the wind itself
	 may be included
	
	There are 4 basic portions to the program which are easy to see in the main program.
	
	1. A data gathering stage
	
	2. A calculation of the state of ionization of the wind.
	
	3. A calculation of a detailed spectrum in which the ionization is held fixed.
	
		
Notes:
	The program has been designed and tested both on Suns and MacIntoshes (with Symentec's
	C compiler).  Some of its peculiarities are due to memory limitations and relatively small 
	stack sizes on the Mac.  When compiling, check to see that the global varible MAC is
	set properly in python.h.

History:
 	97jan   ksl	Coding on python began.
 	97jul	ksl	Added capability model the spectrum as a function of orbital phase.
 	97aug	ksl	Added boundary layer as additional source of radiation
 	97aug	ksl	Added capability to extract spectra with a specific number of scatters
 	97nov	ksl	Changed error and diagnostic logging
 	98july	ksl	Added radiation from the wind itself
 	98nov	ksl	Added spherical winds and greatly modified I/O  
	99jan	ksl	Added ability to enter parameter file (w/out) root on command line
	99jul	ksl	Begin eliminating MAC dependencies
	00sep	ksl	Began work on adding a new coronal possibility
	01mar	ksl	Added a knigge wind
        01sept	ksl	Added a thierry wind
	01dec	ksl	Incorporated improved atomic data reading codes, and
			made a variety of other major changes to the way in
			which many of the subroutines operate.
	01dec	ksl	Revised way in which old windfile option works.  It
			was not working at all originally, because of a
			change I made in April.  The new method is a bit dangerous
			because it does change a good bit of geo, since all of the
			input data is read in.  In principle, his can create an inconsistency
			between some of the info in geo and some in the wind array.
			But it keeps the wind the same, which is what was desired.  
	01dec	ksl	Added a general capability to python(40) so that during the
			the ionization cycle photons do not necessarily have identical
			weights.
	02jan	ksl	Moved specific inputs for KWD wind to knigge.c
	02feb	ksl	Added anisotropic wind scattering
	02feb	ksl	41.1 -- Allowed user to chose between anisotropic and
			isotropic scattering in the wind.
	02feb	ksl	41.2 -- Added aditional options for choosing what photons
			to count
	02apr	ksl	43.1 -- Added additional radiative transfer options.  Modified main
			so that a spectrum is printed out after each cycle
	02jul	ksl	43.7 -- Considerable changes associated with photoionization
			and recombination were made.  The initial attemps to allow
			for using a more accurate detailed balance approach were
			included in the ionizatio routines.
	03dec	ksl	Added back some timing ability
        04Mar   SS      Minor changes to set switch for macro atom method.
                        geo.line_mode=6 switches geo.rt_mode=2 (macro method)
                        and then geo.ine_mode back to =3. (SS)
        04Apr   SS      Minor change to set a switch for geo.line_mode=7 
                        which is the same as 6 but with anisotropic scattering
        04May   SS      geo.line_mode=8 added: this mode is the same as mode 6
                        BUT will treat all ions as simple - it is for 
                        test purposes only.
	04Jun	ksl	Added new disk + wind model for ysos.  In process, moved
			the variables describing the wind mdots to subroutines
	04Aug	ksl	52 -- Modified input variables to allow a variety of input models
			all ascii-based.
	04Aug	ksl	52 -- Modified input variables to allow for various disk illumination
			models
	04Aug	ksl	52 -- Modified to allow for vertically extended disks. Note that some of
			the input variables were rearranged in the process.
        04Aug   SS      Minor modifications to cope with finite disk thickness calculations.
	04dec	ksl	54a -- Minor mod to calculation of fraction of luminosity that hits
			disk so that correct values are printed out in situation where there
			are multiple subcycles.
	04dec	ksl	54e -- Minor mod to record master atomic file in geo, and, for the 
			case of fixed concentration to store the file where the concentrations
			are contaned.
	05apr	ksl	56 -- Added new variable geo.binary_system to avoid binary system
			questions in cases where one was modelling a single object.  Note
			that I did not remove seemingly superfluous quesions regarding
			phase because one can still extract photons in various azimuthal
			directions, and if we ever move to 3d situations one might want
			to deal with non-axially symmetric systems.
	05jul	ksl	56d -- Updated to include new windcone definitions.
	05jul	ksl	56d -- Completed basic work to allow vertically extended disk
	06may	ksl	57g -- Began work on modifying structures to lower memory requirments
			At empty wind cells have mostly been eliminated, and macroatoms
			have been split off into a separate structure so this is not 
			used.
	06jul	ksl	57h -- Have contined work to speed program up as much as possible
			by giving more control over the parameters that govern the speed
			such as SMAX_FRAC.
	06oct	ksl	58 -- This version is a cleaned up version of py57ib, which differs
			from 57h primarily in bb.c and pdf.c.   In addition, this version
			makes it possible to use the SV velocity law in what is otherwise
			a KWD description of the wind.  
	06nov	ksl	58c -- This version requires and updated version of kpar, that 
			keeps track of all the errors.  
	07aug	ksl	58f -- Modified the way in which the program handles a situation
			in which one attempts to run with a non-existent .pf file.
	08may	ksl	60a -- Significant modifications were made to the main routine
			to make sure we could restart models.  Unfortunaaely rhe point
			at which the user was asked for the atomic data needed to be changed,
			so earlier .pf files will need to be modified.  
	080808	ksl	62 -- Cleaned up wind ionization options
	081110	ksl	67 -- Revised a number of portions of the main python.c routine
			to enable restarts.  There are still inconsistencies in the
			way one reads information from the .pf file after having read
			in the windsave files that could be cleaned up.
	081218	ksl	67c -- Added a switch -h to provide information about usage.
	090202	ksl	68b -- Added switch -v  to control the level of verbosity.  Updated
			Plasma to allow routine to track scatters and absorption during
			generation of detailed spectrum
	090402	ksl	NSPEC has been moved to the main routine, as its only remaining
			purpose is to define some arrays in the main routine.  Note that
			MSPEC still has meaning as the number of spectra of various types
			that are construced without going through types.
	1108	ksl/nsh Adding code to keep track of gross spectra in a cell though xbands,
			xj and xave_freq.  Just set up the frequence limits here.	
	1112	ksl	Moved everything associated with frequency bands into bands_init
	1212	nsh	changed the way DFUDGE is defined.
        1302	jm	74b5 introduced double precision variable for photon number for calling 
			define_phot. Fixes Bug JM130302 in photon weights. It has been suggested
			that we should make NPHOT a long integer- at the moment I have not done 
			this and simply comverted to double before calling define_phot (otherwise 
			I believe rdint would have to be redone for long integers).
	1304	ksl	75 rewrote the fix above to use a long, instead of double.  
			This has plenty of range.  Notge that there is no need to make NPHOT
			a long, as suggested above.  We do not expect it to exceed 2e9,
			although some kind of error check might be reasonble.
	1306	ksl	Modified to allow a power law component to a stellar spectrum.  Made
			some changes use DEF variables instead of numbers to make choices
	1307	jm	SS Parallelized Python in June 2013, for release 76a. I have now introduced
			slightly altered reporting to allow more succinct reporting in parallel mode.
	1307	ksl	Removed the Thierry & Hubeny O-star models as an option from the code.
			This was never tested, and never really used.  Knox no longer even has the 
			models.  Note that Stuart is replacing this with a homologous expansion
			model
	1308	nsh	Added a call to generate rtheta wind cones - issue #41
	1309	nsh	Changed the loop around where disk parameters are read in - issue #44
	1309	nsh	Added commands to write out warning summary - relating to issue #47
  	1312	nsh	Added a new parameter file command to turn off heating and cooling mechanisms
			at the moment it only does adiabatc
			Also some modifications to the parallel communiactions to deal with some new
			plasma variabales, and the min and max frequency photons seen in bands.
	1409	ksl	Added new switch -d to enable use of a new Debug logging feature
	1411 	JM removed photons per cycle in favour of NPHOT. subcycles are now eliminated
	1501 	JM moved some parallelization stuff to subroutines in para_update.c
			functions are communicate_estimators_para, communicate_matom_estimators_para,
			and gather_spectra_para
 	
 	Look in Readme.c for more text concerning the early history of the program.

**************************************************************/



#include <stdio.h>
#include <stdlib.h>
#include <string.h>
#include <math.h>
#include "atomic.h"


#include "python.h"
#define NSPEC	20
#define SYSTEM_TYPE_STAR    0
#define SYSTEM_TYPE_BINARY  1
#define SYSTEM_TYPE_AGN     2

int main(argc, argv)
	 int argc;
	 char *argv[];
{
	WindPtr w;
	PhotPtr p;

	int i;
	double freqmin, freqmax;
	double swavemin, swavemax, renorm;
	long nphot_to_define;
	int n, nangles;
	int iwind;
	int thermal_opt;			/* NSH 131213 - added to control options to turn on and off some heating and cooling mechanisms */

	/* Next three lines have variables that should be a structure, or possibly we should allocate the space for the spectra to
	   avoid all this nonsense.  02feb ksl */

	double angle[NSPEC], phase[NSPEC];
	int scat_select[NSPEC], top_bot_select[NSPEC];
	double rho_select[NSPEC], z_select[NSPEC], az_select[NSPEC], r_select[NSPEC];

	char yesno[20];
	int select_extract, select_spectype;
	char root[LINELENGTH], input[LINELENGTH], wspecfile[LINELENGTH],
		lspecfile[LINELENGTH], specfile[LINELENGTH], diskfile[LINELENGTH];
	char windradfile[LINELENGTH], windsavefile[LINELENGTH];
	char specsavefile[LINELENGTH];
	char photfile[LINELENGTH], diagfile[LINELENGTH], old_windsavefile[LINELENGTH], diagfolder[LINELENGTH];
	char dummy[LINELENGTH];
	char tprofile[LINELENGTH];
	char delay_dump_file[LINELENGTH];	// SWM
	double x, xbl;

	int nn;
	double zz, zzz, zze, ztot, zz_adiab;
	int icheck, nn_adiab;
	FILE *fopen(), *qptr;

	int disk_illum;
	int istandard, keep_photoabs;
	int opar_stat, restart_stat;
	double time_max;			// The maximum time the program is allowed to run before halting
	double lstar;				// The luminosity of the star, iv it exists

	int my_rank;				// these two variables are used regardless of parallel mode
	int np_mpi;					// rank and number of processes, 0 and 1 in non-parallel
	int time_to_quit;

	int mkdir();

#ifdef MPI_ON
	int ioniz_spec_helpers, spec_spec_helpers;

	MPI_Init(&argc, &argv);
	MPI_Comm_rank(MPI_COMM_WORLD, &my_rank);
	MPI_Comm_size(MPI_COMM_WORLD, &np_mpi);
#else
	my_rank = 0;
	np_mpi = 1;
#endif

	np_mpi_global = np_mpi;		// / Glob al variable which holds the number of MPI processes
	rank_global = my_rank;		// / Global variable which holds the rank of the active MPI process

	Log_set_mpi_rank(my_rank, np_mpi);	// communicates my_rank to kpar


	opar_stat = 0;				/* 59a - ksl - 08aug - Initialize opar_stat to indicate that if we do not open a rdpar file, the
								   assumption is that we are reading from the command line */
	restart_stat = 0;			/* 67 -ksl - 08nov - Assume initially that these is a new run from scratch, and not a restart */
	time_max = 13.8e9 * 3.2e7;	/* 67 - ksl - 08nov - The maximum time the program will run without stopping.  This is initially
								   set to the lifetime of the universe */

	verbosity = 3;				/* Set the default verbosity to 3.  To get more info raise the verbosity level to a higher number.
								   To get less set the verbosity to a lower level. */

	time_to_quit = 100000;		// Initialise variable


	Log_set_verbosity(verbosity);


	Log_parallel("Thread %d starting.\n", my_rank);	// JM130723 moved this after verbosity switch



	restart_stat = 0;
	time_max = -1;

	/* initialise options for advanced mode (all set to 0) */
	init_advanced_modes();


	/* Parse the command line.  */

	if (argc == 1)
	{
		printf("Input file (interactive=stdin):");
		fgets(dummy, LINELENGTH, stdin);
		get_root(root, dummy);
		strcpy(diagfile, root);
		strcat(diagfile, ".diag");
	}
	else
	{

		for (i = 1; i < argc; i++)
		{

			if (strcmp(argv[i], "-h") == 0)
			{
				help();
			}
			else if (strcmp(argv[i], "-r") == 0)
			{
				Log("Restarting %s\n", root);
				restart_stat = 1;
			}
			else if (strcmp(argv[i], "-t") == 0)
			{
				if (sscanf(argv[i + 1], "%lf", &time_max) != 1)
				{
					Error("python: Expected time after -t switch\n");
					exit(0);
				}
				i++;

			}
			else if (strcmp(argv[i], "-v") == 0)
			{
				if (sscanf(argv[i + 1], "%d", &verbosity) != 1)
				{
					Error("python: Expected verbosity after -v switch\n");
					exit(0);
				}
				Log_set_verbosity(verbosity);
				i++;

			}
			else if (strcmp(argv[i], "-e") == 0)
			{
				if (sscanf(argv[i + 1], "%d", &time_to_quit) != 1)
				{
					Error("python: Expected max errors after -e switch\n");
					exit(0);
				}
				Log_quit_after_n_errors(time_to_quit);
				i++;

			}
			else if (strcmp(argv[i], "-d") == 0)
			{
				modes.iadvanced = 1;
				i++;
			}
			else if (strncmp(argv[i], "-", 1) == 0)
			{
				Error("python: Unknown switch %s\n", argv[i]);
				help();
			}
		}



		/* The last command line variable is always the .pf file */

		strcpy(dummy, argv[argc - 1]);
		get_root(root, dummy);

		/* This completes the parsing of the command line */

		/* JM130722 we now store diag files in a subdirectory if in parallel */
		/* ksl - I believe this is created in all cases, and that is what we want */

		sprintf(diagfolder, "diag_%s/", root);
		mkdir(diagfolder, 0777);
		strcpy(diagfile, diagfolder);
		sprintf(dummy, "_%d.diag", my_rank);
		strcat(diagfile, root);
		strcat(diagfile, dummy);


	}


	/* 0811 - ksl - If the restart flag has been set, we check to see if a windsave file exists.  If it doues we will we will
	   restart from that point.  If the windsave file does not exist we will start from scratch */

	if (restart_stat == 0)
	{							// Then we are simply running from a new model
		xsignal_rm(root);		// Any old signal file
		xsignal(root, "%-20s %s \n", "START", root);
		Log_init(diagfile);
	}
	else
	{
		/* Note that alghough we chekc that we dan open the windsave file, it is not read here.  */

		strcpy(windsavefile, root);
		strcat(windsavefile, ".wind_save");
		qptr = fopen(windsavefile, "r");

		if (qptr != NULL)
		{
			/* Then the file does exist and we can restart */
			fclose(qptr);
			xsignal(root, "%-20s %s\n", "RESTART", root);
			Log_append(diagfile);
		}
		else
		{
			/* It does not exist and so we start from scratch */
			restart_stat = 0;
			xsignal_rm(root);	// Any old signal file
			xsignal(root, "%-20s %s \n", "START", root);
			Log_init(diagfile);
		}
	}




	/* Start logging of errors and comments */

	Log("!!Python Version %s \n", VERSION);	// 54f -- ksl -- Now read from version.h
	Log("!!Git commit hash %s\n", GIT_COMMIT_HASH);
	Log("!!Python is running with %d processors\n", np_mpi_global);
	Log_parallel("This is MPI task number %d (a total of %d tasks are running).\n", rank_global, np_mpi_global);
	Debug("Debug statements are on. To turn off use lower verbosity (< 5).\n");
	/* Set the maximum time if it was defined */
	if (time_max > 0)
	{
		set_max_time(root, time_max);
	}


	xsignal(root, "%-20s Initializing variables for %s\n", "NOK", root);


	if (strncmp(root, "dummy", 5) == 0)
	{
		Log("Proceeding to create rdpar file in dummy.pf, but will not run prog\n");
	}
	else if (strncmp(root, "stdin", 5) == 0 || strncmp(root, "rdpar", 5) == 0 || root[0] == ' ' || strlen(root) == 0)
	{
		strcpy(root, "mod");
		Log("Proceeding in interactive mode\n Output files will have rootname mod\n");
	}
	else
	{
		strcpy(input, root);
		strcat(input, ".pf");

		if ((opar_stat = opar(input)) == 2)
		{
			Log("Reading data from file %s\n", input);
		}
		else
		{
			Log("Creating a new parameter file %s\n", input);
		}

	}

	/* Now create the names of all the files which will be written.  Note that some files have the same root as the input file,
	   while others have a generic name of python. This is intended so that files which you really want to keep have unique names,
	   while those which are for short-term diagnostics are overwritten.  ksl 97aug. */


	strcpy(basename, root);		// 56d -- ksl --Added so filenames could be created by routines as necessary

	strcpy(wspecfile, root);
	strcpy(lspecfile, root);

	strcpy(specfile, root);
	strcpy(windradfile, "python");
	strcpy(windsavefile, root);
	strcpy(specsavefile, root);
	strcpy(delay_dump_file, root); //SWM

	/* 130722 JM we now save python.phot and disk.diag files under diag_root folder */
	strcpy(photfile, diagfolder);
	strcpy(diskfile, diagfolder);
	strcat(photfile, "python");
	strcat(diskfile, root);

	strcat(wspecfile, ".spec_tot");
	strcat(lspecfile, ".log_spec_tot");
	strcat(specfile, ".spec");
	strcat(windradfile, ".wind_rad");
	strcat(windsavefile, ".wind_save");
	strcat(specsavefile, ".spec_save");
	strcat(photfile, ".phot");
	strcat(diskfile, ".disk.diag");
	strcat(delay_dump_file, ".delay_dump"); //SWM



	/* Provide plausible initial values for the sizes of the wind arrays.  This is desirable primarily for creating reasonable .pf
	   files */

	/* Set plausible values for everything in geo struct which basically defines the overall geometry */

	init_geo();

	/* Set the global variables that define the size of the grid as defined in geo.  These are used for convenience */

	NDIM = geo.ndim;
	MDIM = geo.mdim;
	NDIM2 = geo.ndim * geo.mdim;

	/* End of definition of wind arrays */


	/* Initialize variables which are used in the main routine */


	/* Initialize basis vectors for a cartesian coordinate system */

	x_axis[0] = 1.0;
	x_axis[1] = x_axis[2] = 0.0;
	y_axis[1] = 1.0;
	y_axis[0] = y_axis[2] = 0.0;
	z_axis[2] = 1.0;
	z_axis[1] = z_axis[0] = 0.0;





	/* BEGIN GATHERING INPUT DATA */

	/* Describe the basic calculation in terms of the number of iterations which will be used to calculate the wind parameters and
	   the number of iterations and wavelength range which will be used for the final spectrom.  Also describe the observer's views
	   of the system */


	if (restart_stat == 0)		/* We are starting a new run from scratch */
	{
		/* Note that these describe wind geometryies and not the type of object */


		rdint("Wind_type(0=SV,1=Sphere,2=Previous,3=Proga,4=Corona,5=knigge,6=homologous,7=yso,8=elvis,9=shell)", &geo.wind_type);


		if (geo.wind_type == 2)
		{
			/* This option is for the confusing case where we want to start with a previous wind model, but we are going to write
			   the result to a new windfile. In other words it is not a restart where we would overwrite the previous wind model.  */

			strcpy(old_windsavefile, "earlier.run");
			rdstr("Old_windfile(root_only)", old_windsavefile);
			strcat(old_windsavefile, ".wind_save");


			Log("Starting a new run from scratch starting with previous windfile");
			if (wind_read(old_windsavefile) < 0)
			{
				Error("python: Unable to open %s\n", old_windsavefile);	// program will exit if unable to read the file
				exit(0);
			}
			geo.wind_type = 2;	// after wind_read one will have a different wind_type otherwise
			w = wmain;


		}

		else
		{						/* Read the atomic datafile here, because for the cases where we have read and old wind files, we
								   also got the atomic data */

			rdstr("Atomic_data", geo.atomic_filename);

			/* read a variable which controls whether to save a summary of atomic data this is defined in atomic.h, rather than the 
			   modes structure */
			if (modes.iadvanced)
				rdint("write_atomicdata", &write_atomicdata);

			if (write_atomicdata)
				Log("You have opted to save a summary of the atomic data\n");

			get_atomic_data(geo.atomic_filename);

		}

		geo.wcycles = geo.pcycles = 1;
		geo.wcycle = geo.pcycle = 0;

	}

	else if (restart_stat == 1)	/* We want to continue a previous run */
	{
		Log("Continuing a previous run of %s \n", root);
		strcpy(old_windsavefile, root);
		strcat(old_windsavefile, ".wind_save");
		if (wind_read(old_windsavefile) < 0)
		{
			Error("python: Unable to open %s\n", old_windsavefile);	// program will exit if unable to read the file
			exit(0);
		}
		w = wmain;
		geo.wind_type = 2;		// We read the data from a file
		xsignal(root, "%-20s Read %s\n", "COMMENT", old_windsavefile);

		if (geo.pcycle > 0)
		{
			spec_read(specsavefile);
			xsignal(root, "%-20s Read %s\n", "COMMENT", specsavefile);
		}
	}




	/* Get the remainder of the data.  Note that this is done whether or not the windsave file was read in */

	/* 140907 - ksl - Although photons_per_cycle is really an integer, read in as a double so it is easier for input */

	x = 100000;
	rddoub("photons_per_cycle", &x);
	NPHOT = x;					// NPHOT is photons/cycle

#ifdef MPI_ON
	Log("Photons per cycle per MPI task will be %d\n", NPHOT / np_mpi_global);

	NPHOT /= np_mpi_global;
#endif

	rdint("Ionization_cycles", &geo.wcycles);

	rdint("spectrum_cycles", &geo.pcycles);


	Debug("Test %d %d \n", geo.wcycles, geo.pcycles);

	if (geo.wcycles == 0 && geo.pcycles == 0)
		exit(0);				// There is really nothing to do!

	/* Allocate the memory for the photon structure now that NPHOT is established */

	p = (PhotPtr) calloc(sizeof(p_dummy), NPHOT);

	if (p == NULL)
	{
		Error("There is a problem in allocating memory for the photon structure\n");
		exit(0);
	}


	if (geo.wind_type != 2)
	{
		/* Define the coordinate system for the grid and allocate memory for the wind structure */
		rdint("Coord.system(0=spherical,1=cylindrical,2=spherical_polar,3=cyl_var)", &geo.coord_type);

		rdint("Wind.dim.in.x_or_r.direction", &geo.ndim);
		if (geo.coord_type)
		{
			rdint("Wind.dim.in.z_or_theta.direction", &geo.mdim);
			if (geo.mdim < 4)
			{
				Error("python: geo.mdim must be at least 4 to allow for boundaries\n");
				exit(0);
			}
		}
		else
			geo.mdim = 1;

	}

	/* 130405 ksl - Check that NDIM_MAX is greater than NDIM and MDIM.  */

	if ((geo.ndim > NDIM_MAX) || (geo.mdim > NDIM_MAX))
	{
		Error("NDIM_MAX %d is less than NDIM %d or MDIM %d. Fix in python.h and recompile\n", NDIM_MAX, geo.ndim, geo.mdim);
		exit(0);
	}


	/* If we are in advanced then allow the user to modify scale lengths */
	if (modes.iadvanced)
	{
		rdint("adjust_grid(0=no,1=yes)", &modes.adjust_grid);

		if (modes.adjust_grid)
		{
			Log("You have opted to adjust the grid scale lengths\n");
			rddoub("geo.xlog_scale", &geo.xlog_scale);
			if (geo.coord_type)
				rddoub("geo.zlog_scale", &geo.zlog_scale);
		}
	}


	// 080808 - 62 - Ionization section has been cleaned up -- ksl
	/* ??? ksl - Acoording to line 110 of ioniztion. option 4 is LTE with SIM_correction.  It would be good to know what this is
	   actually.  Note that pairwise is the appraoch which cboses between pairwise_bb, and pairwise_pow. Normally, any of the
	   pairwise options should force use of a banding option with a broad set of bands */

	rdint("Wind_ionization(0=on.the.spot,1=LTE,2=fixed,3=recalc_bb,6=pairwise_bb,7=pairwise_pow)", &geo.ioniz_mode);

	if (geo.ioniz_mode == IONMODE_FIXED)
	{
		rdstr("Fixed.concentrations.filename", &geo.fixed_con_file[0]);
	}
	if (geo.ioniz_mode == 4 || geo.ioniz_mode == 5 || geo.ioniz_mode > 9)	/* NSH CLOUDY test - remove once done */
	{
		Log("The allowed ionization modes are 0, 1, 2, 3, 6, 7\n");
		Error("Unknown ionization mode %d\n", geo.ioniz_mode);
		exit(0);
	}

	/* Normally, geo.partition_mode is set to -1, which means that partition functions are calculated to take full advantage of the 
	   data file.  This means that in calculating the partition functions, the information on levels and their multiplicities is
	   taken into account.  */

	geo.partition_mode = -1;	// ?? Stuart, is there a reason not to move this earlier so it does not affect restart


	rdint
		("Line_transfer(0=pure.abs,1=pure.scat,2=sing.scat,3=escape.prob,6=macro_atoms,7=macro_atoms+aniso.scattering)",
		 &geo.line_mode);

	/* ?? ksl Next section seems rather a kluge.  Why don't we specifty the underlying variables explicitly It also seems likely
	   that we have mixed usage of some things, e.g geo.rt_mode and geo.macro_simple */

	/* JM 1406 -- geo.rt_mode and geo.macro_simple control different things. geo.rt_mode controls the radiative transfer and
	   whether or not you are going to use the indivisible packet constraint, so you can have all simple ions, all macro-atoms or
	   a mix of the two. geo.macro_simple just means one can turn off the full macro atom treatment and treat everything as
	   2-level simple ions inside the macro atom formalism */

	/* For now handle scattering as part of a hidden line transfermode ?? */
	if (geo.line_mode == 4)
	{
		geo.scatter_mode = 1;	// Turn on anisotropic scattering
		geo.line_mode = 3;		// Drop back to escape probabilities
		geo.rt_mode = 1;		// Not macro atom (SS)
	}
	else if (geo.line_mode == 5)
	{
		geo.scatter_mode = 2;	// Thermal trapping model
		geo.line_mode = 3;		// Single scattering model is best for this mode
		geo.rt_mode = 1;		// Not macro atom (SS) 
	}
	else if (geo.line_mode == 6)
	{
		geo.scatter_mode = 0;	// isotropic
		geo.line_mode = 3;		// Single scattering
		geo.rt_mode = 2;		// Identify macro atom treatment (SS)
		geo.macro_simple = 0;	// We don't want the all simple case (SS)
	}
	else if (geo.line_mode == 7)
	{
		geo.scatter_mode = 2;	// thermal trapping
		geo.line_mode = 3;		// Single scattering
		geo.rt_mode = 2;		// Identify macro atom treatment (SS)
		geo.macro_simple = 0;	// We don't want the all simple case (SS)
	}
	else if (geo.line_mode == 8)
	{
		geo.scatter_mode = 0;	// isotropic
		geo.line_mode = 3;		// Single scattering
		geo.rt_mode = 2;		// Identify macro atom treatment i.e. indivisible packets
		geo.macro_simple = 1;	// This is for test runs with all simple ions (SS)
	}
	else if (geo.line_mode == 9)	// JM 1406 -- new mode, as mode 7, but scatter mode is 1
	{
		geo.scatter_mode = 1;	// anisotropic scatter mode 1
		geo.line_mode = 3;		// Single scattering
		geo.rt_mode = 2;		// Identify macro atom treatment 
		geo.macro_simple = 0;	// We don't want the all simple case 
	}
	else
	{
		geo.scatter_mode = 0;	// isotropic
		geo.rt_mode = 1;		// Not macro atom (SS)
	}

	thermal_opt = 0;			/* NSH 131213 Set the option to zero - the default. The lines allow allow the user to turn off
								   mechanisms that affect the thermal balance. Adiabatic is the only one implemented to start off
								   with. */

	rdint("Thermal_balance_options(0=everything.on,1=no.adiabatic)", &thermal_opt);

	if (thermal_opt == 1)
	{
		geo.adiabatic = 0;
	}

	else if (thermal_opt > 1 || thermal_opt < 0)
	{
		Error("Unknown thermal balance mode %d\n", thermal_opt);
		exit(0);
	}


	/* 57h -- Next line prevents bf calculation of macro_estimaters when no macro atoms are present.  */

	if (nlevels_macro == 0)
		geo.macro_simple = 1;	// Make everything simple if no macro atoms -- 57h

	// SS - initalise the choice of handling for macro pops.
	if (geo.wind_type == 2)
	{
<<<<<<< HEAD
		geo.macro_ioniz_mode = 1;	// Now that macro atom properties are available for restarts
=======
	  geo.lum_bl = 0;
	  geo.t_bl = 0;
	}

/* Describe the agn */

      if (geo.agn_radiation && geo.system_type == SYSTEM_TYPE_AGN)	/* This peculiar line is to enamble us to add a star with a power law component */
	{
	  xbl = geo.lum_agn = 0.5 * G * geo.mstar * geo.disk_mdot / geo.r_agn;

	  /* If there is no disk, initilize geo.lum to the luminosity of a star */
	  if (geo.disk_type==0) {
		  geo.lum_agn=lstar;
	  }

	  // At present we have set geo.r_agn = geo.rstar, and encouraged the user
	  // set the default for the radius of the BH to be 6 R_Schwartschild.
	  // rddoub("R_agn(cm)",&geo.r_agn);

	  rddoub ("lum_agn(ergs/s)", &geo.lum_agn);
	  Log ("OK, the agn lum will be about %.2e the disk lum\n",
	       geo.lum_agn / xbl);
	  geo.alpha_agn = (-1.5);
	  rddoub ("agn_power_law_index", &geo.alpha_agn);

      /* JM 1502 -- lines to add a low frequency power law cutoff. accessible
       only in advanced mode. default is zero which is checked before we call photo_gen_agn */
      geo.pl_low_cutoff = 0.0;	
	  if (modes.iadvanced)
	  	rddoub ("agn_power_law_cutoff", &geo.pl_low_cutoff);

/* Computes the constant for the power law spectrum from the input alpha and 2-10 luminosity. 
This is only used in the sim correction factor for the first time through. 
Afterwards, the photons are used to compute the sim parameters. */

	  geo.const_agn =
	    geo.lum_agn /
	    (((pow (2.42e18, geo.alpha_agn + 1.)) -
	      pow (4.84e17, geo.alpha_agn + 1.0)) / (geo.alpha_agn + 1.0));
	  Log ("AGN Input parameters give a power law constant of %e\n",
	       geo.const_agn);

	  if (geo.agn_ion_spectype == SPECTYPE_CL_TAB)	/*NSH 0412 - option added to allow direct comparison with cloudy power law table option */
	    {
	      geo.agn_cltab_low = 1.0;
	      geo.agn_cltab_hi = 10000;
	      rddoub ("low_energy_break(ev)", &geo.agn_cltab_low);	/*lo frequency break - in ev */
	      rddoub ("high_energy_break(ev)", &geo.agn_cltab_hi);
	      geo.agn_cltab_low_alpha = 2.5;	//this is the default value in cloudy
	      geo.agn_cltab_hi_alpha = -2.0;	//this is the default value in cloudy
	    }
	}
      else if (geo.agn_radiation)  /* We want to add a power law to something other than an AGN */
	{
	  xbl = geo.lum_agn = 0.5 * G * geo.mstar * geo.disk_mdot / geo.r_agn;

	  // At present we have set geo.r_agn = geo.rstar, and encouraged the user
	  // set the default for the radius of the BH to be 6 R_Schwartschild.
	  // rddoub("R_agn(cm)",&geo.r_agn);

	  rddoub ("lum_agn(ergs/s)", &geo.lum_agn);
	  Log ("OK, the agn lum will be about %.2e the disk lum\n",
	       geo.lum_agn / xbl);
	  geo.alpha_agn = (-1.5);
	  rddoub ("agn_power_law_index", &geo.alpha_agn);

      /* JM 1502 -- lines to add a low frequency power law cutoff. accessible
       only in advanced mode. default is zero which is checked before we call photo_gen_agn */
      geo.pl_low_cutoff = 0.0;	
	  if (modes.iadvanced)
	  	rddoub ("agn_power_law_cutoff", &geo.pl_low_cutoff);

/* Computes the constant for the power law spectrum from the input alpha and 2-10 luminosity. 
This is only used in the sim correction factor for the first time through. 
Afterwards, the photons are used to compute the sim parameters. */

	  geo.const_agn =
	    geo.lum_agn /
	    (((pow (2.42e18, geo.alpha_agn + 1.)) -
	      pow (4.84e17, geo.alpha_agn + 1.0)) / (geo.alpha_agn + 1.0));
	  Log ("AGN Input parameters give a power law constant of %e\n",
	       geo.const_agn);

	  if (geo.agn_ion_spectype == SPECTYPE_CL_TAB)	/*NSH 0412 - option added to allow direct comparison with cloudy power law table option */
	    {
	      geo.agn_cltab_low = 1.0;
	      geo.agn_cltab_hi = 10000;
	      rddoub ("low_energy_break(ev)", &geo.agn_cltab_low);	/*lo frequency break - in ev */
	      rddoub ("high_energy_break(ev)", &geo.agn_cltab_hi);
	      geo.agn_cltab_low_alpha = 2.5;	//this is the default value in cloudy
	      geo.agn_cltab_hi_alpha = -2.0;	//this is the default value in cloudy
	    }
>>>>>>> 8b3ef0fa
	}
	else
	{
		geo.macro_ioniz_mode = 0;
	}

	// Establish the overall system type - Added for python_69 to allow qso's have different inputs
	// Note - ksl - What happened to the possibility of a true single star with no disk - 110914

	rdint("System_type(0=star,1=binary,2=agn)", &geo.system_type);


	// Determine what radiation sources there are.  Note that most of these values are initilized in init_geo

	if (geo.system_type != SYSTEM_TYPE_AGN)
	{							/* If is a stellar system */
		rdint("Star_radiation(y=1)", &geo.star_radiation);
		rdint("Disk_radiation(y=1)", &geo.disk_radiation);
		rdint("Boundary_layer_radiation(y=1)", &geo.bl_radiation);
		rdint("Wind_radiation(y=1)", &geo.wind_radiation);
		geo.agn_radiation = 0;	// So far at least, our star systems don't have a BH
	}
	else						/* If it is an AGN */
	{
		geo.star_radiation = 0;	// 70b - AGN do not have a star at the center */
		rdint("Disk_radiation(y=1)", &geo.disk_radiation);
		geo.bl_radiation = 0;
		rdint("Wind_radiation(y=1)", &geo.wind_radiation);
		geo.agn_radiation = 1;
		rdint("QSO_BH_radiation(y=1)", &geo.agn_radiation);
	}

	if (!geo.star_radiation && !geo.disk_radiation && !geo.bl_radiation && !geo.bl_radiation && !geo.agn_radiation)
	{
		Error("python: No radiation sources so nothing to do but quit!\n");
		exit(0);
	}

	/* 
	   With the macro atom approach we won't want to generate photon bundles in the wind so switch it off here. (SS) */

	if (geo.rt_mode == 2)
	{
		Log("python: Using Macro Atom method so switching off wind radiation.\n");
		geo.wind_radiation = 0;
	}


	/* 080517 - ksl - Reassigning bb to -1, etc is to make room for reading in model grids, but complicates what happens if one
	   tries to restart a model.  This needs to be updated so one can re-read the geo file, proabbly by defining variaables BB
	   etc, and then by checking whether or not the type is assigned to BB or read in as 0.  Also need to store each of these model 
	   list names in geo structure. */

	get_spectype(geo.star_radiation, "Rad_type_for_star(0=bb,1=models)_to_make_wind", &geo.star_ion_spectype);

	get_spectype(geo.disk_radiation, "Rad_type_for_disk(0=bb,1=models)_to_make_wind", &geo.disk_ion_spectype);

	get_spectype(geo.bl_radiation, "Rad_type_for_bl(0=bb,1=models,3=pow)_to_make_wind", &geo.bl_ion_spectype);
	get_spectype(geo.agn_radiation,
				 "Rad_type_for_agn(0=bb,1=models,3=power_law,4=cloudy_table)_to_make_wind", &geo.agn_ion_spectype);


	/* 130621 - ksl - This is a kluge to add a power law to stellar systems.  What id done is to remove the bl emission, which we
	   always assume to some kind of temperature driven source, and replace it with a power law source

	   Note that the next 3 or 4 lines just tell you that there is supposed to be a power law source.  They don't teel you what the 
	   parameters are. */

	if (geo.bl_ion_spectype == SPECTYPE_POW)
	{
		geo.agn_radiation = 1;
		geo.agn_ion_spectype = SPECTYPE_POW;
		geo.bl_radiation = 0;
		Log("Trying to make a start with a power law boundary layer\n");
	}
	else
	{
		Log("NOt Trying to make a start with a power law boundary layer %d\n", geo.bl_ion_spectype);
	}



	if (geo.wind_type == 2)
	{
		disk_illum = geo.disk_illum;
	}


	if (geo.wind_type != 2)		// Start of block to define a model for the first time
	{

		/* Describe the basic binary star system */

		geo.mstar /= MSOL;		// Convert to MSOL for ease of data entry
		rddoub("mstar(msol)", &geo.mstar);
		geo.mstar *= MSOL;

		/* If a BH we want geo.rstar to be at least as large as the last stable orbit for a non-rotating BH */

		if (geo.system_type == SYSTEM_TYPE_AGN)
		{
			geo.rstar = 6. * G * geo.mstar / (C * C);	// correction - ISCO is 6x Rg NSH 121025
		}

		rddoub("rstar(cm)", &geo.rstar);


		geo.r_agn = geo.rstar;	/* At present just set geo.r_agn to geo.rstar */
		geo.rstar_sq = geo.rstar * geo.rstar;
		if (geo.star_radiation)
			rddoub("tstar", &geo.tstar);

		lstar = 4 * PI * geo.rstar * geo.rstar * STEFAN_BOLTZMANN * pow(geo.tstar, 4.);


		/* Describe the secondary if that is required */

		if (geo.system_type == SYSTEM_TYPE_BINARY)	/* It's a binary system */
		{

			geo.m_sec /= MSOL;	// Convert units for ease of data entry
			rddoub("msec(msol)", &geo.m_sec);
			geo.m_sec *= MSOL;

			geo.period /= 3600.;	// Convert units to hours for easy of data entry
			rddoub("period(hr)", &geo.period);
			geo.period *= 3600.;	// Put back to cgs immediately 
		}

		/* Describe the disk */

		rdint("disk.type(0=no.disk,1=standard.flat.disk,2=vertically.extended.disk)", &geo.disk_type);
		if (geo.disk_type)		/* Then a disk exists and it needs to be described */
		{
			// if (geo.disk_radiation) /*NSH 130906 - Commented out this if loop. It was causing problems with restart - bug #44
			// {
			geo.disk_mdot /= (MSOL / YR);	// Convert to msol/yr to simplify input
			rddoub("disk.mdot(msol/yr)", &geo.disk_mdot);
			geo.disk_mdot *= (MSOL / YR);
			disk_illum = 0;
			rdint("Disk.illumination.treatment(0=no.rerad,1=high.albedo,2=thermalized.rerad,3=analytic)", &disk_illum);
			rdint("Disk.temperature.profile(0=standard;1=readin)", &geo.disk_tprofile);
			if (geo.disk_tprofile == 1)
			{
				rdstr("T_profile_file", tprofile);
			}
			// }
			// else
			// {
			// geo.disk_mdot = 0;
			// disk_illum = 0;
			// }

			/* 04aug ksl ??? Until everything is initialized we need to stick to a simple disk, while teff is being set up..  This 
			   is because some of the models, e.g. knigge have wind structures that depend on teff. * 080518 - ksl - this is quite
			   confusing.  I understand that the KWD models have base velocities that are affected by t_eff, but we have not done
			   anything yet.  Possible this is a consideration for restart, but I would have guessed we recalculated all of that,
			   and in any event this is within the block to reset things.  this is likely a problem of some sort

			   However, the next line does force the illum to 0 while initialization is going on, unless ?? the illum is 3 */

			geo.disk_illum = 0;
			if (disk_illum == 3)	// 080518 - And why is it different in the analytic case?
			{
				geo.disk_illum = 3;
			}

			/* Set a default for diskrad for an AGN */
			if (geo.system_type == SYSTEM_TYPE_AGN)
			{
				geo.diskrad = 100. * geo.r_agn;
			}

			rddoub("disk.radmax(cm)", &geo.diskrad);
			Log("geo.diskrad  %e\n", geo.diskrad);

			/* If diskrad <= geo.rstar set geo.disk_type = 0 to make any disk transparent anyway. */

			if (geo.diskrad < geo.rstar)
			{
				Log("Disk radius is less than star radius, so assuming no disk)\n");
				geo.disk_type = 0;
			}

			if (geo.disk_type == 2)
			{					/* Get the additional variables need to describe a vertically extended disk */
				rddoub("disk.z0(fractional.height.at.diskrad)", &geo.disk_z0);
				rddoub("disk.z1(powerlaw.index)", &geo.disk_z1);
			}
		}

		else
		{						/* There is no disk so set variables accordingly */
			geo.disk_radiation = 0;
			geo.diskrad = 0;
		}


		/* Describe the boundary layer */

		// OLD 130622 if (geo.bl_radiation ) Change made to allow a power law boundary layer
		if (geo.bl_radiation && geo.bl_ion_spectype != SPECTYPE_POW)
		{
			xbl = geo.lum_bl = 0.5 * G * geo.mstar * geo.disk_mdot / geo.rstar;

			rddoub("lum_bl(ergs/s)", &geo.lum_bl);
			Log("OK, the bl lum will be about %.2e the disk lum\n", geo.lum_bl / xbl);
			rddoub("t_bl", &geo.t_bl);
		}
		else
		{
			geo.lum_bl = 0;
			geo.t_bl = 0;
		}

		/* Describe the agn */

		if (geo.agn_radiation && geo.system_type == SYSTEM_TYPE_AGN)	/* This peculiar line is to enamble us to add a star with a 
																		   power law component */
		{
			xbl = geo.lum_agn = 0.5 * G * geo.mstar * geo.disk_mdot / geo.r_agn;

			/* If there is no disk, initilize geo.lum to the luminosity of a star */
			if (geo.disk_type == 0)
			{
				geo.lum_agn = lstar;
			}

			// At present we have set geo.r_agn = geo.rstar, and encouraged the user
			// set the default for the radius of the BH to be 6 R_Schwartschild.
			// rddoub("R_agn(cm)",&geo.r_agn);

			rddoub("lum_agn(ergs/s)", &geo.lum_agn);
			Log("OK, the agn lum will be about %.2e the disk lum\n", geo.lum_agn / xbl);
			geo.alpha_agn = (-1.5);
			rddoub("agn_power_law_index", &geo.alpha_agn);

			/* Computes the constant for the power law spectrum from the input alpha and 2-10 luminosity. This is only used in the 
			   sim correction factor for the first time through. Afterwards, the photons are used to compute the sim parameters. */

			geo.const_agn =
				geo.lum_agn / (((pow(2.42e18, geo.alpha_agn + 1.)) - pow(4.84e17, geo.alpha_agn + 1.0)) / (geo.alpha_agn + 1.0));
			Log("AGN Input parameters give a power law constant of %e\n", geo.const_agn);

			if (geo.agn_ion_spectype == SPECTYPE_CL_TAB)	/* NSH 0412 - option added to allow direct comparison with cloudy power 
															   law table option */
			{
				geo.agn_cltab_low = 1.0;
				geo.agn_cltab_hi = 10000;
				rddoub("low_energy_break(ev)", &geo.agn_cltab_low);	/* lo frequency break - in ev */
				rddoub("high_energy_break(ev)", &geo.agn_cltab_hi);
				geo.agn_cltab_low_alpha = 2.5;	// this is the default value in cloudy
				geo.agn_cltab_hi_alpha = -2.0;	// this is the default value in cloudy
			}
		}
		else if (geo.agn_radiation)	/* We want to add a power law to something other than an AGN */
		{
			xbl = geo.lum_agn = 0.5 * G * geo.mstar * geo.disk_mdot / geo.r_agn;

			// At present we have set geo.r_agn = geo.rstar, and encouraged the user
			// set the default for the radius of the BH to be 6 R_Schwartschild.
			// rddoub("R_agn(cm)",&geo.r_agn);

			rddoub("lum_agn(ergs/s)", &geo.lum_agn);
			Log("OK, the agn lum will be about %.2e the disk lum\n", geo.lum_agn / xbl);
			geo.alpha_agn = (-1.5);
			rddoub("agn_power_law_index", &geo.alpha_agn);

			/* Computes the constant for the power law spectrum from the input alpha and 2-10 luminosity. This is only used in the 
			   sim correction factor for the first time through. Afterwards, the photons are used to compute the sim parameters. */

			geo.const_agn =
				geo.lum_agn / (((pow(2.42e18, geo.alpha_agn + 1.)) - pow(4.84e17, geo.alpha_agn + 1.0)) / (geo.alpha_agn + 1.0));
			Log("AGN Input parameters give a power law constant of %e\n", geo.const_agn);

			if (geo.agn_ion_spectype == SPECTYPE_CL_TAB)	/* NSH 0412 - option added to allow direct comparison with cloudy power 
															   law table option */
			{
				geo.agn_cltab_low = 1.0;
				geo.agn_cltab_hi = 10000;
				rddoub("low_energy_break(ev)", &geo.agn_cltab_low);	/* lo frequency break - in ev */
				rddoub("high_energy_break(ev)", &geo.agn_cltab_hi);
				geo.agn_cltab_low_alpha = 2.5;	// this is the default value in cloudy
				geo.agn_cltab_hi_alpha = -2.0;	// this is the default value in cloudy
			}
		}
		else
		{
			geo.r_agn = 0.0;
			geo.lum_agn = 0.0;
			geo.alpha_agn = 0.0;
			geo.const_agn = 0.0;
		}

		/* Describe the Compton torus */

		/* 70b - ksl - 1108067 - Here we add parameters for the compton torus or blocking region * * Note that the whole flow of
		   this may be a bit odd as it seems as if we have to keep checking for whether * we are modelling an agn * * Note that
		   these calls need to precede the calls below, because we want to keep the compton torus ??? * inside the actual wind, or
		   at least that's what ksl believes on 110809.  ??? */

		/* 140907: ksl - I have effectively commented out any consideration of the compton_torus because it is not debugged.  But
		   one can continue debugging it by setting the DEBUG variatble to true */
		geo.compton_torus = 0;

		/* JM 1411 -- we only ask about the Torus if we've used the -d flag */
		if (modes.iadvanced)
			rdint("Torus(0=no,1=yes)", &geo.compton_torus);

		if (geo.compton_torus)
		{
			rddoub("Torus.rmin(cm)", &geo.compton_torus_rmin);
			rddoub("Torus.rmax(cm)", &geo.compton_torus_rmax);
			rddoub("Torus.height(cm)", &geo.compton_torus_zheight);
			rddoub("Torus.optical_depth", &geo.compton_torus_tau);
			rddoub("Torus.tinit", &geo.compton_torus_te);
			if (geo.compton_torus_tau <= 0)
			{
				geo.compton_torus_tau = 0.001;
				Error("python: A torus with zero optical depth makes no sense. Setting to %f\n", geo.compton_torus_tau);
			}
		}


		/* Describe the wind */

		if (geo.system_type == SYSTEM_TYPE_AGN)
		{
			geo.rmax = 50. * geo.r_agn;
		}

		rddoub("wind.radmax(cm)", &geo.rmax);
		rddoub("wind.t.init", &geo.twind);

		geo.diskrad_sq = geo.diskrad * geo.diskrad;


		/* Now get parameters that are specific to a given wind model

		   Note: When one adds a new model, the only things that should be read in and modified are parameters in geo.  This is in
		   order to preserve the ability to continue a calculation with the same basic wind geometry, without reading in all of the 
		   input parameters. */

		if (geo.wind_type == 1)
		{
			get_stellar_wind_params();
		}
		else if (geo.wind_type == 0)
		{
			get_sv_wind_params();
		}
		else if (geo.wind_type == 3)
		{
			get_proga_wind_params();
		}
		else if (geo.wind_type == 4)
		{
			get_corona_params();
		}
		else if (geo.wind_type == 5)
		{
			get_knigge_wind_params();
		}
		else if (geo.wind_type == 6)
		{
			get_homologous_params();
		}
		else if (geo.wind_type == 7)
		{
			get_yso_wind_params();
		}
		else if (geo.wind_type == 8)
		{
			get_elvis_wind_params();
		}
		else if (geo.wind_type == 9)	// NSH 18/2/11 This is a new wind type to produce a thin shell.
		{
			get_shell_wind_params();
			/* NSH 121219 moved dfudge = (geo.wind_rmax - geo.wind_rmin) / 1000.0; Stop photons getting pushed out of the cell
			   Modified again in python 71b to take account of change in parametrisation of shell wind DFUDGE = dfudge; */
		}
		else if (geo.wind_type != 2)
		{
			Error("python: Unknown wind type %d\n", geo.wind_type);
			exit(0);
		}

		/* Get the filling factor of the wind */
		geo.fill = 1.;
		rddoub("wind.filling_factor(1=smooth,<1=clumped)", &geo.fill);

	}							// End of block to define a model for the first time
	else
	{
		if (geo.disk_type)		/* Then a disk exists and it needs to be described */
		{
			if (geo.disk_radiation)
			{
				rdint("Disk.temperature.profile(0=standard;1=readin)", &geo.disk_tprofile);
				if (geo.disk_tprofile == 1)
				{
					rdstr("T_profile_file", tprofile);
				}
			}
		}
	}

	/* 121219 NSH Set up DFUDGE to be a value that makes some kind of sense given the scale of the wind. Up till py74b2 it was set
	   to be fixed at 1e5, so we ensure that this is a minimum, so any winds of CV type scale will keep the old dfudge, and
	   hopefully look the same. We also need to set defudge slightly differently for the shell wind. */

	if (geo.wind_type == 9)
	{
		dfudge = (geo.wind_rmax - geo.wind_rmin) / 1000.0;
	}
	else
	{
		if (geo.rmax / 1.e10 < 1e5)
		{
			dfudge = 1e5;
			Log("DFUDGE set to minimum value of %e\n", dfudge);
		}
		else
		{
			dfudge = geo.rmax / 1.e10;
			Log("DFUDGE set to %e based on geo.rmax\n", dfudge);
		}
	}

	DFUDGE = dfudge;			// NSH Unsure why exactly this is done this way.





	/* Now define the wind cones generically.  The angles thetamin and thetamax are all defined from the z axis, so that an angle
	   of 0 is a flow that is perpeindicular to to the disk and one that is close to 90 degrees will be parallel to the plane of
	   the disk geo.wind_thetamin and max are defined in the routines that initialize the various wind models, e. g.
	   get_sv_wind_parameters. These have been called at this point.

	   z is the place where the windcone intercepts the z axis dzdr is the slope

	   111124 fixed notes on this - ksl */


	if (geo.wind_thetamin > 0.0)
	{
		windcone[0].dzdr = 1. / tan(geo.wind_thetamin);
		windcone[0].z = (-geo.wind_rho_min / tan(geo.wind_thetamin));
	}
	else
	{
		windcone[0].dzdr = VERY_BIG;
		windcone[0].z = -VERY_BIG;;
	}


	if (geo.wind_thetamax > 0.0)
	{
		windcone[1].dzdr = 1. / tan(geo.wind_thetamax);
		windcone[1].z = (-geo.wind_rho_max / tan(geo.wind_thetamax));
	}
	else
	{
		windcone[1].dzdr = VERY_BIG;
		windcone[1].z = -VERY_BIG;;
	}

	/* NSH 130821 broken out into a seperate routine added these lines to fix bug41, where the cones are never defined for an
	   rtheta grid if the model is restarted */

	if (geo.coord_type == RTHETA && geo.wind_type == 2)	// We need to generate an rtheta wind cone if we are restarting
	{
		rtheta_make_cones(wmain);
	}

	geo.rmax_sq = geo.rmax * geo.rmax;

	/* Calculate additional parameters associated with the binary star system */

	if (geo.system_type == SYSTEM_TYPE_BINARY)
		binary_basics();

	/* Check that the parameters which have been supplied for the star, disk and boundary layer will allow generation of photons
	   where that is appropriate */

	if (geo.tstar <= 0.0)
		geo.star_radiation = 0;
	if (geo.disk_mdot <= 0.0)
		geo.disk_radiation = 0;
	if (geo.t_bl <= 0.0 || geo.lum_bl <= 0.0)
		geo.bl_radiation = 0;

	/* Next block added by SS August 04 in case diskrad = 0 is used to mean no disk at any point. */

	if (geo.diskrad <= 0.0)
	{
		geo.disk_type = 0;
		geo.disk_radiation = 0;
	}

	if (geo.star_radiation)
		Log("There is a star which radiates\n");
	else
		Log("The star in the system does not radiate\n");

	if (!geo.disk_type)
		Log("There is no disk in the system \n");
	else if (!geo.disk_radiation)
		Log("The disk exists, but only absorbs photons\n");
	else
		Log("There is a disk which radiates and absorbs\n");

	if (geo.bl_radiation)
		Log("There is a boundary layer which radiates\n");
	else
		Log("There is no boundary layer\n");

	if (geo.agn_radiation)
		Log("There is a BH  which radiates\n");
	else
		Log("There is no BH \n");

	/* Describe the spectra which will be extracted and the way it will be extracted */

	/* First initialise things to semi-reasonable values */

	nangles = 4;
	angle[0] = 10;
	angle[1] = 30.;
	angle[2] = 60.;
	angle[3] = 80.;
	for (n = 4; n < NSPEC; n++)
		angle[n] = 45;
	for (n = 0; n < NSPEC; n++)
	{
		phase[n] = 0.5;
		scat_select[n] = 1000;
		top_bot_select[n] = 0;
	}
	swavemin = 1450;
	swavemax = 1650;

	/* These two variables have to do with what types of spectra are created n the spectrum files. They are not associated with the 
	   nature of the spectra that are generated by say the boundary layer */

	select_extract = 1;
	select_spectype = 1;

	/* Completed initialization of this section.  Note that get_spectype uses the source of the ratiation and then value given to
	   return a spectrum type. The output is not the same number as one inputs. It's not obvious that this is a good idea. */

	if (geo.pcycles > 0)
	{

		get_spectype(geo.star_radiation, "Rad_type_for_star(0=bb,1=models,2=uniform)_in_final_spectrum", &geo.star_spectype);


		get_spectype(geo.disk_radiation, "Rad_type_for_disk(0=bb,1=models,2=uniform)_in_final_spectrum", &geo.disk_spectype);


		get_spectype(geo.bl_radiation, "Rad_type_for_bl(0=bb,1=models,2=uniform)_in_final_spectrum", &geo.bl_spectype);

		geo.agn_spectype = 3;
		get_spectype(geo.agn_radiation, "Rad_type_for_agn(3=power_law,4=cloudy_table)_in_final_spectrum", &geo.agn_spectype);



		rddoub("spectrum_wavemin", &swavemin);
		rddoub("spectrum_wavemax", &swavemax);
		if (swavemin > swavemax)
		{
			swavemax = swavemin;
			swavemin = swavemax;
		}

		/* SS June 04: convert these to frequencies and store for use in computing macro atom and k-packet emissivities. */

		em_rnge.fmin = C / (swavemax * 1.e-8);
		em_rnge.fmax = C / (swavemin * 1.e-8);

		geo.matom_radiation = 0;	// initialise for ionization cycles - don't use pre-computed emissivities for macro-atom
									// levels/ k-packets.

		/* Note: Below here many of the variables which are read in are not currently part of geo stucture */

		rdint("no_observers", &nangles);

		if (nangles < 1 || nangles > NSPEC)
		{
			Error("no_observers %d should not be > %d or <0\n", nangles, NSPEC);
			exit(0);
		}

		for (n = 0; n < nangles; n++)
			rddoub("angle(0=pole)", &angle[n]);


    
      for (n = 0; n < nangles; n++)
	rddoub ("angle(0=pole)", &angle[n]);

      /* 05apr-ksl-56--For diagnositic reasons I have left questions regarding phase
       * even for systems which are not binaries.  Phase 0 in this case corresponds to
       * an extraction direction which is in the xz plane
       */
      /* JM 1502 -- change this so we only ask for phase if the system is a binary -- see #137 */

      if (geo.system_type == SYSTEM_TYPE_BINARY)
      {
        
        for (n = 0; n < nangles; n++)
	      rddoub ("phase(0=inferior_conjunction)", &phase[n]);
      }
      else
      	Log("No phase information needed as system type %i is not a binary\n",
      		 geo.system_type);


		if (modes.iadvanced)
		{
			strcpy(yesno, "n");
			rdstr("Select_specific_no_of_scatters_in_spectra(y/n)", yesno);
			if (yesno[0] == 'y')
			{
				Log("OK n>MAXSCAT->all; 0<=n<MAXSCAT -> n scatters; n<0 -> >= |n| scatters\n");
				for (n = 0; n < nangles; n++)
				{
					rdint("Select_scatters", &scat_select[n]);
				}
			}
			strcpy(yesno, "n");
			rdstr("Select_photons_by_position(y/n)", yesno);
			if (yesno[0] == 'y')
			{
				Log("OK 0->all; -1 -> below; 1 -> above the disk, 2 -> specific location in wind\n");
				for (n = 0; n < nangles; n++)
				{
					rdint("Select_location", &top_bot_select[n]);
					if (top_bot_select[n] == 2)
					{
						Log("Warning: Make sure that position will be in wind, or no joy will be obtained\n");
						rddoub("rho(cm)", &rho_select[n]);
						rddoub("z(cm)", &z_select[n]);
						rddoub("azimuth(deg)", &az_select[n]);
						rddoub("r(cm)", &r_select[n]);

					}
				}
			}
		}
	}

	/* Select the units of the output spectra.  This is always needed */

	rdint("spec.type(flambda(1),fnu(2),basic(other)", &select_spectype);
	if (select_spectype == 1)
	{
		Log("OK, generating flambda at 100pc\n");
	}
	else if (select_spectype == 2)
	{
		Log("OK, generating fnu at 100 pc\n");
	}
	else
		Log("OK, basic Monte Carlo spectrum\n");



	/* 57h -- New section of inputs to provide more control over how the program is run -- 07jul -- ksl */

	istandard = 1;
	SMAX_FRAC = 0.5;
	DENSITY_PHOT_MIN = 1.e-10;
	keep_photoabs = 1;

	/* 141116 - ksl - Made care factors and advanced command as this is clearly somethng that is diagnostic */

	if (modes.iadvanced)
	{
		rdint("Use.standard.care.factors(1=yes)", &istandard);

		if (!istandard)
		{
			rddoub("Fractional.distance.photon.may.travel", &SMAX_FRAC);
			rddoub("Lowest.ion.density.contributing.to.photoabsorption", &DENSITY_PHOT_MIN);
			rdint("Keep.photoabs.during.final.spectrum(1=yes)", &keep_photoabs);
		}
	}





	/* 081221 - 67c - Establish limits on the frequency intervals to be used by the ionization cycles and the fraquency bands for
	   stratified sampling.  Changes here were made to allow more control over statified sampling, since we have expanded the
	   temperature ranges of the types of systems we would like to calculate.  This section of inputs might logically go earlier in 
	   the code, but was put here so it would add on to existing .pf files.  It would be reasonble to consider moving it to a more
	   logical location */


	/* Determine the frequency range which will be used to establish the ionization balance of the wind */

	// Note that bands_init asks .pf file or user what kind of banding is desired 

	bands_init(-1, &xband);

	/* if we have changed min and max in bands_init, we need to make sure this is reflected in the frequency bounds */
	freqmin = xband.f1[0];
	freqmax = xband.f2[xband.nbands - 1];

	/* 1112 - 71 - ksl Next routine sets up the frequencies that are used for charactizing the spectrum in a cell These need to be
	   coordinated with the bands that are set up for spectral gneration */
	freqs_init(freqmin, freqmax);


	if (modes.iadvanced)
	{
		/* Do we require extra diagnostics or not */
		rdint("Extra.diagnostics(0=no,1=yes) ", &modes.diag_on_off);

		if (modes.diag_on_off)
		{
			get_extra_diagnostics();
		}
	}





	/* Wrap up and save all the inputs */

	if (strncmp(root, "mod", 3) == 0)
		cpar("mod.pf");
	else if (strncmp(root, "dummy", 5) == 0)
	{
		cpar("dummy.pf");
		exit(0);
	}
	else if (opar_stat == 1)
	{
		cpar(input);
	}
	else
		cpar("python.pf");

	/* OK all inputs have been obtained at this point and the inputs have been copied to "mod.pf" or "python.pf" */


	/* INPUTS ARE FINALLY COMPLETE */


	/* Next line finally defines the wind if this is the initial time this model is being run */
	if (geo.wind_type != 2)		// Define the wind and allocate the arrays the first time
		define_wind();
	// Do not reinit if you want to use old windfile

	w = wmain;

	if (modes.save_cell_stats)
	{
		/* Open a diagnostic file or files.  These are all fixed files */
		open_diagfile();
	}

	/* initialize the random number generator */
	// srand( (n=(unsigned int) clock())); 
	srand(1084515760 + (13 * rank_global));

	/* 68b - 0902 - ksl - Start with photon history off */

	phot_hist_on = 0;

	/* If required, read in a non-standard disk temperature profile */

	if (geo.disk_tprofile == 1)
	{
		read_non_standard_disk_profile(tprofile);
	}



	/* The next section sets up a structure qdisk to record the effects of illumination on the disk.  disk_init is called primarily 
	   to get a defined set of annular rings which are kept throughout the ionization calculation.  A second structure qdisk is
	   needed because in the process of generating photons in various bands the annular rings are changed disk_init calculates the 
	   flux from the disk in the energy range set by freqmin and freqmax, and uses is this to identify the position of the rings in 
	   the disk, so that each ring contributes the same amount to the flux */


	disk_init(geo.rstar, geo.diskrad, geo.mstar, geo.disk_mdot, freqmin, freqmax, 0, &geo.f_disk);

	qdisk_init();				/* Initialize a disk qdisk to store the information about photons impinging on the disk */

	/* 04aug -- ksl -- now that everything is initialized, we set geo.disk_illum 080518 - ksl - I believe that the reason for this 
	   somewhat weird logic is to assure that models (e.g corona and knigge) where the base wind velocity depends on teff are not
	   altered by illumination, but since no photons have been transported at this stage, it's hard to see why that would matter. */

	geo.disk_illum = disk_illum;

	xsignal(root, "%-20s Finished initialization for %s\n", "NOK", root);
	check_time(root);

#ifdef MPI_ON
	/* Since the wind is now set up can work out the length big arrays to help with the MPI reductions of the spectra the variables 
	   for the estimator arrays are set up in the subroutines themselves */
	ioniz_spec_helpers = 2 * MSPEC * NWAVE;	// we need space for log and lin spectra for MSPEC XNWAVE
	spec_spec_helpers = (NWAVE * (MSPEC + nangles));	// We need space for NWAVE wavelengths for nspectra, which will eventually
														// equal nangles + MSPEC

#endif



	/* XXXX - THE CALCULATION OF THE IONIZATION OF THE WIND */

	geo.ioniz_or_extract = 1;	// SS July 04 - want to compute MC estimators during ionization cycles
	// 1 simply implies we are in the ionization section of the code
	// and allows routines to act accordinaly.

	/* 67 -ksl- geo.wycle will start at zero unless we are completing an old run */

	/* XXXX - BEGINNING OF CYCLE TO CALCULATE THE IONIZATION OF THE WIND */

	if (geo.wcycle == geo.wcycles)
		xsignal(root, "%-20s No ionization needed: wcycles(%d)==wcyeles(%d)\n", "COMMENT", geo.wcycle, geo.wcycles);
	else
	{
		geo.pcycle = 0;			/* Set the spectrum cycles executed to 0, because we are going to modify the wind and hence any
								   previously calculated spectra must be recreated */
	}


#ifdef MPI_ON 					//SWM - If using MPI, dump each thread
	delay_dump_prep( delay_dump_file, 0, NSPEC -1, rank_global); //Currently hardcoded to last spectrum
#else 							//SWM - Dump master
	delay_dump_prep( delay_dump_file, NSPEC -1, restart_stat, -1); //Currently hardcoded to last spectrum
#endif

	while (geo.wcycle < geo.wcycles)
	{							/* This allows you to build up photons in bunches */

		xsignal(root, "%-20s Starting %d of %d ionization cycle \n", "NOK", geo.wcycle, geo.wcycles);


		Log("!!Python: Begining cycle %d of %d for defining wind\n", geo.wcycle, geo.wcycles);
		Log_flush();			/* NH June 13 Added call to flush logfile */

		/* Initialize all of the arrays, etc, that need initialization for each cycle */

		spectrum_init(freqmin, freqmax, nangles, angle, phase, scat_select,
					  top_bot_select, select_extract, rho_select, z_select, az_select, r_select);


		wind_rad_init();		/* Zero the parameters pertaining to the radiation field */



		if (modes.ispy)
			ispy_init("python", geo.wcycle);


		geo.n_ioniz = 0.0;
		geo.lum_ioniz = 0.0;
		ztot = 0.0;				/* ztot is the luminosity of the disk multipled by the number of cycles, which is used by
								   save_disk_heating */

		/* JM 1409 -- We used to execute subcycles here, but these have been removed */

		if (!geo.wind_radiation || (geo.wcycle == 0 && geo.wind_type != 2))
			iwind = -1;			/* Do not generate photons from wind */
		else
			iwind = 1;			/* Create wind photons and force a reinitialization of wind parms */

		/* Create the photons that need to be transported through the wind NPHOT is the number of photon bundles which will equal
		   the luminosity; 0 => for ionization calculation */


		/* JM 130306 need to convert photons_per_cycle to double precision for define_phot */
		/* ksl 130410 - This is needed here not because we expect photons per cycle to exceed the size of an integer, but because
		   of the call to define phot in the spectrum cycle, which can exceed this */
		/* JM 1409 photons_per_cycle has been removed in favour of NPHOT */

		nphot_to_define = (long)NPHOT;

		define_phot(p, freqmin, freqmax, nphot_to_define, 0, iwind, 1);

		/* Zero the arrays that store the heating of the disk */

		/* 080520 - ksl - There is a conundrum here.  One should really zero out the quantities below each time the wind structure 
		   is updated.  But relatively few photons hit the disk under normal situations, and therefore the statistcs are not very
		   good. */

		/* 130213 JM -- previously this was done before define_phot, which meant that the ionization state was never computed with
		   the heated disk */

		for (n = 0; n < NRINGS; n++)
		{
			qdisk.heat[n] = qdisk.nphot[n] = qdisk.w[n] = qdisk.ave_freq[n] = 0;
		}



		photon_checks(p, freqmin, freqmax, "Check before transport");

		wind_ip();


		zz = 0.0;
		for (nn = 0; nn < NPHOT; nn++)
		{
			zz += p[nn].w;
		}

		Log("!!python: Total photon luminosity before transphot %18.12e\n", zz);
		Log_flush();			/* NSH June 13 Added call to flush logfile */
		ztot += zz;				/* Total luminosity in all cycles, used for calculating disk heating */

		/* kbf_need determines how many & which bf processes one needs to considere.  It was introduced as a way to speed up the
		   program.  It has to be recalculated evey time one changes freqmin and freqmax */

		kbf_need(freqmin, freqmax);

		/* NSH 22/10/12 This next call populates the prefactor for free free heating for each cell in the plasma array */
		/* NSH 4/12/12 Changed so it is only called if we have read in gsqrd data */
		if (gaunt_n_gsqrd > 0)
			pop_kappa_ff_array();

		/* Transport the photons through the wind */
		trans_phot(w, p, 0);

		/* Determine how much energy was absorbed in the wind */
		zze = zzz = zz_adiab = 0.0;
		nn_adiab = 0;
		for (nn = 0; nn < NPHOT; nn++)
		{
			zzz += p[nn].w;
			if (p[nn].istat == P_ESCAPE)
				zze += p[nn].w;
			if (p[nn].istat == P_ADIABATIC)
			{
				zz_adiab += p[nn].w;
				nn_adiab++;
			}
		}

		Log("!!python: Total photon luminosity after transphot %18.12e (diff %18.12e). Radiated luminosity %18.12e\n",
			zzz, zzz - zz, zze);
		if (geo.rt_mode == 2)
			Log("Luminosity taken up by adiabatic kpkt destruction %18.12e number of packets %d\n", zz_adiab, nn_adiab);

		if (modes.print_windrad_summary)
			wind_rad_summary(w, windradfile, "a");




		photon_checks(p, freqmin, freqmax, "Check after transport");

		spectrum_create(p, freqmin, freqmax, nangles, select_extract);



		/* At this point we should communicate all the useful infomation that has been accummulated on differenet MPI tasks */

#ifdef MPI_ON

		communicate_estimators_para();

		communicate_matom_estimators_para();	// this will return 0 if nlevels_macro == 0
#endif




		if (modes.ispy)
			ispy_close();


		/* Calculate and store the amount of heating of the disk due to radiation impinging on the disk */
		qdisk_save(diskfile, ztot);

		/* Completed writing file describing disk heating */

		Log("!!python: Number of ionizing photons %g lum of ionizing photons %g\n", geo.n_ioniz, geo.lum_ioniz);

		/* This step shoudl be MPI_parallelised too */

		wind_update(w);

		/* In a diagnostic mode save the wind file for each cycle (from thread 0) */

		if (modes.keep_ioncycle_windsaves)
		{
			strcpy(dummy, "");
			sprintf(dummy, "python%02d.wind_save", geo.wcycle);

#ifdef MPI_ON
			if (rank_global == 0)
			{
#endif
				wind_save(dummy);
#ifdef MPI_ON
			}
#endif
			Log("Saved wind structure in %s\n", dummy);
		}


		Log("Completed ionization cycle %d :  The elapsed TIME was %f\n", geo.wcycle, timer());

		Log_silent("Finished creating spectra\n");

		/* Do an MPI reduce to get the spectra all gathered to the master thread */

#ifdef MPI_ON

		gather_spectra_para(ioniz_spec_helpers, MSPEC);

#endif



#ifdef MPI_ON
		if (rank_global == 0)
		{
#endif
			spectrum_summary(wspecfile, "w", 0, 5, 0, 1., 0);
			spectrum_summary(lspecfile, "w", 0, 5, 0, 1., 1);	/* output the log spectrum */

#ifdef MPI_ON
		}
		MPI_Barrier(MPI_COMM_WORLD);
#endif
		phot_gen_sum(photfile, "w");	/* Save info about the way photons are created and absorbed by the disk */

		/* Save everything after each cycle and prepare for the next cycle JM1304: moved geo.wcycle++ after xsignal to record
		   cycles correctly. First cycle is cycle 0. */
		/* NSH1306 - moved geo.wcycle++ back, but moved the log and xsignal statements */


		xsignal(root, "%-20s Finished %d of %d ionization cycle \n", "OK", geo.wcycle, geo.wcycles);
		geo.wcycle++;			// Increment ionisation cycles


		delay_dump(p, NPHOT, NSPEC -1, 0); //SWM - Dump delay tracks from this iteration

		/* NSH 1408 - Save only the windsave file from thread 0, to prevent many processors from writing to the same file. */

#ifdef MPI_ON
		if (rank_global == 0)
		{
#endif
			wind_save(windsavefile);
			Log_silent("Saved wind structure in %s after cycle %d\n", windsavefile, geo.wcycle);
#ifdef MPI_ON
		}
		MPI_Barrier(MPI_COMM_WORLD);
#endif




		check_time(root);
		Log_flush();			/* Flush the logfile */

	}							// End of Cycle loop

	/* XXXX - END OF CYCLE TO CALCULATE THE IONIZATION OF THE WIND */

#ifdef MPI_ON 						//SWM- If MPI is on
	delay_dump_finish();				//Each thread dumps to file
	MPI_Barrier(MPI_COMM_WORLD);		//Once all done
	delay_dump_combine(np_mpi_global);	//Combine results
#else 								//Otherwise
	delay_dump_finish(); 				//Just dump
#endif

	Log(" Completed wind creation.  The elapsed TIME was %f\n", timer());


	/* XXXX - THE CALCULATION OF A DETAILED SPECTRUM IN A SPECIFIC REGION OF WAVELENGTH SPACE */

	freqmax = C / (swavemin * 1.e-8);
	freqmin = C / (swavemax * 1.e-8);


	/* Perform the initilizations required to handle macro-atoms during the detailed calculation of the spectrum.

	   Next lines turns off macro atom estimators and other portions of the code that are unnecessary during spectrum cycles.  */

	geo.ioniz_or_extract = 0;

	/* 57h -- 07jul -- Next steps to speed up extraction stage */
	if (!keep_photoabs)
	{
		DENSITY_PHOT_MIN = -1.0;	// Do not calculated photoabsorption in detailed spectrum 
	}

	/* Switch on k-packet/macro atom emissivities SS June 04 */

	if (geo.rt_mode == 2)
	{
		geo.matom_radiation = 1;
	}

	/* Finished initializations required for macro-atom approach */

	/* Calculate and store which bf processess need to be considered in each cell Note that this is not macro-specific but is just
	   to speed the program up. */

	kbf_need(freqmin, freqmax);

	/* XXXX - BEGIN CYCLES TO CREATE THE DETAILED SPECTRUM */

	/* the next section initializes the spectrum array in two cases, for the standard one where one is calulating the spectrum for
	   the first time and in the somewhat abnormal case where additional ionization cycles were calculated for the wind */

	if (geo.pcycle == 0)
	{
		spectrum_init(freqmin, freqmax, nangles, angle, phase, scat_select,
					  top_bot_select, select_extract, rho_select, z_select, az_select, r_select);

		/* 68b - zero the portion of plasma main that records the numbers of scatters by each ion in a cell */

		zero_scatters();

	}

	/* the next condition should really when one has nothing more to do */

	else if (geo.pcycle >= geo.pcycles)
		xsignal(root, "%-20s No spectrum   needed: pcycles(%d)==pcycles(%d)\n", "COMMENT", geo.pcycle, geo.pcycles);

	else
	{
		/* Then we are restarting a run with more spectral cycles, but we have already completed some. The memory for the spectral 
		   arrays should already have been allocated, and the spectrum was initialised on the original run, so we just need to
		   renormalise the saved spectrum */
		/* See issue #134 (JM) */
		if (restart_stat == 0)
			Error("Not restarting, but geo.pcycle = %i and trying to renormalise!\n", geo.pcycle);

		spectrum_restart_renormalise(nangles);
	}


	while (geo.pcycle < geo.pcycles)
	{							/* This allows you to build up photons in bunches */

		xsignal(root, "%-20s Starting %d of %d spectral cycle \n", "NOK", geo.pcycle, geo.pcycles);

		if (modes.ispy)
			ispy_init("python", geo.pcycle + 1000);


		Log("!!Cycle %d of %d to calculate a detailed spectrum\n", geo.pcycle, geo.pcycles);
		Log_flush();			/* NSH June 13 Added call to flush logfile */
		if (!geo.wind_radiation)
			iwind = -1;			/* Do not generate photons from wind */
		else if (geo.pcycle == 0)
			iwind = 1;			/* Create wind photons and force a reinitialization of wind parms */
		else
			iwind = 0;			/* Create wind photons but do not force reinitialization */

		/* Create the initial photon bundles which need to be trannsported through the wind

		   For the detailed spectra, NPHOT*pcycles is the number of photon bundles which will equal the luminosity, 1 implies that 
		   detailed spectra, as opposed to the ionization of the wind is being calculated

		   JM 130306 must convert NPHOT and pcycles to double precision variable nphot_to_define

		 */

		nphot_to_define = (long)NPHOT *(long)geo.pcycles;
		define_phot(p, freqmin, freqmax, nphot_to_define, 1, iwind, 0);

		for (icheck = 0; icheck < NPHOT; icheck++)
		{
			if (sane_check(p[icheck].freq))
			{
				Error("python after define phot:sane_check unnatural frequency for photon %d\n", icheck);
			}
		}


		/* Tranport photons through the wind */

		trans_phot(w, p, select_extract);

		if (modes.print_windrad_summary)
			wind_rad_summary(w, windradfile, "a");


		spectrum_create(p, freqmin, freqmax, nangles, select_extract);

		/* Write out the detailed spectrum each cycle so that one can see the statistics build up! */
		renorm = ((double)(geo.pcycles)) / (geo.pcycle + 1.0);

		/* Do an MPI reduce to get the spectra all gathered to the master thread */
#ifdef MPI_ON
		gather_spectra_para(spec_spec_helpers, nspectra);
#endif





#ifdef MPI_ON
		if (rank_global == 0)
		{
#endif
			spectrum_summary(specfile, "w", 0, nspectra - 1, select_spectype, renorm, 0);
#ifdef MPI_ON
		}
#endif
		Log("Completed spectrum cycle %3d :  The elapsed TIME was %f\n", geo.pcycle, timer());



		/* JM1304: moved geo.pcycle++ after xsignal to record cycles correctly. First cycle is cycle 0. */

		xsignal(root, "%-20s Finished %3d of %3d spectrum cycles \n", "OK", geo.pcycle, geo.pcycles);

		geo.pcycle++;			// Increment the spectral cycles

#ifdef MPI_ON
		if (rank_global == 0)
		{
#endif
			wind_save(windsavefile);	// This is only needed to update pcycle
			spec_save(specsavefile);
#ifdef MPI_ON
		}
#endif
		check_time(root);
	}


	/* XXXX -- END CYCLE TO CALCULATE DETAILED SPECTRUM */

	phot_gen_sum(photfile, "a");

	/* 57h - 07jul -- ksl -- Write out the freebound information */

#ifdef MPI_ON
	if (rank_global == 0)
	{
#endif
		fb_save("recomb.save");
#ifdef MPI_ON
	}
#endif


	/* Finally done */
#ifdef MPI_ON
	sprintf(dummy, "End of program, Thread %d only", my_rank);	// added so we make clear these are just errors for thread ngit
																// status 
	error_summary(dummy);		// Summarize the errors that were recorded by the program
	Log("Run py_error.py for full error report.\n");
#else
	error_summary("End of program");	// Summarize the errors that were recorded by the program
#endif


#ifdef MPI_ON
	MPI_Finalize();
	Log_parallel("Thread %d Finalized. All done\n", my_rank);
#endif


	xsignal(root, "%-20s %s\n", "COMPLETE", root);
	Log("Completed entire program.  The elapsed TIME was %f\n", timer());
	return EXIT_SUCCESS;
}


/***********************************************************
                                       Space Telescope Science Institute

 Synopsis:
	print out some basic help on how to run the program
Arguments:		

Returns:
 
Description:	
		
Notes:

The easiest way to create the message, at least initially, is simply to to type
out what you want to appear on the screen and then as \n\ to all of the lines, including
the ones with nothing in them

History:
	081217	ksl	67c - Added so that ksl could remember all of the options
	09feb	ksl	68b - Added info on -v switch

**************************************************************/

int help()
{
	char *some_help;

	some_help = "\
\n\
This program simulates radiative transfer in a (biconical) CV, YSO, quasar or (spherical) stellar wind \n\
\n\
	Usage:  py [-h] [-r] [-t time_max] xxx  or simply py \n\
\n\
	where xxx is the rootname or full name of a parameter file, e. g. test.pf \n\
\n\
	and the switches have the following meanings \n\
\n\
	-h 	to ge this help message \n\
	-r 	restart a run of the progarm reading the file xxx.windsave \n\
	-e change the maximum number of errors before quit- don't do this unless you understand\
	the consequences! \n\
\n\
	-t time_max	limit the total time to approximately time_max seconds.  Note that the program checks \n\
		for this limit somewhat infrequently, usually at the ends of cycles, because it \n\
		is attempting to save the program outputs so that the program can be restarted with \n\
		-r if that is desired. \n\
\n\
	-v n	controls the amount of print out.  The default is 4.  Larger numbers increase  \n\
		the amount printed; smaller numbers decrease it.   \n\
	if one simply types py or pyZZ where ZZ is the version number one is queried for a name \n\
	of the parameter file. \n\
\n\
\n\
";								// End of string to provide one with help

	printf("%s\n", some_help);

	exit(0);
}

/***********************************************************
                                       Space Telescope Science Institute

 Synopsis:
	init_geo initializes the geo structure to something that is semi-reasonable
Arguments:		

Returns:
 
Description:	
	Initial values for all of the variables that are not part of the individual
	wind descriptions that are actully read(!) into the program should be 
	created here.  The derived values are not needed.

		
Notes:

	When initializing geo, be sure to initialize to cgs units, since this cgs units
	are the working units for the program.  This is necessary for consistncy when
	one tries to restart the program.

	Note that init_geo is set up for CVs and Stars and not AGN


History:
 	98dec	ksl	Coded and debugged.  Much of code was copied from old main routine for
			python
	04dec	ksl	This is probably still not completely up to date, but have
			added some initializations 
	080518	ksl	60a - modified to set all spectypes to SPECTYPE_BB, as part of 
			effort to get restarting models to work better
	080518	ksl	60a - modified all inputs to be in cgs units.  Added a small
      			amount of code to initialize model_list	
	081112	ksl	67 - moved more of initializaiton of geo into
			this routine as part of genearl cleanup of the main
			routine

**************************************************************/

int init_geo()
{
	geo.coord_type = 1;
	geo.ndim = 30;
	geo.mdim = 30;
	geo.disk_z0 = geo.disk_z1 = 0.0;	// 080518 - ksl - moved this up
	geo.adiabatic = 1;			// Default is now set so that adiabatic cooling is included in the wind
	geo.auger_ionization = 1;	// Default is on.


	geo.wind_type = 0;			// Schlossman and Vitello

	geo.star_ion_spectype = geo.star_spectype
		= geo.disk_ion_spectype = geo.disk_spectype = geo.bl_ion_spectype = geo.bl_spectype = SPECTYPE_BB;
	geo.agn_ion_spectype = SPECTYPE_POW;	// 130605 - nsh - moved from python.c

	geo.log_linear = 0;			/* Set intervals to be logarithmic */

	geo.rmax = 1e11;
	geo.rmax_sq = geo.rmax * geo.rmax;
	geo.rstar = 7e8;
	geo.rstar_sq = geo.rstar * geo.rstar;
	geo.mstar = 0.8 * MSOL;
	geo.m_sec = 0.4 * MSOL;
	geo.period = 3.2 * 3600;
	geo.tstar = 40000;
	geo.twind = 40000;
	geo.wind_mdot = 1.e-9 * MSOL / YR;

	geo.ioniz_mode = IONMODE_ML93;	/* default is on the spot and find the best t */
	geo.line_mode = 3;			/* default is escape probabilites */

	geo.star_radiation = 1;		/* 1 implies star will radiate */
	geo.disk_radiation = 1;		/* 1 implies disk will radiate */
	geo.bl_radiation = 0;		/* 1 implies boundary layer will radiate */
	geo.wind_radiation = 0;		/* 1 implies wind will radiate */

	geo.disk_type = 1;			/* 1 implies existence of a disk for purposes of absorption */
	geo.diskrad = 2.4e10;
	geo.disk_mdot = 1.e-8 * MSOL / YR;

	geo.t_bl = 100000.;


	strcpy(geo.atomic_filename, "data/standard77");
	strcpy(geo.fixed_con_file, "none");

	// Note that geo.model_list is initialized through get_spectype 


	return (0);
}

/* 
   Perform some simple checks on the photon distribution just produced.

   History: 01 ksl Removed from main routine 02jul ksl Loosened frequency limits to reflect the fact that in some cases, e.g. those 
   in which the photon distribution has been split into small energy segments, Doppler shifts move photons out of that region.
   08mar ksl Updated slightly, ane eliminated any frequency checks photons generated by macro atoms since these often get out of
   range. 090124 ksl Modified slightly to reduce output if all is OK and if not debugging

 */
int photon_checks(p, freqmin, freqmax, comment)
	 char *comment;
	 PhotPtr p;
	 double freqmin, freqmax;
{
	int nnn, nn;
	// double lum_ioniz; //NSH 16/2/2011 These are now declared externally to allow python to see them
	// int n_ioniz;
	int nlabel;

	geo.n_ioniz = 0;
	geo.lum_ioniz = 0.0;
	nnn = 0;
	nlabel = 0;


	/* Next two lines are to allow for fact that photons generated in a frequency range may be Doppler shifted out of that range,
	   especially if they are disk photons generated right up against one of the frequency limits 04aug--ksl-increased limit from
	   0.02 to 0.03, e.g from 6000 km/s to 9000 km/s 11apr--NSH-decreased freqmin to 0.4, to take account of double redshifted
	   photons. shift. */

	Debug("photon_checks: %s\n", comment);

	freqmax *= (1.8);
	freqmin *= (0.6);
	for (nn = 0; nn < NPHOT; nn++)
	{
		p[nn].np = nn;			/* NSH 13/4/11 This is a line to populate the new internal photon pointer */
		if (H * p[nn].freq > ion[0].ip)
		{
			geo.lum_ioniz += p[nn].w;
			geo.n_ioniz += p[nn].w / (H * p[nn].freq);
		}
		if (sane_check(p[nn].freq) != 0 || sane_check(p[nn].w))
		{
			if (nlabel == 0)
			{
				Error("photon_checks: nphot  origin  freq     freqmin    freqmax\n");
				nlabel++;
			}
			Error
				("photon_checks:sane_check %6d %5d %10.4e %10.4e %10.4e %5d w %10.4e \n",
				 nn, p[nn].origin, p[nn].freq, freqmin, freqmax, p[nn].w);
			p[nn].freq = freqmax;
			nnn++;
		}
		if (p[nn].origin < 10 && (p[nn].freq < freqmin || freqmax < p[nn].freq))
		{
			if (nlabel == 0)
			{
				Error("photon_checks: nphot  origin  freq     freqmin    freqmax\n");
				nlabel++;
			}
			Error
				("photon_checks: %6d %5d %10.4e %10.4e %10.4e freq out of range\n", nn, p[nn].origin, p[nn].freq, freqmin, freqmax);
			p[nn].freq = freqmax;
			nnn++;
		}
		if (nnn > 100)
		{
			Error("photon_checks: Exiting because too many bad photons generated\n");
			exit(0);
		}
	}
	Log("NSH Geo.n_ioniz=%e\n", geo.n_ioniz);

	if (nnn == 0)
		Debug("photon_checks: All photons passed checks successfully\n");

	return (0);
}


/***********************************************************
                                       Space Telescope Science Institute

 Synopsis:
	Generalized routine to get the spectrum type and read the model files 
Arguments:		

Returns:
 
Description:	

		
Notes:

	The routine is slightly dangerous in the sense that if assumes that
	rdint always wants 0 for BB, models for 1, and 2 for uniform.  If
	we were to add another internally generated spectrum type one would
	have to carefull consider how to do this.  

	For models we have to handle two cases:
		A new model.  Here we want to start with a default value and
			to keep track of what was entered since it is likely
			we will want that together
		The continuation of an old model.  Here we need to expect the
			same choices as previously
081026 - Actual routine is still a mess.  
		* yesno is a statment of whether the component exists
		* question is really tightly associted with the way the program is 
		written
		* The progam returns the component type two ways, on through the call
		* and the other through the return.  It ssems like one would do.:




History:
	080518	ksl	Coded as part of effort to make models restart more
			easily, but also simplifies some of the code
        121025  nsh	added a mode for power law

**************************************************************/


char get_spectype_oldname[LINELENGTH] = "data/kurucz91.ls";	/* This is to assure that we read model lists in the same order
															   everytime */
int get_spectype_count = 0;
int get_spectype(yesno, question, spectype)
	 int yesno;
	 char *question;
	 int *spectype;
{
	char model_list[LINELENGTH];
	int stype;
	int get_models();			// Note: Needed because get_models cannot be included in templates.h
	if (yesno)
	{
		// First convert the spectype to the way the questionis supposed to be answered
		if (*spectype == SPECTYPE_BB || *spectype == SPECTYPE_NONE)
			stype = 0;
		else if (*spectype == SPECTYPE_UNIFORM)
			stype = 2;
		else if (*spectype == SPECTYPE_POW)
			stype = 3;
		else
			stype = 1;
		/* Now get the response */
		rdint(question, &stype);
		/* Now convert the response back to the values which python uses */
		if (stype == 0)
			*spectype = SPECTYPE_BB;	// bb
		else if (stype == 2)
			*spectype = SPECTYPE_UNIFORM;	// uniform
		else if (stype == 3)
			*spectype = SPECTYPE_POW;	// power law
		else if (stype == 4)
			*spectype = SPECTYPE_CL_TAB;
		else
		{
			if (geo.wind_type == 2)
			{					// Continuing an old model
				strcpy(model_list, geo.model_list[get_spectype_count]);
			}
			else
			{					// Starting a new model
				strcpy(model_list, get_spectype_oldname);
			}
			rdstr("Model_file", model_list);
			get_models(model_list, 2, spectype);
			strcpy(geo.model_list[get_spectype_count], model_list);	// Copy it to geo 
			strcpy(get_spectype_oldname, model_list);	// Also copy it back to the old name
			get_spectype_count++;
		}
	}
	else
	{
		*spectype = SPECTYPE_NONE;	// No radiation
	}

	return (*spectype);
}


/***********************************************************
                                       Space Telescope Science Institute

 Synopsis:
	The next couple of routines are for recording information about photons/energy impinging
	on the disk, which is stored in a disk structure called qdisk.

	qdisk_init() just initializes the structure (once the disk structue has been initialized.

	qdisk_save records the results in a file

Arguments:		

Returns:
 
Description:	

		
Notes:



History:
	04mar	ksl	add section to dump heating of disk.  
 			Factor of 2 in area calculation reflects
 			fact that disk has two sides
	04dec	ksl	created variable ztot so fractional heating
			is correct if multiple subcyles
	080519	ksl	60a - Added code to calculate the irradiation of the disk
			in terms of t and w.  This should help to monitor the effect
			of irradiation on the disk

**************************************************************/


int qdisk_init()
{
	int n;
	for (n = 0; n < NRINGS; n++)
	{
		qdisk.r[n] = disk.r[n];
		qdisk.t[n] = disk.t[n];
		qdisk.g[n] = disk.g[n];
		qdisk.v[n] = disk.v[n];
		qdisk.heat[n] = 0.0;
		qdisk.nphot[n] = 0;
		qdisk.nhit[n] = 0;
		qdisk.w[n] = 0;
		qdisk.ave_freq[n] = 0;
		qdisk.t_hit[0] = 0;
	}
	return (0);
}

int qdisk_save(diskfile, ztot)
	 char *diskfile;
	 double ztot;
{
	FILE *qptr;
	int n;
	double area, theat;
	qptr = fopen(diskfile, "w");
	fprintf(qptr, "# r       zdisk     t_disk     heat      nhit nhit/nemit  t_heat    t_irrad  W_irrad\n");
	for (n = 0; n < NRINGS; n++)
	{
		area = (2. * PI * (qdisk.r[n + 1] * qdisk.r[n + 1] - qdisk.r[n] * qdisk.r[n]));
		theat = qdisk.heat[n] / area;
		theat = pow(theat / STEFAN_BOLTZMANN, 0.25);	// theat is temperature if no internal energy production
		if (qdisk.nhit[n] > 0)
		{

			qdisk.ave_freq[n] /= qdisk.heat[n];
			qdisk.t_hit[n] = H * qdisk.ave_freq[n] / (BOLTZMANN * 3.832);	// Basic conversion from freq to T
			qdisk.w[n] =
				qdisk.heat[n] / (4. * PI * STEFAN_BOLTZMANN * area *
								 qdisk.t_hit[n] * qdisk.t_hit[n] * qdisk.t_hit[n] * qdisk.t_hit[n]);
		}

		fprintf(qptr,
				"%8.3e %8.3e %8.3e %8.3e %5d %8.3e %8.3e %8.3e %8.3e\n",
				qdisk.r[n], zdisk(qdisk.r[n]), qdisk.t[n],
				qdisk.heat[n], qdisk.nhit[n], qdisk.heat[n] * NRINGS / ztot, theat, qdisk.t_hit[n], qdisk.w[n]);
	}

	fclose(qptr);
	return (0);
}



/***********************************************************
	Space Telescope Science Institute

Synopsis:
	Stuart's routine to read a non-standard disk profile
	for YSO effort

Arguments:		

Returns:
 
Description:	

		
Notes:
	Originally part of main routine; moved to separate routine
	by ksl sometime in the fall of 08



History:

**************************************************************/

int read_non_standard_disk_profile(tprofile)
	 char *tprofile;
{

	FILE *fopen(), *fptr;
	int n;
	float dumflt1, dumflt2;
	int dumint;

	if ((fptr = fopen(tprofile, "r")) == NULL)
	{
		Error("Could not open filename %s\n", tprofile);
		exit(0);
	}

	fscanf(fptr, "%d\n", &dumint);
	blmod.n_blpts = dumint;
	for (n = 0; n < blmod.n_blpts; n++)
	{
		fscanf(fptr, "%g %g", &dumflt1, &dumflt2);
		blmod.r[n] = dumflt1 * 1.e11;
		blmod.t[n] = dumflt2 * 1.e3;
	}

	fclose(fptr);

	return (0);
}


/***********************************************************
				University of Southampton

Synopsis:
	init_advanced_modes simply initialises the set of 
	advanced modes stored in the modes structure to a 
	default value. For now, this is 0 (off).

Arguments:	
    none	

Returns:
    just initialises modes which is declared in python.h
 
Description:	
	
Notes:
    see #111 and #120

History:
    1410 -- JM -- Coded
**************************************************************/


int init_advanced_modes()
{
	modes.iadvanced = 0;		// this is controlled by the -d flag, global mode control.
	modes.save_cell_stats = 0;	// want to save photons statistics by cell
	modes.ispy = 0;				// want to use the ispy function
	modes.keep_ioncycle_windsaves = 0;	// want to save wind file each ionization cycle
	modes.track_resonant_scatters = 0;	// want to track resonant scatters
	modes.save_extract_photons = 0;	// we want to save details on extracted photons
	modes.print_windrad_summary = 0;	// we want to print the wind rad summary each cycle
	modes.adjust_grid = 0;		// the user wants to adjust the grid scale
	modes.diag_on_off = 0;		// extra diagnostics
	modes.use_debug = 0;
	modes.print_dvds_info = 0;	// print out information on velocity gradients
	write_atomicdata = 0;		// print out summary of atomic data 
	// note this is defined in atomic.h, rather than the modes structure 

	return (0);
}<|MERGE_RESOLUTION|>--- conflicted
+++ resolved
@@ -822,9 +822,6 @@
 	// SS - initalise the choice of handling for macro pops.
 	if (geo.wind_type == 2)
 	{
-<<<<<<< HEAD
-		geo.macro_ioniz_mode = 1;	// Now that macro atom properties are available for restarts
-=======
 	  geo.lum_bl = 0;
 	  geo.t_bl = 0;
 	}
@@ -917,7 +914,6 @@
 	      geo.agn_cltab_low_alpha = 2.5;	//this is the default value in cloudy
 	      geo.agn_cltab_hi_alpha = -2.0;	//this is the default value in cloudy
 	    }
->>>>>>> 8b3ef0fa
 	}
 	else
 	{
