#ifdef MPI_ON
#include "mpi.h"
#endif 

int np_mpi_global;               /// Global variable which holds the number of MPI processes

int rank_global; 

// DEBUG is deprecated, see #111, #120
//#define DEBUG 				0	/* 0 means do not debug */
int verbosity;			/* verbosity level. 0 low, 10 is high */

/* the functions contained in log., rdpar.c and lineio.c are
   declare deparately from templates. This is because some functions
   only use log.h and don't use python.h due to repeated definitions */
#include "log.h"

/* In python_43 the assignment of the WindPtr size has been moved from a fixed
value determined by values in python.h to a values which are adjustable from
within python */


/* With domains NDIM and MDIM need to be removed but NDIM2 is the total number of cells in wmain, and there
are certain times we want to loop over everything.  The situation with NPLASMA is similar */

int NDIM2;                      //The total number of wind cells in wmain
int NPLASMA;			//The number of cells with non-zero volume or the size of plasma structure

char basename[132];		// The root of the parameter file name being used by python

/* These are tunable parameters that control various aspects of python
 * and the assorted programs.  In some cases they affect the "care" with
 * which a calculation is made, and this can in principle affect the
 * speed of the program.  One day if may be desirable to change some
 * of these parameters with time in the program.  At present they are
 * simply collected here
 * 
 * */

double dfudge;			// This is the push-through distance
double DFUDGE;

#define VCHECK	1.e6		// The maximum allowable error in calculation of the velocity in calculate_ds


/* 57h -- Changed several defined variables to numbers to allow one to vary them 
in the process of running the code */
double SMAX_FRAC;		/* In translate_in_wind, a limit is placed on the maximum distance a
				   photon can travel in one step.  It is a fraction SMAX_FRAC of the
				   distance of the photon from the origin.  This had been hardwired to
				   0.1 for up to 57h.  Changing it to 0.5 speeds up the current version
				   of the code by as much as a factor of 2 for small sized grids.  This
				   had been introduced as part of the attempt to assure ourselves that
				   line shapes were calculated as accurately as possilble. 
				 */
double DENSITY_PHOT_MIN;	/* This constant is a minimum density for the purpose of calculating
				   photoionization heating and recombination cooling.  It is important that heating and cooling
				   be calculated self-consistently.  Program speed is somewhat sensitive 
				   to this parameter, at the 10% level if raised from 1e-3 to 1.  There is a 
				   trade-off since lower minima may give better results, especially for macro atoms. */

//#define SMAX_FRAC     0.1  
#define LDEN_MIN        1e-3	/* The minimum density required for a line to be conidered for scattering
				   or emission in calculate_ds and lum_lines */


/* End of "care factor" definition */


#define RMIN   				1.e9
#define RMAX   				3.e10
#define VWIND  				2.e8
#define MDOT  				1.e-9*MSOL/YR
#define TSTAR 				30000.	/*Sets a floor on the frequency range used to calculate
						   ionization balance in the wind.  Only used in python.c.  May 
						   be superfluous */
#define BETA  				1.0
#define KAPPA_CONT 			4.
#define EPSILON  			1.e-6	/* A general purpose fairly small number */
#define NSTAT 				10    // JM increased this to ten to allow for adiabatic
#define VMAX                		1.e9
#define TAU_MAX				20.	/* Sets an upper limit in extract on when
						   a photon can be assumed to be completely absorbed */

#define DANG_LIVE_OR_DIE   2.0	/* If constructing photons from a live or die run of the code, the
				   angle over which photons will be accepted must be defined */


int NPHOT;			/* The number of photon bundles created.  defined in python.c */

#define NWAVE  			       10000	//Increasing from 4000 to 10000 (SS June 04)
#define MAXSCAT 			50

/* Define the structures */


/* Geometry is an actual structure which exists at the beginning of th program
   It carries the variables which define the geometry.  Reasonable values of each of
   these should be defined before it is altered with inputs fromt eh terminal. 
   The geometry structure is used to transfer all of the information about a wind


 */

/* Definitions of spectral types, which are all negative because when
 * one reads a spectrum from a list of models these are numbered beginning
 * with zero, see the discussion in get_models.c   080518 - ksl - 60a
 */
#define SPECTYPE_BB      -1
#define SPECTYPE_UNIFORM -2
#define SPECTYPE_POW     -4
#define SPECTYPE_CL_TAB  -5
#define SPECTYPE_NONE	 -3

/* Number of model_lists that one can have, should be the same as NCOMPS in models.h */
#define NCOMPS 	10
#define LINELENGTH 	160

/* This structure contains the information needed for each separate region of space, e.g the
 * wind and the disk
 */

// This is intialized in init_goe, but it my need to be in geo in order to be able to read
// everything back

enum coord_type_enum
  	{	SPHERICAL 	=0,
		CYLIND 		=1,
		RTHETA		=2,
		CYLVAR      =3
  	}; 


/* List of possible wind_types */

#define SV   			0
#define	SPHERE  		1
// #define	PREVIOUS 		2
#define	HYDRO 			3
#define	CORONA 			4
#define KNIGGE			5
#define	HOMOLOGOUS 		6
#define	YSO 			7
#define	ELVIS 			8
#define	SHELL 			9
#define	NONE 			10
#define	DISK_ATMOS 		11


#define MaxDom			10

/* Next define structures that pertain to possilbe region geometries
 
   These definitions had to be moved up in python.h because they need to be defined 
   prior to defining the domains, which must contain these structures in the new
   schema  ksl 15aug
*/

typedef struct plane /*SWM 10-10-14 - Switched to TypeDef */
{
  double x[3];			/* A position included in the plane (usually the "center" */
  double lmn[3];		/* A unit vector perpendicular to the plane (usually in the "positive" direction */
} plane_dummy, *PlanePtr;
plane_dummy plane_l1, plane_sec, plane_m2_far;	/* these all define planes which are perpendicular to the line of sight from the 
					   primary to the seconday */


/* Note that since we are interested in biconical flows, our definition of a cone is not exactly
 * what one might guess.  The cone is defined in the positive z direction but reflected through 
 * the xy plane.  
 * 56d -- Beginning with 56d, ksl has switched to a new definition of cones, that is intended to
 * make it possible to use ds_to_cone easier as part of different coordinate systems.  The new definition
 * is based on the intersection of the cone with the z axis rather than the intersection with
 * the disk plane.  At present both definitions are used in the program and therefore both shold
 * be defined.  Once the new definition is promulgated through the entire program, and verified
 * the old definitions can be elimiated.  05jul -- ksl
 */

typedef struct cone
{
  double z;			/* The place where the cone intersects the z axis (used after 56d) */
  double dzdr;			/* the slope (used after 56d) */
}
cone_dummy, *ConePtr;


/* End of structures which are used to define boundaries to the emission regions */

#define NDIM_MAX 500                // maximum size of the grid in each dimension

typedef struct domain
{
	char name[LINELENGTH];
	int wind_type;
	int ndim, mdim, ndim2;
	int nstart,nstop;  //the beginning and end (-1) location in wmain of this component
  	enum coord_type_enum coord_type;
  	int log_linear;		/*0 -> the grid spacing will be logarithmic in x and z, 1-> linear */
  	double xlog_scale, zlog_scale;	/* Scale factors for setting up a logarithmic grid, the [1,1] cell
					   will be located at xlog_scale,zlog_scale */

	/* The next few structures define the boundaries of an emission region */
	struct cone windcone[2];   /* The cones that define the boundary of winds like SV or kwd */
	struct plane windplane[2]; /* Planes which define the top and bottom of a layer */
	double rho_min,rho_max;    /* These are used for the inneer and outer boundary of a pillbox */

	double wind_x[NDIM_MAX], wind_z[NDIM_MAX];	/* These define the edges of the cells in the x and z directions */
	double wind_midx[NDIM_MAX], wind_midz[NDIM_MAX];	/* These define the midpoints of the cells in the x and z directions */

ConePtr cones_rtheta;		/*A ptr to the cones that define the theta directions in rtheta coods */
/* Next two lines are for cyl_var coordinates.  They are used in locating the appropriate 
 * locating the appropriate cell, for example by cylvar_where_in_grid
 */

double wind_z_var[NDIM_MAX][NDIM_MAX];
double wind_midz_var[NDIM_MAX][NDIM_MAX];


/* Since in principle we can mix and match arbitrarily the next parameters now have to be part of the domain structure */

  /* Generic parameters for the wind */
  double wind_mdot, stellar_wind_mdot;	/* Mass loss rate in disk and stellar wind */
  double rmin, rmax;			/*Spherical extent of the wind */
  double zmax;				/* Vertical extent of the wind, often the same as rmas */
  double wind_rho_min, wind_rho_max;	/*Min/Max rho for wind in disk plane */
  double wind_thetamin, wind_thetamax;	/*Angles defining inner and outer cones of wind, measured from disk plane */
  double mdot_norm;		/*A normalization factor used in SV wind, and Knigge wind */

  double twind;   // ksl 1508 -- added in case domains have different initial temperatures

  /* Parameters defining Shlossman & Vitello Wind */
  double sv_lambda;		/* power law exponent describing from  what portion of disk wind is radiated */
  double sv_rmin, sv_rmax, sv_thetamin, sv_thetamax, sv_gamma;	/* parameters defining the goemetry of the wind */
  double sv_v_zero;		/* velocity at base of wind */
  double sv_r_scale, sv_alpha;	/* the scale length and power law exponent for the velocity law */
  double sv_v_infinity;		/* the factor by which the velocity at infinity exceeds the excape velocity */

  /* Paramater for the Elvis AGN wind - closely based on SV */
  double elvis_offset;		/*This is a vertical offset for a region where the
				   wind rises vertically from the disk */

  /* Parameters defining Knigge Wind */
  double kn_dratio;		/* parameter describing collimation of wind */
  double kn_lambda;		/* power law exponent describing from  what portion of disk wind is radiated */
  double kn_r_scale, kn_alpha;	/* the scale length and power law exponent for the velocity law */
  double kn_v_infinity;		/* the factor by which the velocity at infinity exceeds the excape velocity */
  double kn_v_zero;		/* NSH 19/04/11 - Added in as the multiple of the sound speed to use as the initial velocity */

  /* Parameters describing Castor and Larmors spherical wind */
  double cl_v_zero, cl_v_infinity, cl_beta;	/* Power law exponent */
  double cl_rmin, cl_rmax;

  /* Parameters describing a spherical shell test wind */
  double shell_vmin, shell_vmax, shell_beta;
  double shell_rmin, shell_rmax;

  /*Parameters defining a corona in a ring above a disk */
  double corona_rmin, corona_rmax;	/*the minimum and maximu radius of the corona */
  double corona_zmax;                   /*The maximum vertical extent of the corona */
  double corona_base_density, corona_scale_height;	/*the density at the base of the corona and the scale height */
  double corona_vel_frac;		/* the radial velocity of the corona in units of the keplerian velocity */

}
domain_dummy, *DomainPtr;   // One structure for each domain

DomainPtr zdom;


/* the geometry structure contains information that applies to all domains or alternatimve
 a single domain.  Information that is domain specific should be placed directly in the domain
 structure.  ksl
 */

#define SYSTEM_TYPE_STAR   0
#define SYSTEM_TYPE_BINARY 1
#define SYSTEM_TYPE_AGN    2
#define	SYSTEM_TYPE_PREVIOUS   	   3



struct geometry
{

int ndomain;  		/*The number of domains in a model*/
int ndim2; 		/* The total number of windcells in all domains */
int nplasma, nmacro;	/*The total number of cells in the plasma and macro structures in all domains */

  /* variables which store the domain numbers of the wind, disk atmosphere.
     Other components should be added here.  Right now we need a wind_domain 
    number because the inputs for the disk and a putativel disk atmosphere are 
   interrsed.  The first step will be to put this information into alocal variale
  in python.c.  We should not have to carry this forward */

	int wind_domain_number;
	int atmos_domain_number;


  /* 67 - ksl This section added to allow for restarting the program, and adds parameters used
   * in the calculation */

  int wcycle, pcycle;		/* The number of completed ionization and spectrum cycles */
  int wcycles, pcycles;		/* The number of ionization and spectrum cycles desired */

  /* 1509 - ksl - Moved parameters which describe the spectra to be extracted from main into the
   * geometry structure */
#define NSPEC   20
	int nangles;
	double angle[NSPEC], phase[NSPEC];
	int scat_select[NSPEC], top_bot_select[NSPEC];
	double rho_select[NSPEC], z_select[NSPEC], az_select[NSPEC], r_select[NSPEC];
	double swavemin, swavemax;
	int select_extract,select_spectype;

/* Begin description of the actual geometery */

/* The next variables refere to the entire space in which pbotons sill be tracked.  Photons
 * outside these regions are assumed to have hit something or be freely moving through space.
 */

  double rmin, rmax, rmax_sq;		/* The maximum distance to which a photon should be followed */
  double wind_rho_min, wind_rho_max;	/*Min/Max rho for wind in disk plane */
  double wind_thetamin, wind_thetamax;	/*Angles defining inner and outer cones of wind, measured from disk plane */


/* Basic paremeters of the system, as opposed to elements of the wind or winds */

  double mstar, rstar, rstar_sq, tstar, gstar;	/* Basic parameters for the WD */
  double twind;			/* temperature of wind */
  double tmax;			/*NSH 120817 the maximum temperature of any element of the model 
				  - used to help estimate things for an exponential representation of the spectrum in a cell */

  int system_type;  /* See allowed types above */

#define DISK_NONE   0
#define DISK_FLAT   1
#define DISK_VERTICALLY_EXTENDED   2

  int disk_type;		/*0 --> no disk, 
				   1 --> a standard disk in xy plane, 
				   2 --> a vertically extended disk 
				   Note that this definition is new to Python52 */
  int disk_illum;		/*Treatment of effects of illumination on the disk. 
				   0--> Disk simply absorbs the radiation and it is lost
				   1--> Disk reradiates the radiation immediately via electron scattering
				   2--> Disk radiation is absorbed and changes the temperature of the disk for
				   future ionization cycles
				   3--> Disk illumination is treated in terms of an analytic approximation
				   04Aug ksl -- this parameter added for Python52
				 */
  int disk_atmosphere;           /* 0 --> no
				    1 --> yes
				 */
  int disk_tprofile;
  double disk_mdot;		/* mdot of  DISK */
  double diskrad, diskrad_sq;
  double disk_z0, disk_z1;	/* For vertically extended disk, z=disk_z0*(r/diskrad)**disk_z1 */
//  XXX  The next lines are domain specific, but we cannot remove wind_type until test photon flow through wind
int wind_type;		/*Basic prescription for wind(0=SV,1=speherical , 2 can imply old file
		        Added in order to separate the question of whether we are continuing an old run fro
 		       the type of wind model 	*/

  int run_type;                 /*1508 - New variable that describes whether this is a continuation of a previous run 
  				Added in order to separate the question of whether we are continuing an old run fro
				the type of wind model.  Bascially if run_type is 0, this is a run from scratch,
			       if SYSTEM_TYPE_PREVIOUS it is an old run	*/                  
  int star_radiation, disk_radiation;	/* 1 means consider radiation from star, disk,  bl, and/or wind */
  int bl_radiation, wind_radiation, agn_radiation;
  int matom_radiation;		/* Added by SS Jun 2004: for use in macro atom computations of detailed spectra
				   - 1 means use emissivities for BOTH macro atom levels and kpkts. 0 means don't
				   (which is correct for the ionization cycles. */
  int ioniz_mode;		/* describes the type of ionization calculation which will
				   be carried out.  0=on the spot, 1=LTE, 2=fixed ionization
				   fractions,  3 means to recalculate the ionization structure 
				   based on the energy absorbed in the wind (mod_on_the_spot), 4
				   is a test.  It is currently set to do the same as 3, except
				   that ground state mulitpliciites are used instead of 
				   a partition function */
  int macro_ioniz_mode;		/* Added by SS Apr04 to control the use of macro atom populations and
				   ionization fractions. If it is set to 1 then macro atom populations
				   computed from estimators are used. If set to 0 then the macro atom
				   populations are computed as for minor ions. By default it is set to
				   0 initially in python.c and then set to 1 the first time that
				   Monte Carlo estimators are normalised. */
  int ioniz_or_extract;		/* Set to 1 (true) during ionization cycles, set to 0 (false) during calculation of
				   detailed spectrum.  Originally introduced by SS in July04 as he added
				   macro atoms.  Name changed by ksl (57h) since this variable can be used more
				   generally to speed up the extract portion of the calculation.
				 */
  int macro_simple;		/* Added by SS May04 for diagnostics. As default this is set to 0. A full
				   Macro Atom calculation is performed in that case. If it is set to 1 it means
				   that although Macro Atom data has been read in, all lines/continua are treated
				   using the simplified two-level approximation. Such a calculation should reproduce
				   the same results as pre-Macro Atom versions of the code. */
  int partition_mode;		/* Diagnostic to force the partition function to be calculated in
				   a specific way. */
  int line_mode;		/*0, the atomosphere is a completely absorbing and no photons
				   will be scattered.  In this mode, assuming the wind is a source
				   of emission, the emissivity will be the Einstein A coefficient
				   1, the atmosphere is completely scattering, there will be no
				   interchange of energy between the photons and the electrons
				   as a result of readiation transfer
				   2, then a simple single scattering approximation is applied in which
				   case the scattered flux is just  A21/(C21+A21). 
				   3, then radiation trapping is included as well.
				   6, If set to 6 initially, this switches on the macro atom stuff
				   and then behaves like 3. (SS)
				 */
  int scatter_mode;		/*The way in which scattering for resonance lines is treated 
				   0  isotropic
				   1  anisotropic
				   2  thermally broadened anisotropic
				 */
  int rt_mode;			/* radiative transfer mode (0=Sobolev,1=simple (used only by balance) */
  /* This IS now used by Python - set to 2 for Macro Atom method. Set to 1
     for non-Macro Atom methods (SS) */

  /* 71 - 111229  - ksl - These are the frequency bands used when calculating parameters like a power law slope
   * in limited regions.  Moved inside geo becuase we need to know this information in py_wind
   */
#define  NXBANDS 20		/* the maximum number of bands that can be defined */
  int nxfreq;			/* the number of bands actually used */
  double xfreq[NXBANDS + 1];	/* the band limits  */


  /* The spectral types are SPECTYPE_BB for bb, SPECTYPE_UNIFORM for a uniform spectral distribution, 
   * SPECTYPE_POW for a power law, 0 or more from a filelist.
   * A value of SPECTYPE_NONE indicates no emission is expected from this particular source */
  int star_ion_spectype, star_spectype;	/* The type of spectrum used to create the continuum
					   for the star in the ionization and final spectrum calculation */
  int disk_ion_spectype, disk_spectype;	/* The type of spectrum used to create the continuum
					   for the disk in the ionization and final spectrum calculation */
  int bl_ion_spectype, bl_spectype;	/* The type of spectrum used to create the continuum
					   for the bl in the ionization and final spectrum calculation */
  int agn_ion_spectype, agn_spectype;	/* The type of spectrum used to create the continuum
					   for the agn in the ionization and final spectrum calculation */
  char model_list[NCOMPS][LINELENGTH];	/* The file which contains the model names and the associated values for the model */

  double mdot_norm;		/*A normalization factor used in SV wind, and Knigge wind */
  int adiabatic;		/*0-> Do not include adiabatic heating in calculating the cooling of the wind
				   1-> Use adiabatic heating in calculating the cooling of the wind
				 */
  int auger_ionization;		/*0 -> Do not include innershell photoionization /Auger effects; 1-> include them */

/* The filling factior for the wind or corona */
  double fill;

/* Initial values for defining wind structure for a planar geometry.  These are currently only used by balance and this
   may not be the best approach generally and depending on where this ends up. Some consolidation is desirable */
  double pl_vol, pl_vmax;
  double pl_t_r, pl_t_e, pl_w;
  double pl_nh;

  double lum_tot, lum_star, lum_disk, lum_bl, lum_wind;	/* The total luminosities of the disk, star, bl, & wind 
							   are actually not used in a fundamental way in the program */
  double lum_agn;		/*The total luminosity of the AGN or point source at the center */

/* The next four variables added by nsh Apr 2012 to allow broken power law to match the cloudy table command */
  double agn_cltab_low;		//break at which the low frequency power law ends
  double agn_cltab_hi;		//break at which the high frequency power law cuts in
  double agn_cltab_low_alpha;	//photon index for the low frequency end
  double agn_cltab_hi_alpha;	//photon index for the high frequency end	


  double lum_ff, lum_fb, lum_lines;	/* The luminosity of the wind as a result of ff, fb, and line radiation */
  double lum_comp;		/*1108 NSH The luminosity of the wind as a result of compton cooling */
  double lum_di;		/* 1409 NSH The direct ionization luminosity */
  double lum_dr;		/*1109 NSH The luminosity of the wind due to dielectronic recombination */
  double lum_adiabatic;		/*1209 NSH The cooling of the wind due to adiabatic expansion */
  double heat_adiabatic;		/*1307 NSH The heating of the wind due to adiabatic heating - split out from lum_adiabatic to get an accurate idea of whether it is important */
  double f_tot, f_star, f_disk, f_bl, f_agn, f_wind;	/* The integrated specific L between a freq min and max which are
							   used to establish the fraction of photons of various types */

/* These variables are copies of the lum variables above, and are only calculated during ionization cycles
   This is a bugfix for JM130621, windsave bug */
  double lum_ff_ioniz, lum_fb_ioniz, lum_lines_ioniz;	
  double lum_comp_ioniz;
  double lum_di_ioniz;		/* 1409 NSH The direct ionization luminosity */		
  double lum_dr_ioniz;		
  double lum_adiabatic_ioniz;	
  double lum_wind_ioniz, lum_star_ioniz, lum_disk_ioniz, lum_bl_ioniz, lum_tot_ioniz;

  double f_matom, f_kpkt;	/*Added by SS Jun 2004 - to be used in computations of detailed spectra - the
				   energy emitted in the band via k-packets and macro atoms respectively. */

// The next set of parameters relate to the secondary
  double m_sec, q;		/* Mass of the secondary, mass ratio of system */
  double period;		/* Period of the systems in seconds */
  double a, l1, l2, phi;	/* Separation of primary and secondary, distance of l1 from primary,phi at l1 */
  double l1_from_m2, r2_far;	/* Distance to l1 from m2, distance to far side of secondary from primary */
  double r2_width;		/* Maximum width of Roche surface of secondary in the plane of orbit */

  double t_bl;			/*temperature of the boundary layer */
  double weight;		/*weight factor for photons/defined in define_phot */

// The next set of parameters relate to the central source of an AGN

  double pl_low_cutoff;  /* accessible only in advanced mode- see #34. default to zero */

  double alpha_agn;		/*The power law index of a BH at the center of an AGN.  Note that the luminosity
				   of the agn is elsewhere in the structure
				 */
  double const_agn;		/*The constant for the Power law, there are lots of ways of defining the PL which is best? */
  double r_agn;			/* radius of the "photosphere" of the BH in the AGN.  */
  double d_agn;			/* the distance to the agn - only used in balance to calculate the ioinsation fraction */


//70i - nsh 111007 - put lum_ioniz and n_ioniz into the geo structure. This will allow a simple estimate of ionisation parameter to be computed;

  double n_ioniz, lum_ioniz;

// The next set of parameters describe the input datafiles that are read
  char atomic_filename[132];	/* 54e -- The masterfile for the atomic data */
  char fixed_con_file[132];	/* 54e -- For fixed concentrations, the file specifying concentrations */

  //Added by SWM for reverberation mapping
  enum reverb_enum {
    REV_NONE=0, REV_PHOTON=1, REV_WIND=2
  } reverb;
  int reverb_path_bins, reverb_theta_bins; 
}
geo;


#define NRINGS	301		/* The actual number of rings completely defined
				   is NRINGS-1 ... or from 0 to NRINGS-2.  This is
				   because you need an outer radius...but the rest
				   of this element is not filled in. */

struct xdisk
{
  double r[NRINGS];		/* The inner radius of an annulus */
  double t[NRINGS];		/* The temperature at the middle of the annulus */
  double g[NRINGS];		/* The gravity at the middle of the annulus */
  double v[NRINGS];		/* The velocity at the middle of the annulus */
  double heat[NRINGS];		/* The total energy flux of photons hitting each annulus */
  double ave_freq[NRINGS];	/* The flux weighted average of frequency of photons hiiting each annulus */
  double w[NRINGS];		/* The radiative weight of the photons that hit the disk */
  double t_hit[NRINGS];		/* The effective T of photons hitting the disk */
  int nphot[NRINGS];		/*The number of photons created in each annulus */
  int nhit[NRINGS];		/*The number of photons which hit each annulus */
}
disk, qdisk;			/* disk defines zones in the disk which in a specified frequency band emit equal amounts
				   of radiation. qdisk stores the amount of heating of the disk as a result of
				   illumination by the star or wind */

#define NBLMODEL 100

struct blmodel
{
  int n_blpts;
  float r[NBLMODEL];
  float t[NBLMODEL];
}
blmod;


/*
    SWN 6-2-15
    Wind paths is defined per cell and contains a binned array holding the spectrum of paths. Layers are
    For each frequency:
      For each path bin:
        What's the total fluxback of all these photons entering the cell?
*/
typedef struct wind_paths
{
  double* ad_freq_path_flux;  //Array[by frequency, then path] of total flux of photons with the given v&p
  int*    ai_freq_path_num;   //Array[by frequency, then path] of the number of photons in this bin
  double* ad_freq_flux;       //Array[by frequency] of total flux of photons with the given v
  int*    ai_freq_num;        //Array[by frequency] of the number of photons in this bin
  double  d_flux, d_path;     //Total flux, average path
  int     i_num;              //Number of photons hitting this cell
} wind_paths_dummy, *Wind_Paths_Ptr;

typedef struct path_data
{
  double* ad_path_bin;              //Array of bins for the path histograms
  double* ad_freq_bin;              //Array of bins for the frequency histograms
  int     i_path_bins, i_obs;       //Number of bins, number of observers
  int     i_theta_res;              //Number of angular bins when outputting observer paths
} path_data_dummy, *Path_Data_Ptr;
Path_Data_Ptr path_data;
Path_Data_Ptr g_path_data;

/* 	This structure defines the wind.  The structure w is allocated in the main
	routine.  The total size of the structure will be NDIM x MDIM, and the two
	dimenssions do not need to be the same.  The order of the
	cells in the structure is such that the as you increse the cell number by one
	z increases the fastest.

57+ -- The wind structure was reduced to contain just information about the geometry.  
Variables for wind cells that actually have volume in the wind are now in plasmamain, 
or macromain.  The wind structure still contains a volume element, which is the volume
of that cell in the wind, This is used in some cases to determine whether the cell
has any portion in the wind.  

Note that most of the macro atom information is in a separate structure.  This was
done to make it easier to control the size of the entire structure   06jul-ksl

 */
#define NIONIZ	5		/*The number of ions (normally H and He) for which one separately tracks ionization 
				   and recombinations */
#define LPDF   3		/*The number of bins into which the line luminosity is divided in the course pdf
				   created by total_line_emission 
				   Reduced from 10 to 3 by SS for testing data with few lines. */


/* 061104 -- 58b -- ksl -- Added definitions to characterize whether a cell is in the wind. */
/* 110810 -- ksl - these are assigned to w->inwind, and are used to help determine how photons 
that go through a cell are treated.  Most of the assignments are based on whether the
volume in the wind is zero, which is determined in cylind_volumes for the cylindrical wind
and in correpsonding reoutines elsewehere.  These routines are called from the routine define_wind.
W_IGNORE is currently set in define_wind itself.  The values of these variables are used
in translate_in_wind.

Note that where_in_wind has been modified to use some of the same returns.  In general, the idea
is that if a new component is to be added, it should be added with by with two varialles ALL in whatever
and PART in whatever, as n and n+1
*/

typedef struct wind
{
  int ndom;		/*The domain associated with this element of the wind */
  int nwind;			/*A self-reference to this cell in the wind structure */
  int nplasma;			/*A cross refrence to the corresponding cell in the plasma structure */
  double x[3];			/*position of inner vertex of cell */
  double xcen[3];		/*position of the "center" of a cell (Added by ksl for 52a--04Aug) */
  double r, rcen;		/*radial location of cell (Used for spherical, spherical polar
				   coordinates. (Added by ksl for 52a --04Aug) */
  double theta, thetacen;	/*Angle of coordinate from z axis (Added by ksl for 52a -- 04Aug) */
  double dtheta,dr;    /* widths of bins, used in hydro import mode*/
  struct cone wcone;		/*56d -- cone structure that defines the bottom edge of the cell in 
				   CYLVAR coordinates */
  double v[3];			/*velocity at inner vertex of cell.  For 2d coordinate systems this
				   is defined in the xz plane */
  double v_grad[3][3];		/*velocity gradient tensor  at the inner vertex of the cell NEW */
  double div_v;			/*Divergence of v at center of cell */
  double dvds_ave;		/* Average value of dvds */
  double dvds_max, lmn[3];	/*The maximum value of dvds, and the direction in a cell in cylindrical coords */
  double vol;			/* valid volume of this cell (that is the volume of the cell that is considered
				   to be in the wind.  This differs from the volume in the Plasma structure
				   where the volume is the volume that is actually filled with material. */
  enum inwind_enum
  	{	W_IN_DISK=-5, W_IGNORE=-2, 	W_NOT_INWIND=-1, 
  		W_ALL_INWIND=0, W_PART_INWIND=1 
  	}	inwind;			
  Wind_Paths_Ptr paths;         // SWM 6-2-15 Path data struct for each cell
}
wind_dummy, *WindPtr;

WindPtr wmain;

/* 57+ - 06jun -- plasma is a new structure that contains information about the properties of the
plasma in regions of the geometry that are actually included n the wind */

/* 70 - 1108 - Define wavelengths in which to record gross spectrum in a cell, see also xave_freq and xj in plasma structure */
/* ksl - It would probably make more sense to define these in the same ways that bands are done for the generation of photons, or to
 * do both the same way at least.  Choosing to do this in two different ways makes the program confusing. The structure that has
 * the photon generation is called xband */
/* 78 - 1407 - NSH - changed several elements (initially those of size nions) in the plasma array to by dynamically allocated.
They are now pointers in the array. */


typedef struct plasma
{
  int nwind;			/*A cross reference to the corresponding cell in the  wind structure */
  int nplasma;			/*A self reference to this  in the plasma structure */
  double ne;			/* electron density in the shell */
  double rho;			/*density at the center of the cell. For clumped models, this is rho of the clump */
  double vol;			/* volume of this cell (more specifically the volume  that is filled with material
				   which can differe from the valid volume of the cell due to clumping. */
  double *density;	/*The number density of a specific ion.  This needs to correspond
				   to the ion order obtained by get_atomic_data. 78 - changed to dynamic allocation*/
  double *partition;	/*The partition function for each  ion. 78 - changed to dynamic allocation */
  double levden[NLTE_LEVELS];	/*The number density (occupation number?) of a specific level */

  double *PWdenom;	/*The denominator in the pairwise ionization solver. Sicne this is computed at a temperature 
				   chosen from basic ioinzation proerties to be good for this ion, it should not change
				   very much from cycle to cycle - hence we shold be able to speed up the code by storing 
				   it and refering to it if the temperature has not changed much. 78 - changed to dynamic allocation */
  double *PWdtemp;	/*The temperature at which the pairwise denominator was calculated last. 78 - changed to dynamic allocation */
  double *PWnumer;	/* The numberator in the pairwise approach. When we are chasing the true density
				   by carying n_e - this value will not change, so we canspeed things up a lot
				   by not recomputing it!. 78 - changed to dynamic allocation */
  double *PWntemp;	/* The temperature at which the stored pairwise numerator was last computed at. This
				   is used in the BB version of the pairwise correction factor. 78 - changed to dynamic allocation */

  double kappa_ff_factor;	/* Multiplicative factor for calculating the FF heating for                                      a photon. */


  double recomb_simple[NTOP_PHOT];	/* "alpha_e - alpha" (in Leon's notation) for b-f processes in simple atoms. */

/* Begining of macro information */
  double kpkt_emiss;		/*This is the specific emissivity due to the conversion k-packet -> r-packet in the cell
				   in the frequency range that is required for the final spectral synthesis. (SS) */

  double kpkt_abs;		/* k-packet equivalent of matom_abs. (SS) */

  int kbf_use[NTOP_PHOT];	/* List of the indices of the photoionization processes to be used for kappa_bf. (SS) */
  int kbf_nuse;			/* Total number of photoionization processes to be used for kappa_bf. (SS) */

/* End of macro information */


  double t_r, t_r_old;		/*radiation temperature of cell */
  double t_e, t_e_old;		/*electron temperature of cell */
  double dt_e, dt_e_old;	/*How much t_e changed in the previous iteration */
  double heat_tot, heat_tot_old;	/* heating from all sources */
  double heat_lines, heat_ff;
  double heat_comp;		/* 1108 NSH The compton heating for the cell */
  double heat_ind_comp;		/* 1205 NSH The induced compton heatingfor the cell */
  double heat_lines_macro, heat_photo_macro;	/* bb and bf heating due to macro atoms. Subset of heat_lines 
						   and heat_photo. SS June 04. */
  double heat_photo, heat_z;	/*photoionization heating total and of metals */
  double heat_auger;       /* photoionization heating due to inner shell ionizations */  
  double w;			/*The dilution factor of the wind */

  int ntot;			/*Total number of photon passages */

  /*  counters of the number of photon passages by origin */

  int ntot_star;
  int ntot_bl;
  int ntot_disk;		
  int ntot_wind;
  int ntot_agn;			


  int nscat_es;   /* The number of electrons scatters in the cell */
  int nscat_res;  /* The number of resonant line scatters in the cell */

  double mean_ds;		/* NSH 6/9/12 Added to allow a check that a thin shell is really optcially thin */
  int n_ds;			/* NSH 6/9/12 Added to allow the mean dsto be computed */
  int nrad;			/* Total number of photons radiated within the cell */
  int nioniz;			/* Total number of photons capable of ionizing H */
  double *ioniz, *recomb;	/* Number of ionizations and recombinations for each ion.
					   The sense is ionization from ion[n], and recombinations 
					   to each ion[n] . 78 - changed to dynamic allocation*/
  int *scatters;		/* 68b - The number of scatters in this cell for each ion. 78 - changed to dynamic allocation*/
  double *xscatters;	/* 68b - Diagnostic measure of energy scattered out of beam on extract. 78 - changed to dynamic allocation */
  double *heat_ion;	/* The amount of energy being transferred to the electron pool
				   sby this ion via photoionization. 78 - changed to dynamic allocation */
  double *lum_ion;	/* The amount of energy being released from the electron pool
				   by this ion via recombination. 78 - changed to dynamic allocation */
  double j, ave_freq, lum;	/*Respectively mean intensity, intensity_averaged frequency, 
				   luminosity and absorbed luminosity of shell */
  double xj[NXBANDS], xave_freq[NXBANDS];	/* 1108 NSH frequency limited versions of j and ave_freq */
  double fmin[NXBANDS];	/* the minimum freqneucy photon seen in a band - this is incremented during photon flight */
  double fmax[NXBANDS];	/* the maximum frequency photon seen in a band - this is incremented during photon flight */
  double fmin_mod[NXBANDS];	/* the minimum freqneucy that the model should be applied for */
  double fmax_mod[NXBANDS];	/* the maximum frequency that the model should be applied for */



  double j_direct,j_scatt; /* 1309 NSH mean intensity due to direct photons and scattered photons */
  double ip_direct,ip_scatt; /* 1309 NSH mean intensity due to direct photons and scattered photons */
  double xsd_freq[NXBANDS];	/*1208 NSH the standard deviation of the frequency in the band */
  int nxtot[NXBANDS];		/* 1108 NSH the total number of photon passages in frequency bands */
  double max_freq;		/*1208 NSH The maximum frequency photon seen in this cell */
  double lum_lines, lum_ff, lum_adiabatic;
  double lum_comp;		/* 1108 NSH The compton luminosity of the cell */
  double lum_di;		/* 1409 NSH The direct ionization luminosity */
  double lum_dr;		/* 1109 NSH The dielectronic recombination luminosity of the cell */
  double lum_fb, lum_z;		/*fb luminosity & fb of metals metals */
  double lum_rad, lum_rad_old;	/* The specfic radiative luminosity in frequencies defined by freqmin
				   and freqmax.  This will depend on the last call to total_emission */


  double lum_ioniz;
  double lum_lines_ioniz, lum_ff_ioniz, lum_adiabatic_ioniz;
  double lum_comp_ioniz;		/* 1108 NSH The compton luminosity of the cell */
  double lum_di_ioniz;		/* 1409 NSH The direct ionization luminosity */
  double lum_dr_ioniz;		/* 1109 NSH The dielectronic recombination luminosity of the cell */
  double lum_fb_ioniz, lum_z_ioniz;		/*fb luminosity & fb of metals metals */
  double lum_rad_ioniz;	/* The specfic radiative luminosity in frequencies defined by freqmin
				   and freqmax.  This will depend on the last call to total_emission */


  double dmo_dt[3];		/*Radiative force of wind */
  int npdf;			/* The number of points actually used in the luminosity pdf */
  int pdf_x[LPDF];		/* The line numbers of *line_ptr which form the boundaries the luminosity pdf */
  double pdf_y[LPDF];		/* Where the pdf is stored -- values between 0 and 1 */
  double gain;			/* The gain being used in interations of the structure */
  double converge_t_r, converge_t_e, converge_hc;	/* Three measures of whether the program believes the grid is converged.
							   The first wo  are the fraction changes in t_r, t_e between this and the last cycle. The third
							   number is the fraction between heating and cooling divided by the sum of the 2       */
  int trcheck, techeck, hccheck;	/* NSH the individual convergence checks used to calculate converge_whole.  Each of these values
					   is 0 if the fractional change or in the case of the last check error is less than a value, currently
					   set to 0.05.  ksl 111126   
NSH 130725 - this number is now also used to say if the cell is over temperature - it is set to 2 in this case   */
  int converge_whole, converging;	/* converge_whole is the sum of the indvidual convergence checks.  It is 0 if all of the
					   convergence checks indicated convergence.subroutine convergence feels point is converged, converging is an
					   indicator of whether the program thought the cell is on the way to convergence 0 implies converging */



  double gamma_inshl[NAUGER];	/*MC estimator that will record the inner shell ionization rate - very similar to macro atom-style estimators */
  /* 1108 Increase sim estimators to cover all of the bands */
  /* 1208 Add parameters for an exponential representation, and a switch to say which we prefer. */
  enum spec_mod_type_enum 
  	{  	
      SPEC_MOD_PL=1, 
  		SPEC_MOD_EXP=2,
      SPEC_MOD_FAIL=-1
	  } spec_mod_type[NXBANDS];	/* NSH 120817 A switch to say which type of representation we are using for this band in this cell. Negative means we have no useful representation, 0 means power law, 1 means exponential */

  double pl_alpha[NXBANDS];	/*Computed spectral index for a power law spectrum representing this cell NSH 120817 - changed name from sim_alpha to PL_alpha */
//  double pl_w[NXBANDS];		/*This is the computed weight of a PL spectrum in this cell - not the same as the dilution factor NSH 120817 - changed name from sim_w to pl_w */
  double pl_log_w[NXBANDS];    /* NSH 131106 - this is the log version of the power law weight. It is in an attempt to allow very large values of alpha to work with the PL spectral model to avoide NAN problems. The pl_w version can be deleted once testing is complete */


  double exp_temp[NXBANDS];	/*NSH 120817 - The effective temperature of an exponential representation of the radiation field in a cell */
  double exp_w[NXBANDS];	/*NSH 120817 - The prefector of an exponential representation of the radiation field in a cell */
  double sim_ip;		/*Ionisation parameter for the cell as defined in Sim etal 2010 */
  double ferland_ip;		/* IP calculaterd from equation 5.4 in hazy1 - assuming allphotons come from 0,0,0 and the wind is transparent */
  double ip;			/*NSH 111004 Ionization parameter calculated as number of photons over the lyman limit entering a cell, divided by the number density of hydrogen for the cell */
<<<<<<< HEAD

=======
  double xi;			/*NSH 151109 Ionization parameter as defined by Taratr et al 1969 and described in Hazy. Its the ionizing flux over the number of hydrogen atoms */
  //int kpkt_rates_known;
  //COOLSTR kpkt_rates;
>>>>>>> 84ca4e5b
} plasma_dummy, *PlasmaPtr;

PlasmaPtr plasmamain;

/* A storage area for photons.  The idea is that it is sometimes time-consuming to create the
cumulative distribution function for a process, but trivial to create more than one photon 
of a particular type once one has the cdf,  This appears to be case for f fb photons.  But 
the same procedure could be used for line photons */

#define NSTORE 10
typedef struct photon_store
{
  int n;			/* This is the photon number that was last used */
  double t, f1, f2, freq[NSTORE];

} photon_store_dummy, *PhotStorePtr;

PhotStorePtr photstoremain;



typedef struct macro
{
  double *jbar;
  /* This will store the Sobolev mean intensity in transitions which is needed 
     for Macro Atom jumping probabilities. The indexing is by configuration (the 
     NLTE_LEVELS) and then by the upward bound-bound jumps from that level 
     (the NBBJUMPS) (SS) */

  double *jbar_old;

  double *gamma;
  /* This is similar to the jbar but for bound-free transitions. It records the 
     appropriate photoionisation rate co-efficient. (SS) */

  double *gamma_old;

  double *gamma_e;
  /* This is Leon's gamma_e: very similar to gamma but energy weighted. Needed
     for division of photoionisation energy into excitation and k-packets. (SS) */

  double *gamma_e_old;

  double *alpha_st;
  /* Same as gamma but for stimulated recombination rather than photoionisation. (SS)*/

  double *alpha_st_old;

  double *alpha_st_e;
  /* Same as gamma_e but for stimulated recombination rather than photoionisation. (SS) */

  double *alpha_st_e_old;

  double *recomb_sp;
  /* Spontaneous recombination. (SS) */

  double *recomb_sp_e;
  /* "e" version of the spontaneous recombination coefficient. (SS) */

  double *matom_emiss;
  /* This is the specific emissivity due to the de-activation of macro atoms in the cell
     in the frequency range that is required for the final spectral synthesis. (SS) */

  double *matom_abs;  
  /* This is the energy absorbed by the macro atom levels - recorded during the ionization 
     cycles and used to get matom_emiss (SS) */

  /* This portion of the macro structure  is not written out by windsave */
  int kpkt_rates_known;

  double *cooling_bf;
  double *cooling_bf_col;
  double *cooling_bb;

  /* set of cooling rate stores, which are calculated for each macro atom each cycle,
     and used to select destruction rates for kpkts */
  double cooling_normalisation;
  double cooling_bbtot, cooling_bftot, cooling_bf_coltot;
  double cooling_ff;
  double cooling_adiabatic;     // this is just lum_adiabatic / vol / ne


} macro_dummy, *MacroPtr;

MacroPtr macromain;

int xxxpdfwind;			// When 1, line luminosity calculates pdf

int size_Jbar_est, size_gamma_est, size_alpha_est;

#define TMAX_FACTOR			1.5	/*Factor by which t_e can exceed
						   t_r in order for absorbed to 
						   match emitted flux */
#define TMIN				2000.
/* ??? TMIN appears to be used both for the minimum temperature and for 
   calculating the fraction of recombinations that go to the ground state.  This
   looks like a problem ksl-98jul???? */

#define TMAX    5e8/*NSH 130725 - this is the maximum temperature permitted - this was introduced following problems with adaibatically heated cells increasing forever. The value was suggested by DP as a sensible compton teperature for the PK05/P05 Zeus models.*/


//These constants are used in the various routines which compute ionization state
#define SAHA 4.82907e15		/* 2* (2.*PI*MELEC*k)**1.5 / h**3  (Calculated in constants) */
#define MAXITERATIONS	200	//The number of loops to do to try to converge in ne
#define FRACTIONAL_ERROR 0.03	//The change in n_e which causes a break out of the loop for ne
#define THETAMAX	 1e4	//Used in initial calculation of n_e
#define MIN_TEMP	100.	//  ??? this is another minimum temperature - it is used as the minimum tempersture in (JM -- in what??)

// these definitions are for various ionization modes
#define IONMODE_ML93_FIXTE 0                  // Lucy Mazzali using existing t_e (no HC balance)
#define IONMODE_LTE 1                          // LTE using t_r
#define IONMODE_FIXED 2                       // Hardwired concentrations
#define IONMODE_ML93 3                        // Lucy Mazzali
#define IONMODE_PAIRWISE_ML93 6               // pairwise version of Lucy Mazzali 
#define IONMODE_PAIRWISE_SPECTRALMODEL 7      // pariwise modeled J_nu approach
#define IONMODE_MATRIX_BB 8	              // matrix solver BB model
#define IONMODE_MATRIX_SPECTRALMODEL 9        // matrix solver spectral model

// and the corresponding modes in nebular_concentrations
#define NEBULARMODE_TR 0                       // LTE using t_r
#define NEBULARMODE_TE 1                       // LTE using t_e
#define NEBULARMODE_ML93 2                     // ML93 using correction
#define NEBULARMODE_PAIRWISE_ML93 6            // pairwise ML93
#define NEBULARMODE_PAIRWISE_SPECTRALMODEL 7   // pairwise spectral models
#define NEBULARMODE_MATRIX_BB 8	               // matrix solver BB model
#define NEBULARMODE_MATRIX_SPECTRALMODEL 9     // matrix solver spectral model


typedef struct photon
{
  double x[3];			/* Vector containing position of packet */
  double lmn[3];		/*direction cosines of this packet */
  double freq, freq_orig;    /* current and original frequency of this packet */
  double w,w_orig;		       /* current and original weight of this packet */
  double tau;
  enum istat_enum 
  	{	
    P_INWIND           =0,	//in wind,
		P_SCAT             =1,	//in process of scattering,
		P_ESCAPE           =2,	//Escaped to reach the universe,
		P_HIT_STAR         =3,	//absorbed by photosphere of star,
		P_HIT_DISK         =7,	//Banged into disk
		P_ABSORB           =6,	//Photoabsorbed within wind
		P_TOO_MANY_SCATTERS=4,	//in wind after MAXSCAT scatters
		P_ERROR            =5,	//Too many calls to translate without something happening
		P_SEC              =8,	//Photon hit secondary
		P_ADIABATIC        =9 	//records that a photon created a kpkt which was destroyed by adiabatic cooling
  	} 	istat;					   /*status of photon.*/

  int nscat;			/*number of scatterings */
  int nres;			/*The line number in lin_ptr of last scatter or wind line creation */
  int nnscat;			/* Used for the thermal trapping model of
				   anisotropic scattering to carry the number of
				   scattering to "extract" when needed for wind
				   generated photons SS05. */
  int nrscat;			/* number of resonance scatterings */
  int grid;			/*grid position of the photon in the wind, if
				   the photon is in the wind.  If the photon is not
				   in the wind, then -1 implies inside the wind cone and  
				   -2 implies outside the wind */

  enum origin_enum
  	{	PTYPE_STAR=0, 
  		PTYPE_BL=1, 
  		PTYPE_DISK=2,
  		PTYPE_WIND=3,
  		PTYPE_AGN=4,
      PTYPE_STAR_MATOM=10,     
      PTYPE_BL_MATOM=11, 
      PTYPE_DISK_MATOM=12,
      PTYPE_WIND_MATOM=13,
      PTYPE_AGN_MATOM=14
  	} 	origin;				/* Where this photon originated.  If the photon has
		   					         scattered it's "origin" may be changed to "wind".*/
                      /* note that we add 10 to origin when processed by a macro-atom
                         which means we need these values in the enum list */
  int np;			/*NSH 13/4/11 - an internal pointer to the photon number so 
				   so we can write out details of where the photon goes */
  double path; /* SWM - Photon path length */

}
p_dummy, *PhotPtr;

PhotPtr photmain;  /* A pointer to all of the photons that have been created in a subcycle. Added to ease 
		      breaking the main routine of python into separate rooutines for inputs and running the
		      program */

/* minimum value for tau for p_escape_from_tau function- below this we 
   set to p_escape_ to 1 */
#define TAU_MIN 1e-6


/* 68b - ksl - This is a structure in which the history of a single photon bundle can be recorded
 * See phot_util   phot_hist().  It needs to be used carefully.  if phot_hist_on is true
 * then photon histories will be attempted.
 */

#define MAX_PHOT_HIST	1000
int n_phot_hist, phot_hist_on, phot_history_spectrum;
struct photon xphot_hist[MAX_PHOT_HIST];

struct basis
{
  double a[3][3];

}
basis_cartesian;


/* The next section defines the spectrum arrays.  The spectrum structure contains
   the selection criteria for each spectrum as well as the array in which to store the
   spectrum.  The first MSPEC spectra are reserved for the total generated spectrum,
   total emitted spectrum, the total spectrum of photons which are scattered and 
   the total spectrum of photons which are absorbed.  The remainder of the spectra pertain 
   to the spectrum as seen from various directions. Note that the space for the spectra 
   are allocated using a calloc statement in spectrum_init.  1409-ksl-A new spectrum
   was added.  This will be the first of the spectra.  It is simply the generated spectrum
   before passing through the wind.  It has the orginal weights as generated.  */



#define MSPEC                            7
int nspectra;			/* After create_spectrum, the number of elements allocated for s, or 
				   alternatively the number of spectra one has to work with.  Note that
				   general s[0],s[1] and s[2] are the escaping, scattered and absorbed photons,
				   while elements higher than this will contain spectra as seen by different observers */


int nscat[MAXSCAT + 1], nres[MAXSCAT + 1], nstat[NSTAT];

typedef struct spectrum
{
  char name[40];
  float freqmin, freqmax, dfreq;
  float lfreqmin, lfreqmax, ldfreq;	/* NSH 1302 - values for logarithmic spectra */
  double lmn[3];
  double mmax, mmin;		/* Used only in live or die situations, mmax=cos(angle-DANG_LIVE_OR_DIE)
				   and mmim=cos(angle+DANG_LIVE_OR_DIE).   In actually defining this
				   one has to worry about signs and exactly whether you are above
				   or below the plane */
  double renorm;		/* Factor used in Live or die option where it is 4*PI/domega;
				   1.0 otherwise */
  int nphot[NSTAT];		/* Used to help define what happened to photons when trying to construct this
				   particular spectrum */
  int nscat;			/* nscat>999 -> select everything
				   0 < nscat < MAXScat select only those photons which have
				   scattered nscat times, number of scattering photons in spectrum, if nscat is negative
				   then all photons with more than |nscat| are included.  */
  int top_bot;			/* 0 ->select photons regardless of location 
				   >0     -> select only photons whose "last" position is above the disk
				   <0    -> select only photons whose last position is below the disk */
  double x[3], r;		/* The position and radius of a special region from which to extract spectra  */
  double f[NWAVE];
  double lf[NWAVE];		/* a second array to hole the extracted spectrum in log units */
  double lfreq[NWAVE];		/* We need to hold what freqeuncy intervals our logarithmic spectrum has been taken over */
}
spectrum_dummy, *SpecPtr;


SpecPtr xxspec;




/* Parameters used only by py_wind 
 * py_wind_projecti	0 -> simply print the various parameters without 
 * 			atempting toproject onto a yz plane
 * 			1 -> project onto a yz plane.
 */

int py_wind_min, py_wind_max, py_wind_delta, py_wind_project;
double *aaa;			// A pointer to an array used by py_wind

/* This is the structure needed for a cumulative distribution function. The CDFs are
generated from a function which is usually only proportional to the probability density
function.  It is sometimes useful, e.g. in calculating the reweighting function to
have access to the proper normalization.  Since the one needs the normalization to
properly create the CDF, this was added for python_43.2  */
#define NPDF 200

typedef struct Pdf
{
  double x[NPDF + 1];		/* Positions for which the probability density
				   is calculated */
  double y[NPDF + 1];		/* The value of the CDF at x */
  double d[NPDF + 1];		/* 57i -- the rate of change of the probability
				   density at x */
  double limit1, limit2;	/* Limits (running from 0 to 1) that define a portion
				   of the CDF to sample */
  double x1, x2;		/* limits if they exist on what is returned */
  double norm;			//The scaling factor which would renormalize the pdf
}
 *PdfPtr, pdf_dummy;


/* Variable used to allow something to be printed out the first few times
   an even occurs */
int itest, jtest;

char hubeny_list[132];		//Location of listing of files representing hubeny atmospheres




// Allow for a diagnostic file 

FILE *epltptr;			//TEST
// diag_on_off is deprecated see #111, #120
//int diag_on_off;		// on is non-zero  //TEST


/* These variables are stored or used by the routines for anisotropic scattering */
/* Allow for the transfer of tau info to scattering routine */


struct Pdf pdf_randwind_store[100];
PdfPtr pdf_randwind;
struct photon phot_randwind;

/* N.B. pdf_randwind and phot_randwind are used in the routine anisowind for 
as part of effort to incorporate anisotropic scattering in to python.  
Added for python_43.2 */


/* Provide generally for having arrays which descibe the 3 xyz axes. 
these are initialized in main, and used in anisowind  */


double x_axis[3];
double y_axis[3];
double z_axis[3];

/* These are structures associated with frequency limits/s used for photon
generation and for calculating heating and cooling */

#define NBANDS 20
struct xbands
{
  double f1[NBANDS], f2[NBANDS];
  double alpha[NBANDS];
  double pl_const[NBANDS];
  double min_fraction[NBANDS];
  double nat_fraction[NBANDS];	// The fraction of the accepted luminosity in this band
  double used_fraction[NBANDS];
  double flux[NBANDS];		//The "luminosity" within a band
  double weight[NBANDS];
  int nphot[NBANDS];
  int nbands;			// Actual number of bands in use
}
xband;


/* The next section contains the freebound structures that can be used for both the
 * specific emissivity of a free-bound transition, and for the recombination coefficient
 * assuming the array has been initialized, which can take a few minutes
*/

#define NTEMPS	60		// The number of temperatures which are stored in each fbstruct
				/* NSH this was increased from 30 to 60 to take account of 3 extra OOM 
				intemperature we wanted to have in fb */ 
#define NFB	10		// The maximum number of frequency intervals for which the fb emission is calculated

struct fbstruc
{
  double f1, f2;
  double emiss[NIONS][NTEMPS];
}
freebound[NFB];

double xnrecomb[NIONS][NTEMPS];	// There is only one set of recombination coefficients
double fb_t[NTEMPS];
int nfb;			// Actual number of freqency intervals calculated


//This is a new structure to contain the frequency range of the final spectrum
//During the ionization cycles, the emissivity due to k-packets and macro atom
//deactivations in this range will be computed and then used in the final spectral
//synthesis part of the code (SS June04).
struct emiss_range
{
  double fmin, fmax;		// min and max frequency required in the final spectrum
}
em_rnge;


#include "version.h"		/*54f -- Added so that version can be read directly */
#include "templates.h"
#include "recipes.h"

// 04apr ksl -- made kap_bf external so can be passed around variables
double kap_bf[NLEVELS];



// 12jun nsh - some commands to enable photon logging in given cells. There is also a pointer in the geo

FILE *pstatptr;			//NSH 120601 - pointer to a diagnostic file that will contain photon data for given cells
int cell_phot_stats;		//1=do  it, 0=dont do it
#define  NCSTAT 10		//The maximum number of cells we are going to log
int ncstat;			// the actual number we are going to log
int ncell_stats[NCSTAT];	//the numbers of the cells we are going to log


/* Added variables which count number of times two situations occur (See #91) */
int nerr_no_Jmodel;
int nerr_Jmodel_wrong_freq;



// advanced mode variables
struct advanced_modes
{
  /* these are all 0=off, 1=yes */
  int iadvanced;                // this is controlled by the -d flag, global mode control.
  int save_cell_stats;          // want to save photons statistics by cell
  int ispy;                     // want to use the ispy function
  int keep_ioncycle_windsaves;  // want to save wind file each ionization cycle
  int track_resonant_scatters;  // want to track resonant scatters
  int save_extract_photons;     // we want to save details on extracted photons
  int print_windrad_summary;    // we want to print the wind rad summary each cycle
  int adjust_grid;              // the user wants to adjust the grid scale
  int diag_on_off;              // extra diagnostics
  int use_debug;                // print out debug statements
  int print_dvds_info;          // print out information on the velocity gradients
  int keep_photoabs;            // keep photoabsorption in final spectrum
  int quit_after_inputs;        // quit after inputs read in, testing mode
  int fixed_temp;               // do not alter temperature from that set in the parameter file
  int zeus_connect;				// We are connecting to zeus, do not seek new temp and output a heating and cooling file
}
modes;


FILE *optr;  //pointer to a diagnostic file that will contain dvds information



struct filenames
{
  char root[LINELENGTH];        // main rootname
  char windsave[LINELENGTH];    // wind save filename
  char specsave[LINELENGTH];    // spec save filename
  char diag[LINELENGTH];        // diag file
  char diagfolder[LINELENGTH];  // diag folder
  char old_windsave[LINELENGTH];// old windsave name
  char input[LINELENGTH];       // input name if creating new pf file
  char lspec[LINELENGTH];       // log_spec_tot fname
  char wspec[LINELENGTH];       // spectot fname
  char disk[LINELENGTH];        // disk diag fname
  char tprofile[LINELENGTH];    // non standard tprofile fname
  char phot[LINELENGTH];        // photfile e.g. python.phot
  char windrad[LINELENGTH];     // wind rad file
  char spec[LINELENGTH];        // .spec file
}
files;


        
#define NMAX_OPTIONS 20 

/* these two variables are used by xdefine_phot() in photon_gen.c 
   to set the mode for get_matom_f()in matom.c and tell it 
   whether it has already calculated the matom emissivities or not. */
#define CALCULATE_MATOM_EMISSIVITIES 0
#define USE_STORED_MATOM_EMISSIVITIES 1<|MERGE_RESOLUTION|>--- conflicted
+++ resolved
@@ -813,13 +813,9 @@
   double sim_ip;		/*Ionisation parameter for the cell as defined in Sim etal 2010 */
   double ferland_ip;		/* IP calculaterd from equation 5.4 in hazy1 - assuming allphotons come from 0,0,0 and the wind is transparent */
   double ip;			/*NSH 111004 Ionization parameter calculated as number of photons over the lyman limit entering a cell, divided by the number density of hydrogen for the cell */
-<<<<<<< HEAD
-
-=======
   double xi;			/*NSH 151109 Ionization parameter as defined by Taratr et al 1969 and described in Hazy. Its the ionizing flux over the number of hydrogen atoms */
   //int kpkt_rates_known;
   //COOLSTR kpkt_rates;
->>>>>>> 84ca4e5b
 } plasma_dummy, *PlasmaPtr;
 
 PlasmaPtr plasmamain;
