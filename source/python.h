--- conflicted
+++ resolved
@@ -369,16 +369,9 @@
   char fixed_con_file[132];	/* 54e -- For fixed concentrations, the file specifying concentrations */
 
   //Added by SWM for reverberation mapping
-<<<<<<< HEAD
   enum reverb_enum {REV_NONE=0, REV_PHOTON=1, REV_WIND=2, REV_MATOM=3} reverb; 
   int reverb_path_bins, reverb_theta_bins;
-  int reverb_matoms, *reverb_matom;
-=======
-  enum reverb_enum {
-    REV_NONE=0, REV_PHOTON=1, REV_WIND=2
-  } reverb;
-  int reverb_path_bins, reverb_theta_bins; 
->>>>>>> ac90a919
+  int reverb_matoms, *reverb_matom, reverb_matom_levels, *reverb_matom_level;
 }
 geo;
 
@@ -529,18 +522,12 @@
   double vol;			/* valid volume of this cell (that is the volume of the cell that is considered
 				   to be in the wind.  This differs from the volume in the Plasma structure
 				   where the volume is the volume that is actually filled with material. */
-<<<<<<< HEAD
-  int inwind;			/* 061104 -- 58b -- ksl -- Moved definitions of for whether a cell is or is not
-				   inwind to #define statements above */
-  Wind_Paths_Ptr paths, *paths_matom;         // SWM 6-2-15 Path data struct for each cell
-=======
   enum inwind_enum
   	{	W_IGNORE=-2, 	W_NOT_INWIND=-1, 
   		W_ALL_INWIND=0, W_PART_INWIND=1, 
   		W_ALL_INTORUS=2, W_PART_INTORUS=3
   	}	inwind;			
-  Wind_Paths_Ptr paths;         // SWM 6-2-15 Path data struct for each cell
->>>>>>> ac90a919
+  Wind_Paths_Ptr paths, *paths_level;         // SWM 6-2-15 Path data struct for each cell
 }
 wind_dummy, *WindPtr;
 
