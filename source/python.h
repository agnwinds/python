--- conflicted
+++ resolved
@@ -287,9 +287,9 @@
 
   /* variables which store the domain numbers of the wind, disk atmosphere.
      Other components should be added here.  Right now we need a wind_domain 
-    number because the inputs for the disk and a putativel disk atmosphere are 
-   interrsed.  The first step will be to put this information into alocal variale
-  in python.c.  We should not have to carry this forward */
+     number because the inputs for the disk and a putativel disk atmosphere are 
+     interrsed.  The first step will be to put this information into alocal variale
+     in python.c. We should not have to carry this forward */
 
 	int wind_domain_number;
 	int atmos_domain_number;
@@ -814,12 +814,6 @@
   double ferland_ip;		/* IP calculaterd from equation 5.4 in hazy1 - assuming allphotons come from 0,0,0 and the wind is transparent */
   double ip;			/*NSH 111004 Ionization parameter calculated as number of photons over the lyman limit entering a cell, divided by the number density of hydrogen for the cell */
   double xi;			/*NSH 151109 Ionization parameter as defined by Taratr et al 1969 and described in Hazy. Its the ionizing flux over the number of hydrogen atoms */
-<<<<<<< HEAD
-  //int kpkt_rates_known;
-  //COOLSTR kpkt_rates;
-=======
-
->>>>>>> aa96ccff
 } plasma_dummy, *PlasmaPtr;
 
 PlasmaPtr plasmamain;
@@ -1248,10 +1242,6 @@
   int quit_after_inputs;        // quit after inputs read in, testing mode
   int fixed_temp;               // do not alter temperature from that set in the parameter file
   int zeus_connect;				// We are connecting to zeus, do not seek new temp and output a heating and cooling file
-<<<<<<< HEAD
-=======
-  
->>>>>>> aa96ccff
 }
 modes;
 
