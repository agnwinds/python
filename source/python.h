#ifdef MPI_ON
#include "mpi.h"


#endif

int np_mpi_global;              /// Global variable which holds the number of MPI processes

int rank_global;


int verbosity;                  /* verbosity level. 0 low, 10 is high */

/* the functions contained in log., rdpar.c and lineio.c are
   declare deparately from templates. This is because some functions
   only use log.h and don't use python.h due to repeated definitions */
#include "log.h"
#include "strict.h"

/* In python_43 the assignment of the WindPtr size has been moved from a fixed
value determined by values in python.h to a values which are adjustable from
within python */





/* With domains NDIM and MDIM need to be removed but NDIM2 is the total number of cells in wmain, and there
are certain times we want to loop over everything.  The situation with NPLASMA is similar */

int NDIM2;                      //The total number of wind cells in wmain
int NPLASMA;                    //The number of cells with non-zero volume or the size of plasma structure

char basename[132];             // The root of the parameter file name being used by python

/* These are tunable parameters that control various aspects of python
 * and the assorted programs.  In some cases they affect the "care" with
 * which a calculation is made, and this can in principle affect the
 * speed of the program.  One day if may be desirable to change some
 * of these parameters with time in the program.  At present they are
 * simply collected here
 * 
 * */

double DFUDGE;
#define XFUDGE   1e-5           // The scale factor used in setting up cell x cell dfudge

#define VCHECK	1.e6            // The maximum allowable error in calculation of the velocity in calculate_ds


/* 57h -- Changed several defined variables to numbers to allow one to vary them 
in the process of running the code */
double SMAX_FRAC;               /* In translate_in_wind, a limit is placed on the maximum distance a
                                   photon can travel in one step.  It is a fraction SMAX_FRAC of the
                                   distance of the photon from the origin.  This had been hardwired to
                                   0.1 for up to 57h.  Changing it to 0.5 speeds up the current version
                                   of the code by as much as a factor of 2 for small sized grids.  This
                                   had been introduced as part of the attempt to assure ourselves that
                                   line shapes were calculated as accurately as possilble. 
                                 */
double DENSITY_PHOT_MIN;        /* This constant is a minimum density for the purpose of calculating
                                   photoionization heating and recombination cooling.  It is important that heating and cooling
                                   be calculated self-consistently.  Program speed is somewhat sensitive 
                                   to this parameter, at the 10% level if raised from 1e-3 to 1.  There is a 
                                   trade-off since lower minima may give better results, especially for macro atoms. */

//#define SMAX_FRAC     0.1  
#define LDEN_MIN        1e-3    /* The minimum density required for a line to be conidered for scattering
                                   or emission in calculate_ds and lum_lines */


/* End of "care factor" definition */


#define RMIN   				1.e9
#define RMAX   				3.e10
#define VWIND  				2.e8
#define MDOT  				1.e-9*MSOL/YR
#define BETA  				1.0
#define KAPPA_CONT 			4.
#define EPSILON  			1.e-6   /* A general purpose fairly small number */
#define NSTAT 				10      // JM increased this to ten to allow for adiabatic
#define VMAX                		1.e9
#define TAU_MAX				20.     /* Sets an upper limit in extract on when
                                                   a photon can be assumed to be completely absorbed */

#define DELTA_V				1.      /*This is the accuracy in velocity space (cm/s) that we sample edges when producing freebound photons */

#define DANG_LIVE_OR_DIE   2.0  /* If constructing photons from a live or die run of the code, the
                                   angle over which photons will be accepted must be defined */

int PHOT_STEPS;                 /* The switch for turning on the photon increase algorithm */
int NPHOT_MIN;                  /* The minimum number of photon bundles created per  */
int NPHOT_MAX;                  /* The maximum number of photon bundles created per cycle */
int NPHOT;                      /* The number of photon bundles created, defined in setup.c */
int CURRENT_PHOT;               /* A diagnostic so that one can always determine what the current photon number being run is */

#define NWAVE  			  10000 //Increasing from 4000 to 10000 (SS June 04)
#define MAXSCAT 			500

/* Define the structures */


/* Geometry is an actual structure which exists at the beginning of th program
   It carries the variables which define the geometry.  Reasonable values of each of
   these should be defined before it is altered with inputs fromt eh terminal. 
   The geometry structure is used to transfer all of the information about a wind


 */

/* Definitions of spectral types, which are all negative because when
 * one reads a spectrum from a list of models these are numbered beginning
 * with zero, see the discussion in get_models.c   080518 - ksl - 60a
 */
#define SPECTYPE_BB      -1
#define SPECTYPE_UNIFORM -2
#define SPECTYPE_POW     -4
#define SPECTYPE_CL_TAB  -5
#define SPECTYPE_BREM    -6
#define SPECTYPE_NONE	 -3
#define SPECTYPE_MODEL	 -99    // This is just used briefly, before a model number is assigned

/* Number of model_lists that one can have, should be the same as NCOMPS in models.h */
#define NCOMPS 	10
#define LINELENGTH 	256

/* This structure contains the information needed for each separate region of space, e.g the
 * wind and the disk
 */

// This is intialized in init_goe, but it my need to be in geo in order to be able to read
// everything back

enum coord_type_enum
{ SPHERICAL = 0,
  CYLIND = 1,
  RTHETA = 2,
  CYLVAR = 3
};


/* List of possible wind_types */

#define SV   			0
#define	STAR    		1
/* PREVIOUS is no longer an allowed type. Reading in an early model is now
 * handled as a system_type 
 */
// #define      PREVIOUS                2
#define	HYDRO 			3
#define	CORONA 			4
#define KNIGGE			5
#define	HOMOLOGOUS 		6
#define	YSO 			7
//OLD #define   ELVIS                   8  Deleted option
#define	SHELL 			9
#define IMPORT          10      // Model that is read in from a file
#define	DISK_ATMOS 		11


#define MaxDom			10

/* Next define structures that pertain to possilbe region geometries
 
   These definitions had to be moved up in python.h because they need to be defined 
   prior to defining the domains, which must contain these structures in the new
   schema  ksl 15aug
*/

typedef struct plane            /*SWM 10-10-14 - Switched to TypeDef */
{
  double x[3];                  /* A position included in the plane (usually the "center" */
  double lmn[3];                /* A unit vector perpendicular to the plane (usually in the "positive" direction */
} plane_dummy, *PlanePtr;
plane_dummy plane_l1, plane_sec, plane_m2_far;  /* these all define planes which are perpendicular to the line of sight from the 
                                                   primary to the seconday */


/* Note that since we are interested in biconical flows, our definition of a cone is not exactly
 * what one might guess.  The cone is defined in the positive z direction but reflected through 
 * the xy plane.  
 * 56d -- Beginning with 56d, ksl has switched to a new definition of cones, that is intended to
 * make it possible to use ds_to_cone easier as part of different coordinate systems.  The new definition
 * is based on the intersection of the cone with the z axis rather than the intersection with
 * the disk plane.  At present both definitions are used in the program and therefore both shold
 * be defined.  Once the new definition is promulgated through the entire program, and verified
 * the old definitions can be elimiated.  05jul -- ksl
 */

typedef struct cone
{
  double z;                     /* The place where the cone intersects the z axis (used after 56d) */
  double dzdr;                  /* the slope (used after 56d) */
}
cone_dummy, *ConePtr;


/* End of structures which are used to define boundaries to the emission regions */

#define NDIM_MAX 500            // maximum size of the grid in each dimension

typedef struct domain
{
  char name[LINELENGTH];
  int wind_type;
  int ndim, mdim, ndim2;        //ndim is the size in the x direction, while mdim is the size in z or theta direction
  int nstart, nstop;            //the beginning and end (-1) location in wmain of this component
  enum coord_type_enum coord_type;
  int log_linear;               /*0 -> the grid spacing will be logarithmic in x and z, 1-> linear */
  double xlog_scale, zlog_scale;        /* Scale factors for setting up a logarithmic grid, the [1,1] cell
                                           will be located at xlog_scale,zlog_scale */

  /* The next few structures define the boundaries of an emission region */
  struct cone windcone[2];      /* The cones that define the boundary of winds like SV or kwd */
  struct plane windplane[2];    /* Planes which define the top and bottom of a layer */
  double rho_min, rho_max;      /* These are used for the inner and outer boundary of a pillbox */

  double wind_x[NDIM_MAX], wind_z[NDIM_MAX];    /* These define the edges of the cells in the x and z directions */
  double wind_midx[NDIM_MAX], wind_midz[NDIM_MAX];      /* These define the midpoints of the cells in the x and z directions */

  ConePtr cones_rtheta;         /*A ptr to the cones that define boundaries of cells in the theta direction 
                                   when rtheta coords  are being used */
/* Next two lines are for cyl_var coordinates.  They are used in locating the appropriate 
 * locating the appropriate cell, for example by cylvar_where_in_grid
 */

  double wind_z_var[NDIM_MAX][NDIM_MAX];
  double wind_midz_var[NDIM_MAX][NDIM_MAX];


/* Since in principle we can mix and match arbitrarily the next parameters now have to be part of the domain structure */

  /* Generic parameters for the wind */
  double wind_mdot, stellar_wind_mdot;  /* Mass loss rate in disk and stellar wind */
  double rmin, rmax;            /*Spherical extent of the wind */
  double zmin, zmax;            /* Vertical extent of the wind, often the same as rmax */
  double wind_rho_min, wind_rho_max;    /*Min/Max rho for wind in disk plane */
  double wind_thetamin, wind_thetamax;  /*Angles defining inner and outer cones of wind, measured from disk plane */
  double mdot_norm;             /*A normalization factor used in SV wind, and Knigge wind */

  double twind;                 // Initial temperature for a domain

  /* Parameters defining Shlossman & Vitello Wind */
  double sv_lambda;             /* power law exponent describing from  what portion of disk wind is radiated */
  double sv_rmin, sv_rmax, sv_thetamin, sv_thetamax, sv_gamma;  /* parameters defining the goemetry of the wind */
  double sv_v_zero;             /* velocity at base of wind */
  double sv_r_scale, sv_alpha;  /* the scale length and power law exponent for the velocity law */
  double sv_v_infinity;         /* the factor by which the velocity at infinity exceeds the excape velocity */


  /* Parameters defining Knigge Wind */
  double kn_dratio;             /* parameter describing collimation of wind */
  double kn_lambda;             /* power law exponent describing from  what portion of disk wind is radiated */
  double kn_r_scale, kn_alpha;  /* the scale length and power law exponent for the velocity law */
  double kn_v_infinity;         /* the factor by which the velocity at infinity exceeds the excape velocity */
  double kn_v_zero;             /* NSH 19/04/11 - Added in as the multiple of the sound speed to use as the initial velocity */

  /* Parameters describing Castor and Larmors spherical wind */
  double cl_v_zero, cl_v_infinity, cl_beta;     /* Power law exponent */
  double cl_rmin, cl_rmax;

  /* Parameters describing a spherical shell test wind */
  double shell_vmin, shell_vmax, shell_beta;
  double shell_rmin, shell_rmax;

  /*Parameters defining a corona in a ring above a disk */
  double corona_rmin, corona_rmax;      /*the minimum and maximu radius of the corona */
  double corona_zmax;           /*The maximum vertical extent of the corona */
  double corona_base_density, corona_scale_height;      /*the density at the base of the corona and the scale height */
  double corona_vel_frac;       /* the radial velocity of the corona in units of the keplerian velocity */

  /* The filling factior for the wind or corona */
  /* JM 1601 -- Moved here from geo, see #212 */
  double fill;
}
domain_dummy, *DomainPtr;       // One structure for each domain

DomainPtr zdom;                 //This is the array pointer that contains the domains
int current_domain;             // This integer is used by py_wind only


/* the geometry structure contains information that applies to all domains, including
 * the basic system geometry, descriptions of the radition sources, and truly 
 * global information including how ionization calculations are caried out. 
 *
 * Information that is domain specific should be placed directly in the domain
 * structure.  ksl
 */

#define SYSTEM_TYPE_STAR   0
#define SYSTEM_TYPE_BINARY 1
#define SYSTEM_TYPE_AGN    2
#define	SYSTEM_TYPE_PREVIOUS   	   3

/* RUN_TYPE differs from SYSTEM_TYPE in that
  it has implications on how the program is run
  wherease SYSTEM_TYPE refers (mainly) to the type
  of sytem, with the exception 
*/

#define RUN_TYPE_NEW       0
#define RUN_TYPE_RESTART   1
#define RUN_TYPE_PREVIOUS  3

#define TRUE  1
#define FALSE 0



struct geometry
{
  int system_type;              /* See allowed types above. system_type should only be used for setp */
  int binary;                   /* Indicates whether or not the system is a binary. TRUE or FALSE */

  int ndomain;                  /* The number of domains in a model */
  int ndim2;                    /* The total number of windcells in all domains */
  int nplasma, nmacro;          /* The total number of cells in the plasma and macro structures in all domains */

  /* variables which store the domain numbers of the wind, disk atmosphere.
     Other components should be added here.  Right now we need a wind_domain 
     number because the inputs for the disk and a putativel disk atmosphere are 
     interrsed.  The first step will be to put this information into alocal variale
     in python.c. We should not have to carry this forward */

  int wind_domain_number;
  /* Ultimately the next variable should not be needed but to avoid a bad
   * interaction with Nick's effort meld zeus calculations with Python
   * I have added a new variable.  It is likely that the domain number for
   * this will always be 0, but one could imagine cases where that might
   * not be the case  ksl -160927
   */

  int hydro_domain_number;      // Created for the special case of runs with Zeus


  /* This section allows for restarting the program, and adds parameters used
   * in the calculation */

  int wcycle, pcycle;           /* The number of completed ionization and spectrum cycles */
  int wcycles, pcycles;         /* The number of ionization and spectrum cycles desired */

  /* This section stores information whihc specifies the spectra to be extracted.  Some of the parameters
   * are used only in advanced modes.  
   */

#define NSPEC   20
  int nangles;
  double angle[NSPEC], phase[NSPEC];
  int scat_select[NSPEC], top_bot_select[NSPEC];
  double rho_select[NSPEC], z_select[NSPEC], az_select[NSPEC], r_select[NSPEC];
  double swavemin, swavemax;
  int select_extract, select_spectype;

/* Begin description of the actual geometery */

/* The next variables refere to the entire space in which pbotons sill be tracked.  Photons
 * outside these regions are assumed to have hit something or be freely moving through space.
 */

  double rmax, rmax_sq;         /* The maximum distance to which a photon should be followed */

/* Basic paremeters of the system, as opposed to elements of the wind or winds */

  double mstar, rstar, rstar_sq, tstar, gstar;  /* Basic parameters for the star (often a WD) in the system */
  double tstar_init;            /* The temperature of the star, before backscattering is taken into account */
  double lum_star_init, lum_star_back;  /* The luminosity of the star as determined by tstar_init */

  double tmax;                  /*NSH 120817 the maximum temperature of any element of the model 
                                   - used to help estimate things for an exponential representation of the spectrum in a cell */


#define DISK_NONE   0
#define DISK_FLAT   1
#define DISK_VERTICALLY_EXTENDED   2

  int disk_type;

#define BACK_RAD_ABSORB_AND_DESTROY  0  /* Disk simply absorbs the radiation and it is lost */
#define BACK_RAD_SCATTER            1   /* Disk reradiates the radiation immediately via electron scattering */
#define BACK_RAD_ABSORB_AND_HEAT     2  /* Correct disk temperature for illumination by photons 
                                           which hit the dsik.  Disk radiation is absorbed and changes 
                                           the temperature of the disk for future ionization cycles
                                         */

  int absorb_reflect;           /*Controls what happens when a photong hits the disk or star
                                 */

#define DISK_TPROFILE_STANDARD          0       // This is a standard Shakura-Sunyaev disk. The profile depends on mstar and mdot_disk
#define DISK_TPROFILE_READIN            1       // Here the temperature profile for the disk is simply read in as a function of radius
#define DISK_TPROFILE_YSO               2       // The so-called YSO option was created for the YSO case
  int disk_tprofile;            /* This is an variable used to specify a standard accretion disk (0) or
                                   one that has been read in and stored. */
  double disk_mdot;             /* mdot of  DISK */
  double diskrad, diskrad_sq;
  double disk_z0, disk_z1;      /* For vertically extended disk, z=disk_z0*(r/diskrad)**disk_z1 *diskrad */
  double lum_disk_init, lum_disk_back;  /* The intrinsic luminosity of the disk, the back scattered luminosity */
  int run_type;                 /*1508 - New variable that describes whether this is a continuation of a previous run 
                                   Added in order to separate the question of whether we are continuing an old run fro
                                   the type of wind model.  Bascially if run_type is 0, this is a run from scratch,
                                   if SYSTEM_TYPE_PREVIOUS it is an old run     */
  int star_radiation, disk_radiation;   /* 1 means consider radiation from star, disk,  bl, and/or wind */
  int bl_radiation, wind_radiation, agn_radiation;
  int search_light_radiation;   /* 1605 - ksl - Added to implement 1d testing */
  int matom_radiation;          /* Added by SS Jun 2004: for use in macro atom computations of detailed spectra
                                   - 1 means use emissivities for BOTH macro atom levels and kpkts. 0 means don't
                                   (which is correct for the ionization cycles. */
  int ioniz_mode;               /* describes the type of ionization calculation which will
                                   be carried out.  0=on the spot, 1=LTE, 2=fixed ionization
                                   fractions,  3 means to recalculate the ionization structure 
                                   based on the energy absorbed in the wind (mod_on_the_spot), 4
                                   is a test.  It is currently set to do the same as 3, except
                                   that ground state mulitpliciites are used instead of 
                                   a partition function */
  int macro_ioniz_mode;         /* Added by SS Apr04 to control the use of macro atom populations and
                                   ionization fractions. If it is set to 1 then macro atom populations
                                   computed from estimators are used. If set to 0 then the macro atom
                                   populations are computed as for minor ions. By default it is set to
                                   0 initially in python.c and then set to 1 the first time that
                                   Monte Carlo estimators are normalised. */
  int ioniz_or_extract;         /* Set to 1 (true) during ionization cycles, set to 0 (false) during calculation of
                                   detailed spectrum.  Originally introduced by SS in July04 as he added
                                   macro atoms.  Name changed by ksl (57h) since this variable can be used more
                                   generally to speed up the extract portion of the calculation.
                                 */
  int macro_simple;             /* Added by SS May04 for diagnostics. As default this is set to 0. A full
                                   Macro Atom calculation is performed in that case. If it is set to 1 it means
                                   that although Macro Atom data has been read in, all lines/continua are treated
                                   using the simplified two-level approximation. Such a calculation should reproduce
                                   the same results as pre-Macro Atom versions of the code. */
  int partition_mode;           /* Diagnostic to force the partition function to be calculated in
                                   a specific way. */
  int line_mode;                /*0, the atomosphere is a completely absorbing and no photons
                                   will be scattered.  In this mode, assuming the wind is a source
                                   of emission, the emissivity will be the Einstein A coefficient
                                   1, the atmosphere is completely scattering, there will be no
                                   interchange of energy between the photons and the electrons
                                   as a result of radiation transfer
                                   2, then a simple single scattering approximation is applied in which
                                   case the scattered flux is just  A21/(C21+A21). 
                                   3, then radiation trapping is included as well.
                                   6, If set to 6 initially, this switches on the macro atom stuff
                                   and then behaves like 3. (SS)
                                 */
/* Note that the scatter_mode is actually a subsidiary variable of the line_mode.  Chooising a line_mode
 * results in the selection of a scatter_mode */
#define SCATTER_MODE_ISOTROPIC    0
#define SCATTER_MODE_THERMAL      2

  int scatter_mode;             /*The way in which scattering for resonance lines is treated 
                                   0  isotropic
                                   1  anisotropic
                                   2  thermally broadened anisotropic
                                 */

#define RT_MODE_2LEVEL  1
#define RT_MODE_MACRO   2

  int rt_mode;                  /* radiative transfer mode. 2 for Macro Atom method,  1 for non-Macro Atom methods  */

  /* Define the choices for calculating the FB, see, e.g. integ_fb */

#define FB_FULL         0       /* Calculate fb emissivity including energy associated with the threshold */
#define FB_REDUCED      1       /* Calculqate the fb emissivity without the threshold energy */
#define FB_RATE         2       /* Calulate the fb recombinarion rate  */


  /* Define the modes for free bound integrals */
#define OUTER_SHELL  1
#define INNER_SHELL  2

  /* The frequency bands used when calculating parameters like a power law slope in limited regions. */

#define  NXBANDS 20             /* the maximum number of bands (frequency intervals that can be defined for
                                   storing coarse spectra for each plasma cell */

  int nxfreq;                   /* the number of frequency intervals actually used */
  double xfreq[NXBANDS + 1];    /* the frequency boundaries for the coarse spectra  */


  /* The next set pf variables assign a SPECTYPE (see above) for
     each possible source of radiation in a model.  The value assigned can be different for
     the ionization and detaled spectrum generation part of the code */

  int star_ion_spectype, star_spectype; /* The type of spectrum used to create the continuum
                                           for the star in the ionization and final spectrum calculation */
  int disk_ion_spectype, disk_spectype; /* Same as above but for the disk */
  int bl_ion_spectype, bl_spectype;     /* Same as above but for the boundary layer */
  int agn_ion_spectype, agn_spectype;   /* Same as above but for the AGN */
  int search_light_ion_spectype, search_light_spectype; /* Same as above but for the search_light. Created for 1d test */

  char model_list[NCOMPS][LINELENGTH];  /* The file which contains the model names and the associated values for the model */

  double mdot_norm;             /*A normalization factor used in SV wind, and Knigge wind */
  int adiabatic;                /*0-> Do not include adiabatic heating in calculating the cooling of the wind
                                   1-> Use adiabatic heating in calculating the cooling of the wind
                                 */
  int nonthermal;               /* 0 --> No extra heating due to shocks
                                   1 --> Extra heating due to shocks (etc)  (Added for FU Ori)
                                 */

  double shock_factor;          /* A scaling factor used for including an extra heating term (for FU Ori stars
                                 */

  int auger_ionization;         /*0 -> Do not include innershell photoionization /Auger effects; 1-> include them */

/* Initial values for defining wind structure for a planar geometry.  These are currently only used by balance and this
   may not be the best approach generally and depending on where this ends up. Some consolidation is desirable */
  double pl_vol, pl_vmax;
  double pl_t_r, pl_t_e, pl_w;
  double pl_nh;

  /* Variables having to do with heating and cooling */

  double lum_tot, lum_star, lum_disk, lum_bl, lum_wind; /* The total luminosities of the disk, star, bl, & wind 
                                                           are actually not used in a fundamental way in the program */
  double lum_agn;               /*The total luminosity of the AGN or point source at the center */
  double lum_ff, lum_rr, lum_lines;     /* The luminosity of the wind as a result of ff, fb, and line radiation */
  double cool_rr;               /*1706 NSH - the cooling rate due to radiative recombination - not the same as the luminosity */
  double cool_comp;             /*1108 NSH The luminosity of the wind as a result of compton cooling */
  double cool_di;               /* 1409 NSH The direct ionization luminosity */
  double cool_dr;               /*1109 NSH The luminosity of the wind due to dielectronic recombination */
  double cool_adiabatic;        /*1209 NSH The cooling of the wind due to adiabatic expansion */
  double heat_adiabatic;        /*1307 NSH The heating of the wind due to adiabatic heating - split out from cool_adiabatic to get an accurate idea of whether it is important */
  double heat_shock;            /*1806 - ksl - The amount of extra heating going into the wind due to shock heating. Added for FU Ori project */

  double f_tot, f_star, f_disk, f_bl, f_agn, f_wind;    /* The integrated specific L between a freq min and max which are
                                                           used to establish the fraction of photons of various types */

/* These variables are copies of the lum variables above, and are only calculated during ionization cycles
   This is a bugfix for JM130621, windsave bug */
  double lum_ff_ioniz, lum_rr_ioniz, lum_lines_ioniz;
  double cool_rr_ioniz;
  double cool_comp_ioniz;
  double cool_di_ioniz;         /* 1409 NSH The direct ionization luminosity */
  double cool_dr_ioniz;
  double cool_adiabatic_ioniz;
  double lum_wind_ioniz, lum_star_ioniz, lum_disk_ioniz, lum_bl_ioniz, lum_tot_ioniz;

  double f_matom, f_kpkt;       /*Added by SS Jun 2004 - to be used in computations of detailed spectra - the
                                   energy emitted in the band via k-packets and macro atoms respectively. */

//70i - nsh 111007 - put cool_tot_ioniz and n_ioniz into the geo structure. This will allow a simple estimate of ionisation parameter to be computed;

  double n_ioniz, cool_tot_ioniz;

/* The next set of parameters relate to the secondary
 */

  double m_sec, q;              /* Mass of the secondary, mass ratio of system */
  double period;                /* Period of the systems in seconds */
  double a, l1, l2, phi;        /* Separation of primary and secondary, distance of l1 from primary,phi at l1 */
  double l1_from_m2, r2_far;    /* Distance to l1 from m2, distance to far side of secondary from primary */
  double r2_width;              /* Maximum width of Roche surface of secondary in the plane of orbit */

  double t_bl;                  /*temperature of the boundary layer */
  double weight;                /*weight factor for photons/defined in define_phot */

/* The next set of parameters relate to the central source of an AGN
 */

  double brem_temp;             /*The temperature of a bremsstrahlung source */
  double brem_alpha;            /*The exponent of the nu term for a bremstrahlung source */

  double pl_low_cutoff;         /* accessible only in advanced mode- see #34. default to zero */

  double alpha_agn;             /*The power law index of a BH at the center of an AGN.  Note that the luminosity
                                   of the agn is elsewhere in the structure
                                 */
  double const_agn;             /*The constant for the Power law, there are lots of ways of defining the PL which is best? */
  double r_agn;                 /* radius of the "photosphere" of the BH in the AGN.  */
  double d_agn;                 /* the distance to the agn - only used in balance to calculate the ioinsation fraction */


  int pl_geometry;              /* geometry of X-ray point source */
#define PL_GEOMETRY_SPHERE 0
#define PL_GEOMETRY_LAMP_POST 1
  double lamp_post_height;      /* height of X-ray point source if lamp post */

/* The next four variables added by nsh Apr 2012 to allow broken power law to match the cloudy table command */
  double agn_cltab_low;         //break at which the low frequency power law ends
  double agn_cltab_hi;          //break at which the high frequency power law cuts in
  double agn_cltab_low_alpha;   //photon index for the low frequency end
  double agn_cltab_hi_alpha;    //photon index for the high frequency end       

// The next set of parameters describe the input datafiles that are read
  char atomic_filename[132];    /* The masterfile for the atomic data */
  char fixed_con_file[132];     /* For fixed concentrations, the file specifying concentrations */

  //Added by SWM for tracking C-IV/H-A hotspots
  int nres_halpha;

  /* Variables used for reverberation mapping */

  double fraction_converged, reverb_fraction_converged;
  int reverb_filter_lines, *reverb_filter_line;
  enum reverb_disk_enum
  { REV_DISK_CORRELATED = 0, REV_DISK_UNCORRELATED = 1, REV_DISK_IGNORE = 3 } reverb_disk;
  enum reverb_enum
  { REV_NONE = 0, REV_PHOTON = 1, REV_WIND = 2, REV_MATOM = 3 } reverb;
  enum reverb_vis_enum
  { REV_VIS_NONE = 0, REV_VIS_VTK = 1, REV_VIS_DUMP = 2, REV_VIS_BOTH = 3 } reverb_vis;
  int reverb_wind_cycles;
  int reverb_path_bins, reverb_angle_bins;      //SWM - Number of bins for path arrays, vtk output angular bins
  int reverb_dump_cells;        //SWM - Number of cells to dump
  double *reverb_dump_cell_x, *reverb_dump_cell_z;
  int *reverb_dump_cell;
  int reverb_lines, *reverb_line;       //SWM - Number of lines to track, and array of line 'nres' values

  int spec_mod;                 //A flag to say that we do hav spectral models  ??? What does this mean???
}
geo;


/* xdisk is a structure that is used to store information about the disk in a system */
#define NRINGS	3001            /* The actual number of rings completely defined
                                   is NRINGS-1 ... or from 0 to NRINGS-2.  This is
                                   because you need an outer radius...but the rest
                                   of this element is not filled in. */

struct xdisk
{
  double r[NRINGS];             /* The inner radius of an annulus */
  double t[NRINGS];             /* The temperature at the middle of the annulus */
  double g[NRINGS];             /* The gravity at the middle of the annulus */
  double v[NRINGS];             /* The velocity at the middle of the annulus */
  double heat[NRINGS];          /* The total energy flux of photons hitting each annulus */
  double ave_freq[NRINGS];      /* The flux weighted average of frequency of photons hitting each annulus */
  double w[NRINGS];             /* The radiative weight of the photons that hit the disk */
  double t_hit[NRINGS];         /* The effective T of photons hitting the disk */
  int nphot[NRINGS];            /*The number of photons created in each annulus */
  int nhit[NRINGS];             /*The number of photons which hit each annulus */
}
disk, qdisk;                    /* disk defines zones in the disk which in a specified frequency band emit equal amounts
                                   of radiation. disk gets reinitialized whenever the frequency interval of interest
                                   is changed.  qdisk stores the amount of heating of the disk as a result of
                                   illumination by the star or wind. It's boundaries are fixed throughout a cycle */

#define NBLMODEL 100

struct blmodel
{
  int n_blpts;
  float r[NBLMODEL];
  float t[NBLMODEL];
}
blmod;


/*
 * The next structure is associated with reverberation mappping.
    SWN 6-2-15
    Wind paths is defined per cell and contains a binned array holding the spectrum of paths. Layers are
    For each frequency:
      For each path bin:
        What's the total fluxback of all these photons entering the cell?
*/
typedef struct wind_paths
{
  double *ad_path_flux;         //Array[by frequency, then path] of total flux of photons with the given v&p
  double *ad_path_flux_disk;
  double *ad_path_flux_wind;
  double *ad_path_flux_cent;    // As above, by source
  int *ai_path_num;             //Array [by frequency, then path] of the number of photons in this bin
  int *ai_path_num_disk;
  int *ai_path_num_wind;
  int *ai_path_num_cent;        // As above, by source
  double d_flux, d_path;        //Total flux, average path
  int i_num;                    //Number of photons hitting this cell
} wind_paths_dummy, *Wind_Paths_Ptr;

/* 	This structure defines the wind.  The structure w is allocated in the main
	routine.  The total size of the structure will be NDIM x MDIM, and the two
	dimenssions do not need to be the same.  The order of the
	cells in the structure is such that the as you increse the cell number by one
	z increases the fastest.

57+ -- The wind structure was reduced to contain just information about the geometry.  
Variables for wind cells that actually have volume in the wind are now in plasmamain, 
or macromain.  The wind structure still contains a volume element, which is the volume
of that cell in the wind, This is used in some cases to determine whether the cell
has any portion in the wind.  

Note that most of the macro atom information is in a separate structure.  This was
done to make it easier to control the size of the entire structure   06jul-ksl

 */
#define NIONIZ	5               /*The number of ions (normally H and He) for which one separately tracks ionization 
                                   and recombinations */
//OLD #define LPDF   3                /*The number of bins into which the line luminosity is divided in the course pdf
//OLD                                    created by total_line_emission 
//OLD                                    Reduced from 10 to 3 by SS for testing data with few lines. */


/* 061104 -- 58b -- ksl -- Added definitions to characterize whether a cell is in the wind. */
/* 110810 -- ksl - these are assigned to w->inwind, and are used to help determine how photons 
that go through a cell are treated.  Most of the assignments are based on whether the
volume in the wind is zero, which is determined in cylind_volumes for the cylindrical wind
and in correpsonding reoutines elsewehere.  These routines are called from the routine define_wind.
W_IGNORE is currently set in define_wind itself.  The values of these variables are used
in translate_in_wind.

Note that where_in_wind has been modified to use some of the same returns.  In general, the idea
is that if a new component is to be added, it should be added with by with two varialles ALL in whatever
and PART in whatever, as n and n+1
*/

typedef struct wind
{
  int ndom;                     /*The domain associated with this element of the wind */
  int nwind;                    /*A self-reference to this cell in the wind structure */
  int nplasma;                  /*A cross refrence to the corresponding cell in the plasma structure */
  double x[3];                  /*position of inner vertex of cell */
  double xcen[3];               /*position of the "center" of a cell */
  double r, rcen;               /*radial location of cell (Used for spherical, spherical polar
                                   coordinates. */
  double theta, thetacen;       /*Angle of coordinate from z axis in degrees  */
  double dtheta, dr;            /* widths of bins, used in hydro import mode */
  struct cone wcone;            /* cone structure that defines the bottom edge of the cell in 
                                   CYLVAR coordinates */
  double v[3];                  /*velocity at inner vertex of cell.  For 2d coordinate systems this
                                   is defined in the xz plane */
  double v_grad[3][3];          /*velocity gradient tensor  at the inner vertex of the cell NEW */
  double div_v;                 /*Divergence of v at center of cell */
  double dvds_ave;              /* Average value of dvds */
  double dvds_max, lmn[3];      /*The maximum value of dvds, and the direction in a cell in cylindrical coords */
  double vol;                   /* valid volume of this cell (that is the volume of the cell that is considered
                                   to be in the wind.  This differs from the volume in the Plasma structure
                                   where the volume is the volume that is actually filled with material. */
  double dfudge;                /* A number which defines a push through distance for this cell, which replaces the
                                   global variable DFUDGE in many instances */
  enum inwind_enum
  { W_IN_DISK = -5, W_IN_STAR = -4, W_IGNORE = -2, W_NOT_INWIND = -1,
    W_ALL_INWIND = 0, W_PART_INWIND = 1, W_NOT_ASSIGNED = -999
  } inwind;
  Wind_Paths_Ptr paths, *line_paths;    // SWM 6-2-15 Path data struct for each cell
}
wind_dummy, *WindPtr;

WindPtr wmain;

/* Plasma is a structure that contains information about the properties of the
plasma in regions of the geometry that are actually included n the wind */

/* 70 - 1108 - Define wavelengths in which to record gross spectrum in a cell, see also xave_freq and xj in plasma structure */
/* ksl - It would probably make more sense to define these in the same ways that bands are done for the generation of photons, or to
 * do both the same way at least.  Choosing to do this in two different ways makes the program confusing. The structure that has
 * the photon generation is called xband */
/* 78 - 1407 - NSH - changed several elements (initially those of size nions) in the plasma array to by dynamically allocated.
They are now pointers in the array. */


typedef struct plasma
{
  int nwind;                    /*A cross reference to the corresponding cell in the  wind structure */
  int nplasma;                  /*A self reference to this  in the plasma structure */
  double ne;                    /* electron density in the shell */
  double rho;                   /*density at the center of the cell. For clumped models, this is rho of the clump */
  double vol;                   /* volume of this cell (more specifically the volume  that is filled with material
                                   which can differe from the valid volume of the cell due to clumping. */
  double *density;              /*The number density of a specific ion.  This needs to correspond
                                   to the ion order obtained by get_atomic_data. 78 - changed to dynamic allocation */
  double *partition;            /*The partition function for each  ion. 78 - changed to dynamic allocation */
  double *levden;               /*The number density (occupation number?) of a specific level */

  double kappa_ff_factor;       /* Multiplicative factor for calculating the FF heating for                                      a photon. */


  double *recomb_simple;        /* "alpha_e - alpha" (in Leon's notation) for b-f processes in simple atoms. */
  double *recomb_simple_upweight;       /* multiplicative factor to account for ration of total to "cooling" energy for b-f processes in simple atoms. */

/* Begining of macro information */
  double kpkt_emiss;            /*This is the specific emissivity due to the conversion k-packet -> r-packet in the cell
                                   in the frequency range that is required for the final spectral synthesis. (SS) */

  double kpkt_abs;              /* k-packet equivalent of matom_abs. (SS) */

  int *kbf_use;                 /* List of the indices of the photoionization processes to be used for kappa_bf. (SS) */
  int kbf_nuse;                 /* Total number of photoionization processes to be used for kappa_bf. (SS) */

/* End of macro information */


  double t_r, t_r_old;          /*radiation temperature of cell */
  double t_e, t_e_old;          /*electron temperature of cell */
  double dt_e, dt_e_old;        /*How much t_e changed in the previous iteration */
  double heat_tot, heat_tot_old;        /* heating from all sources */
  double abs_tot;
  double heat_lines, heat_ff;
  double heat_comp;             /* 1108 NSH The compton heating for the cell */
  double heat_ind_comp;         /* 1205 NSH The induced compton heatingfor the cell */
  double heat_lines_macro, heat_photo_macro;    /* bb and bf heating due to macro atoms. Subset of heat_lines 
                                                   and heat_photo. SS June 04. */
  double heat_photo, heat_z;    /*photoionization heating total and of metals */
  double heat_auger;            /* photoionization heating due to inner shell ionizations */
  double abs_photo, abs_auger;  /* this is the energy absorbed from the photon filed by these processes - different to the heating rate because of the binding energy */
  double w;                     /*The dilution factor of the wind */

  int ntot;                     /*Total number of photon passages */

  /*  counters of the number of photon passages by origin */

  int ntot_star;
  int ntot_bl;
  int ntot_disk;
  int ntot_wind;
  int ntot_agn;


  int nscat_es;                 /* The number of electrons scatters in the cell */
  int nscat_res;                /* The number of resonant line scatters in the cell */

  double mean_ds;               /* NSH 6/9/12 Added to allow a check that a thin shell is really optcially thin */
  int n_ds;                     /* NSH 6/9/12 Added to allow the mean dsto be computed */
  int nrad;                     /* Total number of photons created within the cell */
  int nioniz;                   /* Total number of photons capable of ionizing H */
  double *ioniz, *recomb;       /* Number of ionizations and recombinations for each ion.
                                   The sense is ionization from ion[n], and recombinations 
                                   to each ion[n] . 78 - changed to dynamic allocation */
  double *inner_recomb;
  int *scatters;                /* 68b - The number of scatters in this cell for each ion. 78 - changed to dynamic allocation */
  double *xscatters;            /* 68b - Diagnostic measure of energy scattered out of beam on extract. 78 - changed to dynamic allocation */
  double *heat_ion;             /* The amount of energy being transferred to the electron pool
                                   by this ion via photoionization. 78 - changed to dynamic allocation */
  double *cool_rr_ion;          /* The amount of energy being released from the electron pool
                                   by this ion via recombination. 78 - changed to dynamic allocation */
  double *lum_rr_ion;           /* The recombination luminosity
                                   by this ion via recombination. 78 - changed to dynamic allocation */

  double *cool_dr_ion;
  double j, ave_freq;           /*Respectively mean intensity, intensity_averaged frequency, 
                                   luminosity and absorbed luminosity of shell */
  double xj[NXBANDS], xave_freq[NXBANDS];       /* 1108 NSH frequency limited versions of j and ave_freq */
  double fmin[NXBANDS];         /* the minimum freqneucy photon seen in a band - this is incremented during photon flight */
  double fmax[NXBANDS];         /* the maximum frequency photon seen in a band - this is incremented during photon flight */
  double fmin_mod[NXBANDS];     /* the minimum freqneucy that the model should be applied for */
  double fmax_mod[NXBANDS];     /* the maximum frequency that the model should be applied for */



  double j_direct, j_scatt;     /* 1309 NSH mean intensity due to direct photons and scattered photons */
  double ip_direct, ip_scatt;   /* 1309 NSH mean intensity due to direct photons and scattered photons */
  double xsd_freq[NXBANDS];     /*1208 NSH the standard deviation of the frequency in the band */
  int nxtot[NXBANDS];           /* 1108 NSH the total number of photon passages in frequency bands */
  double max_freq;              /*1208 NSH The maximum frequency photon seen in this cell */
  double cool_tot;              /*The total cooling in a cell */
  /* The total luminosity of all processes in the cell (Not the same 
     as what escapes the cell) */
  double lum_lines, lum_ff, cool_adiabatic;
  double lum_rr, lum_rr_metals; /* 1706 NSH - the radiative recobination luminosity - not the same as the cooling rate */
  double cool_comp;             /* 1108 NSH The compton luminosity of the cell */
  double cool_di;               /* 1409 NSH The direct ionization luminosity */
  double cool_dr;               /* 1109 NSH The dielectronic recombination luminosity of the cell */
  double cool_rr, cool_rr_metals;       /*fb luminosity & fb of metals metals */
  double lum_tot, lum_tot_old;  /* The specific radiative luminosity in frequencies defined by freqmin
                                   and freqmax.  This will depend on the last call to total_emission */

  double cool_tot_ioniz;
  double lum_lines_ioniz, lum_ff_ioniz, cool_adiabatic_ioniz;
  double lum_rr_ioniz;
  double cool_comp_ioniz;       /* 1108 NSH The compton luminosity of the cell */
  double cool_di_ioniz;         /* 1409 NSH The direct ionization luminosity */
  double cool_dr_ioniz;         /* 1109 NSH The dielectronic recombination luminosity of the cell */
  double cool_rr_ioniz, cool_rr_metals_ioniz;   /*fb luminosity & fb of metals metals */
  double lum_tot_ioniz;         /* The specfic radiative luminosity in frequencies defined by freqmin
                                   and freqmax.  This will depend on the last call to total_emission */

  double heat_shock;            /*1805 ksl - An extra heating term added to allow for shock heating of the plasma (Implementef for FU Ori Project */

  /* JM 1807 -- these routines are for the BF_SIMPLE_EMISSIVITY_APPROACH
     they allow one to inspect the net flow of energy into and from the simple ion 
     ionization pool */
  double bf_simple_ionpool_in, bf_simple_ionpool_out;

  double comp_nujnu;            /* 1701 NSH The integral of alpha(nu)nuj(nu) used to computecompton cooling-  only needs computing once per cycle */

  double dmo_dt[3];             /*Radiative force of wind */
<<<<<<< HEAD
=======
  double rad_force_es[3];       /*Radiative force of wind */
  double rad_force_ff[3];       /*Radiative force of wind */
  double rad_force_bf[3];       /*Radiative force of wind */



//OLD  int npdf;                     /* The number of points actually used in the luminosity pdf */
//OLD  int pdf_x[LPDF];              /* The line numbers of *line_ptr which form the boundaries the luminosity pdf */
//OLD  double pdf_y[LPDF];           /* Where the pdf is stored -- values between 0 and 1 */
>>>>>>> 403a3fe6
  double gain;                  /* The gain being used in interations of the structure */
  double converge_t_r, converge_t_e, converge_hc;       /* Three measures of whether the program believes the grid is converged.
                                                           The first wo  are the fraction changes in t_r, t_e between this and the last cycle. The third
                                                           number is the fraction between heating and cooling divided by the sum of the 2       */
  int trcheck, techeck, hccheck;        /* NSH the individual convergence checks used to calculate converge_whole.  Each of these values
                                           is 0 if the fractional change or in the case of the last check error is less than a value, currently
                                           set to 0.05.  ksl 111126   
                                           NSH 130725 - this number is now also used to say if the cell is over temperature - it is set to 2 in this case   */
  int converge_whole, converging;       /* converge_whole is the sum of the indvidual convergence checks.  It is 0 if all of the
                                           convergence checks indicated convergence.subroutine convergence feels point is converged, converging is an
                                           indicator of whether the program thought the cell is on the way to convergence 0 implies converging */



  /* 1108 Increase sim estimators to cover all of the bands */
  /* 1208 Add parameters for an exponential representation, and a switch to say which we prefer. */
  enum spec_mod_type_enum
  {
    SPEC_MOD_PL = 1,
    SPEC_MOD_EXP = 2,
    SPEC_MOD_FAIL = -1
  } spec_mod_type[NXBANDS];     /* NSH 120817 A switch to say which type of representation we are using for this band in this cell. Negative means we have no useful representation, 0 means power law, 1 means exponential */

  double pl_alpha[NXBANDS];     /*Computed spectral index for a power law spectrum representing this cell NSH 120817 - changed name from sim_alpha to PL_alpha */
  double pl_log_w[NXBANDS];     /* NSH 131106 - this is the log version of the power law weight. It is in an attempt to allow very large values of alpha to work with the PL spectral model to avoide NAN problems. The pl_w version can be deleted once testing is complete */


  double exp_temp[NXBANDS];     /*NSH 120817 - The effective temperature of an exponential representation of the radiation field in a cell */
  double exp_w[NXBANDS];        /*NSH 120817 - The prefector of an exponential representation of the radiation field in a cell */
  double ip;                    /*NSH 111004 Ionization parameter calculated as number of photons over the lyman limit entering a cell, divided by the number density of hydrogen for the cell */
  double xi;                    /*NSH 151109 Ionization parameter as defined by Tartar et al 1969 and described in Hazy. Its the ionizing flux over the number of hydrogen atoms */
} plasma_dummy, *PlasmaPtr;

PlasmaPtr plasmamain;

/* A storage area for photons.  The idea is that it is sometimes time-consuming to create the
cumulative distribution function for a process, but trivial to create more than one photon 
of a particular type once one has the cdf,  This appears to be case for f fb photons.  But 
the same procedure could be used for line photons */

#define NSTORE 10
typedef struct photon_store
{
  int n;                        /* This is the photon number that was last used */
  double t, f1, f2, freq[NSTORE];

} photon_store_dummy, *PhotStorePtr;

PhotStorePtr photstoremain;

/* A second photon store: this is very similar to photon_store above but for use in generating macro atom bf photons from cfds*/
typedef struct matom_photon_store
{
  int n;                        /* This is the photon number that was last used */
  double t, nconf, freq[NSTORE];

} matom_photon_store_dummy, *MatomPhotStorePtr;

MatomPhotStorePtr matomphotstoremain;
#define MATOM_BF_PDF 1000       //number of points to use in a macro atom bf PDF

typedef struct macro
{
  double *jbar;
  /* This will store the Sobolev mean intensity in transitions which is needed 
     for Macro Atom jumping probabilities. The indexing is by configuration (the 
     NLTE_LEVELS) and then by the upward bound-bound jumps from that level 
     (the NBBJUMPS) (SS) */

  double *jbar_old;

  double *gamma;
  /* This is similar to the jbar but for bound-free transitions. It records the 
     appropriate photoionisation rate co-efficient. (SS) */

  double *gamma_old;

  double *gamma_e;
  /* This is Leon's gamma_e: very similar to gamma but energy weighted. Needed
     for division of photoionisation energy into excitation and k-packets. (SS) */

  double *gamma_e_old;

  double *alpha_st;
  /* Same as gamma but for stimulated recombination rather than photoionisation. (SS) */

  double *alpha_st_old;

  double *alpha_st_e;
  /* Same as gamma_e but for stimulated recombination rather than photoionisation. (SS) */

  double *alpha_st_e_old;

  double *recomb_sp;
  /* Spontaneous recombination. (SS) */

  double *recomb_sp_e;
  /* "e" version of the spontaneous recombination coefficient. (SS) */

  double *matom_emiss;
  /* This is the specific emissivity due to the de-activation of macro atoms in the cell
     in the frequency range that is required for the final spectral synthesis. (SS) */

  double *matom_abs;
  /* This is the energy absorbed by the macro atom levels - recorded during the ionization 
     cycles and used to get matom_emiss (SS) */

  /* This portion of the macro structure  is not written out by windsave */
  int kpkt_rates_known;

  double *cooling_bf;
  double *cooling_bf_col;
  double *cooling_bb;

  /* set of cooling rate stores, which are calculated for each macro atom each cycle,
     and used to select destruction rates for kpkts */
  double cooling_normalisation;
  double cooling_bbtot, cooling_bftot, cooling_bf_coltot;
  double cooling_ff;
  double cooling_adiabatic;     // this is just cool_adiabatic / vol / ne


} macro_dummy, *MacroPtr;

MacroPtr macromain;

int xxxpdfwind;                 // When 1, line luminosity calculates pdf

int size_Jbar_est, size_gamma_est, size_alpha_est;

#define TMAX_FACTOR			1.5     /*Factor by which t_e can exceed
                                                   t_r in order for absorbed to 
                                                   match emitted flux */
//OLD - moved to zeta.c #define TMIN                            2000.
/* ??? TMIN appears to be used both for the minimum temperature and for 
   calculating the fraction of recombinations that go to the ground state.  This
   looks like a problem ksl-98jul???? It is used in py_wind_updates2d, zeta.c, and py_wind_ion.c */

#define TMAX    5e8             /*NSH 130725 - this is the maximum temperature permitted - this was introduced following problems with adaibatically heated cells increasing forever. The value was suggested by DP as a sensible compton teperature for the PK05/P05 Zeus models. */


//These constants are used in the various routines which compute ionization state
#define SAHA 4.82907e15         /* 2* (2.*PI*MELEC*k)**1.5 / h**3  (Calculated in constants) */
#define MAXITERATIONS	200     //The number of loops to do to try to converge in ne
#define FRACTIONAL_ERROR 0.03   //The change in n_e which causes a break out of the loop for ne
#define THETAMAX	 1e4    //Used in initial calculation of n_e
#define MIN_TEMP	100.    //  ??? this is another minimum temperature, which is used in saha.c and variable_temperature.c )

// these definitions are for various ionization modes
#define IONMODE_ML93_FIXTE 0    // Lucy Mazzali using existing t_e (no HC balance)
#define IONMODE_LTE_TR 1        // LTE using t_r
#define IONMODE_LTE_TE 4        // LTE using t_e
#define IONMODE_FIXED 2         // Hardwired concentrations
#define IONMODE_ML93 3          // Lucy Mazzali
//OLD #define IONMODE_LTE_SIM 4 // LTE with SIM correction
//OLD #define IONMODE_PAIRWISE_ML93 6 // pairwise version of Lucy Mazzali
//OLD #define IONMODE_PAIRWISE_SPECTRALMODEL 7        // pairwise modeled J_nu approach
#define IONMODE_MATRIX_BB 8     // matrix solver BB model
#define IONMODE_MATRIX_SPECTRALMODEL 9  // matrix solver spectral model

// and the corresponding modes in nebular_concentrations
#define NEBULARMODE_TR 0        // LTE using t_r
#define NEBULARMODE_TE 1        // LTE using t_e
#define NEBULARMODE_ML93 2      // ML93 using correction
#define NEBULARMODE_NLTE_SIM 3  // Non_LTE with SS modification (Probably could be removed)
#define NEBULARMODE_LTE_GROUND 4        // A test mode which forces all levels to the GS (Probably could be removed)
#define NEBULARMODE_PAIRWISE_ML93 6     // pairwise ML93 (diffuse BB)
#define NEBULARMODE_PAIRWISE_SPECTRALMODEL 7    // pairwise spectral models (power law or expoentials)
#define NEBULARMODE_MATRIX_BB 8 // matrix solver BB model
#define NEBULARMODE_MATRIX_SPECTRALMODEL 9      // matrix solver spectral model


typedef struct photon
{
  double x[3];                  /* Vector containing position of packet */
  double lmn[3];                /*direction cosines of this packet */
  double freq, freq_orig;       /* current and original frequency of this packet */
  double w, w_orig;             /* current and original weight of this packet */
  double tau;
  enum istat_enum
  {
    P_INWIND = 0,               //in wind,
    P_SCAT = 1,                 //in process of scattering,
    P_ESCAPE = 2,               //Escaped to reach the universe,
    P_HIT_STAR = 3,             //absorbed by photosphere of star,
    P_TOO_MANY_SCATTERS = 4,    //in wind after MAXSCAT scatters
    P_ERROR = 5,                //Too many calls to translate without something happening
    P_ABSORB = 6,               //Photoabsorbed within wind
    P_HIT_DISK = 7,             //Banged into disk
    P_SEC = 8,                  //Photon hit secondary
    P_ADIABATIC = 9             //records that a photon created a kpkt which was destroyed by adiabatic cooling
  } istat;                      /*status of photon. */

  int nscat;                    /*number of scatterings */
  int nres;                     /*For line scattering, indicates the actual transition; 
                                   for continuum scattering, meaning 
                                   depends on matom vs non-matom. See headers of emission.c 
                                   or matom.c for details. */
  int nnscat;                   /* Used for the thermal trapping model of
                                   anisotropic scattering to carry the number of
                                   scattering to "extract" when needed for wind
                                   generated photons SS05. */
  int nrscat;                   /* number of resonance scatterings */
  int grid;                     /*grid position of the photon in the wind, if
                                   the photon is in the wind.  If the photon is not
                                   in the wind, then -1 implies inside the wind cone and  
                                   -2 implies outside the wind */

  enum origin_enum
  { PTYPE_STAR = 0,
    PTYPE_BL = 1,
    PTYPE_DISK = 2,
    PTYPE_WIND = 3,
    PTYPE_AGN = 4,
    PTYPE_STAR_MATOM = 10,
    PTYPE_BL_MATOM = 11,
    PTYPE_DISK_MATOM = 12,
    PTYPE_WIND_MATOM = 13,
    PTYPE_AGN_MATOM = 14
  } origin, origin_orig;        /* Where this photon originated.  If the photon has
                                   scattered its "origin" may be changed to "wind". */
  /* note that we add 10 to origin when processed by a macro-atom
     which means we need these values in the enum list.  In making spectra in spectrum_create
     10 is subtracted from the types.  If ever this logic is changed one must the be careful
     that it is fixed in create_spectra as well.  

     Comment - ksl - 180712 - The logic for all of this is obscure to me, since we keep track of the
     photons origin separately.  At some point one might want to revisit the necessity for this
   */
  int np;                       /*NSH 13/4/11 - an internal pointer to the photon number so 
                                   so we can write out details of where the photon goes */
  double path;                  /* SWM - Photon path length */
}
p_dummy, *PhotPtr;

PhotPtr photmain;               /* A pointer to all of the photons that have been created in a subcycle. Added to ease 
                                   breaking the main routine of python into separate rooutines for inputs and running the
                                   program */

    /* minimum value for tau for p_escape_from_tau function- below this we 
       set to p_escape_ to 1 */
#define TAU_MIN 1e-6


    /* 68b - ksl - This is a structure in which the history of a single photon bundle can be recorded
     * See phot_util   phot_hist().  It needs to be used carefully.  if phot_hist_on is true
     * then photon histories will be attempted.
     */

#define MAX_PHOT_HIST	1000
int n_phot_hist, phot_hist_on, phot_history_spectrum;
struct photon xphot_hist[MAX_PHOT_HIST];

struct basis
{
  double a[3][3];

}
basis_cartesian;


    /* The next section defines the spectrum arrays.  The spectrum structure contains
       the selection criteria for each spectrum as well as the array in which to store the
       spectrum.  The first MSPEC spectra are reserved for the total generated spectrum,
       total emitted spectrum, the total spectrum of photons which are scattered and 
       the total spectrum of photons which are absorbed.  The remainder of the spectra pertain 
       to the spectrum as seen from various directions. Note that the space for the spectra 
       are allocated using a calloc statement in spectrum_init.  1409-ksl-A new spectrum
       was added.  This will be the first of the spectra.  It is simply the generated spectrum
       before passing through the wind.  It has the orginal weights as generated.  */



#define SPECTYPE_RAW        0   // As written this produces L_nu and so to get a Luminosity one needs to integrate
#define SPECTYPE_FLAMBDA    1
#define SPECTYPE_FNU        2
#define D_SOURCE 100.0          // distance to the source in parsecs for genearating spectra

#define MSPEC                            7
int nspectra;                   /* After create_spectrum, the number of elements allocated for s, or 
                                   alternatively the number of spectra one has to work with.  Note that
                                   general s[0],s[1] and s[2] are the escaping, scattered and absorbed photons,
                                   while elements higher than this will contain spectra as seen by different observers */


int nscat[MAXSCAT + 1], nres[MAXSCAT + 1], nstat[NSTAT];

typedef struct spectrum
{
  char name[40];
  float freqmin, freqmax, dfreq;
  float lfreqmin, lfreqmax, ldfreq;     /* NSH 1302 - values for logarithmic spectra */
  double lmn[3];
  double mmax, mmin;            /* Used only in live or die situations, mmax=cos(angle-DANG_LIVE_OR_DIE)
                                   and mmim=cos(angle+DANG_LIVE_OR_DIE).   In actually defining this
                                   one has to worry about signs and exactly whether you are above
                                   or below the plane */
  double renorm;                /* Factor used in Live or die option where it is 4*PI/domega;
                                   1.0 otherwise */
  int nphot[NSTAT];             /* Used to help define what happened to photons when trying to construct this
                                   particular spectrum */
  int nscat;                    /* nscat>999 -> select everything
                                   0 < nscat < MAXScat select only those photons which have
                                   scattered nscat times, number of scattering photons in spectrum, if nscat is negative
                                   then all photons with more than |nscat| are included.  */
  int top_bot;                  /* 0 ->select photons regardless of location 
                                   >0     -> select only photons whose "last" position is above the disk
                                   <0    -> select only photons whose last position is below the disk */
  double x[3], r;               /* The position and radius of a special region from which to extract spectra. 
                                   x is taken to be the center of the region and r is taken to be the radius of
                                   the region.   */
  double f[NWAVE];              /* The spectrum in linear (wavelength or frequency) units */
  double lf[NWAVE];             /* The specturm in log (wavelength or frequency)  units  */
  double lfreq[NWAVE];          /* We need to hold what freqeuncy intervals our logarithmic spectrum has been taken over */

  double f_wind[NWAVE];         /* The spectrum of photons created in the wind or scattered in the wind. Created for 
                                   reflection studies but possible useful for other reasons as well. */
  double lf_wind[NWAVE];        /* The logarithmic version of this */
}
spectrum_dummy, *SpecPtr;


SpecPtr xxspec;




/* Parameters used only by py_wind 
 * py_wind_projecti	0 -> simply print the various parameters without 
 * 			atempting toproject onto a yz plane
 * 			1 -> project onto a yz plane.
 */

int py_wind_min, py_wind_max, py_wind_delta, py_wind_project;
double *aaa;                    // A pointer to an array used by py_wind

/* This is the structure for storing cumulative distribution functions. The CDFs are
generated from a function which is usually only proportional to the probability density
function or from an array.  It is sometimes useful, e.g. in calculating the reweighting function to
have access to the proper normalization.  


*/


#define NCDF 30000              //The default size for these arrays
#define FUNC_CDF  200           //The size for CDFs made from functional form CDFs
#define ARRAY_PDF 1000          //The size for PDFs to be turned into CDFs from arrays


typedef struct Cdf
{
  double x[NCDF];               /* Positions for which the CDF is calculated */
  double y[NCDF];               /* The value of the CDF at x */
  double d[NCDF];               /* 57i -- the rate of change of the CDF at x */
  double limit1, limit2;        /* Limits (running from 0 to 1) that define a portion
                                   of the CDF to sample */
  double x1, x2;                /* limits if they exist on what is returned */
  double norm;                  //The scaling factor which would renormalize the CDF
  int ncdf;                     /* Size of this CDF */
}
 *CdfPtr, cdf_dummy;

struct Cdf cdf_ff;
struct Cdf cdf_fb;
struct Cdf cdf_vcos;
struct Cdf cdf_bb;
struct Cdf cdf_brem;




/* Variable used to allow something to be printed out the first few times
   an event occurs */
int itest, jtest;

char hubeny_list[132];          //Location of listing of files representing hubeny atmospheres






/* These variables are stored or used by the routines for anisotropic scattering */
/* Allow for the transfer of tau info to scattering routine */


//180414-ksl-moved to anisowind.c which is the only place they were called.
//OLD struct Cdf cdf_randwind_store[100];
//OLD CdfPtr cdf_randwind;
//OLD struct photon phot_randwind;

/* N.B. cdf_randwind and phot_randwind are used in the routine anisowind for 
as part of effort to incorporate anisotropic scattering in to python.  
Added for python_43.2 */


/* Provide generally for having arrays which descibe the 3 xyz axes. 
these are initialized in main, and used in anisowind  */


double x_axis[3];
double y_axis[3];
double z_axis[3];

/* These are structures associated with frequency limits/s used for photon
generation and for calculating heating and cooling */

#define NBANDS 20
struct xbands
{
  double f1[NBANDS], f2[NBANDS];
  double alpha[NBANDS];
  double pl_const[NBANDS];
  double min_fraction[NBANDS];
  double nat_fraction[NBANDS];  // The fraction of the accepted luminosity in this band
  double used_fraction[NBANDS];
  double flux[NBANDS];          //The "luminosity" within a band
  double weight[NBANDS];
  int nphot[NBANDS];
  int nbands;                   // Actual number of bands in use
}
xband;


/* The next section contains the freebound structures that can be used for both the
 * specific emissivity of a free-bound transition, and for the recombination coefficient
 * assuming the array has been initialized, which can take a few minutes
*/

#define NTEMPS	60              // The number of temperatures which are stored in each fbstruct
                                /* NSH this was increased from 30 to 60 to take account of 3 extra OOM 
                                   intemperature we wanted to have in fb */
#define NFB	10              // The maximum number of frequency intervals for which the fb emission is calculated

struct fbstruc
{
  double f1, f2;
  double cool[NIONS][NTEMPS];   //cooling rate due to radiative recombination
  double lum[NIONS][NTEMPS];    //emissivity due to radiative recombinaion
  double cool_inner[NIONS][NTEMPS];     //cooling rate due to recombinations to inner shells
}
freebound[NFB];

double xnrecomb[NIONS][NTEMPS]; // There is only one set of recombination coefficients
double xninnerrecomb[NIONS][NTEMPS];    // There is only one set of recombination coefficients

double fb_t[NTEMPS];
int nfb;                        // Actual number of freqency intervals calculated


//This is a new structure to contain the frequency range of the final spectrum
//During the ionization cycles, the emissivity due to k-packets and macro atom
//deactivations in this range will be computed and then used in the final spectral
//synthesis part of the code (SS June04).
struct emiss_range
{
  double fmin, fmax;            // min and max frequency required in the final spectrum
}
em_rnge;


#include "version.h"            /*54f -- Added so that version can be read directly */
#include "templates.h"
#include "recipes.h"

// 04apr ksl -- made kap_bf external so can be passed around variables
double kap_bf[NLEVELS];



// 12jun nsh - some commands to enable photon logging in given cells. There is also a pointer in the geo

FILE *pstatptr;                 //NSH 120601 - pointer to a diagnostic file that will contain photon data for given cells
int cell_phot_stats;            //1=do  it, 0=dont do it
#define  NCSTAT 10              //The maximum number of cells we are going to log
int ncstat;                     // the actual number we are going to log
int ncell_stats[NCSTAT];        //the numbers of the cells we are going to log


/* Added variables which count number of times two situations occur (See #91) */
int nerr_no_Jmodel;
int nerr_Jmodel_wrong_freq;



// advanced mode variables
struct advanced_modes
{
  /* these are all 0=off, 1=yes */
  int iadvanced;                // this is controlled by the -d flag, global mode control.
  int extra_diagnostics;        // when set various extra files will be written out depending what one wants to check
  int save_cell_stats;          // want to save photons statistics by cell
  int keep_ioncycle_windsaves;  // want to save wind file each ionization cycle
  int make_tables;              // create tables showing various parameters for each cycle
  int track_resonant_scatters;  // want to track resonant scatters
  int save_photons;             // want to track photons (in photon2d)
  int save_extract_photons;     // we want to save details on extracted photons
  int adjust_grid;              // the user wants to adjust the grid scale
  int diag_on_off;              // extra diagnostics
  int use_debug;                // print out debug statements
  int print_dvds_info;          // print out information on the velocity gradients
  int keep_photoabs;            // keep photoabsorption in final spectrum
  int quit_after_inputs;        // quit after inputs read in, testing mode
  int fixed_temp;               // do not alter temperature from that set in the parameter file
  int zeus_connect;             // We are connecting to zeus, do not seek new temp and output a heating and cooling file
  int rand_seed_usetime;        // default random number seed is fixed, not based on time
  int photon_speedup;
}
modes;


FILE *optr;                     //pointer to a diagnostic file that will contain dvds information



/* Structure containing all of the file and directory names created */
struct filenames
{
  char root[LINELENGTH];        // main rootname
  char windsave[LINELENGTH];    // wind save filename
  char old_windsave[LINELENGTH];        // old windsave name
  char specsave[LINELENGTH];    // spec save filename
  char diag[LINELENGTH];        // diag file
  char diagfolder[LINELENGTH];  // diag folder
  char input[LINELENGTH];       // input name if creating new pf file
  char new_pf[LINELENGTH];      // name of generated pf file
  char wspec[LINELENGTH];       // .spec_tot file (spectrum from last ionization cycle) 
  char lwspec[LINELENGTH];      // .log_spec_tot file (spectra from last ionization cycle in log wavelength scale)  
  char wspec_wind[LINELENGTH];  // .spec_tot_wind (spectra of wind photons in last ionization cycle on a linear scale limited to wind photons
  char lwspec_wind[LINELENGTH]; // .log_spec_tot_wind (same as above but in log units) 
  char spec[LINELENGTH];        // .spec file (extracted spectra on linear scale)
  char lspec[LINELENGTH];       // .spec file (extracted spectra on a log scale)
  char spec_wind[LINELENGTH];   // .spec file (extracted spectra limited to wind photons on a linear scale)
  char lspec_wind[LINELENGTH];  // .spec file (extracted spectra limited to wind photons on a log scale)
  char disk[LINELENGTH];        // disk diag file name
  char tprofile[LINELENGTH];    // non standard tprofile fname
  char phot[LINELENGTH];        // photfile e.g. python.phot
  char windrad[LINELENGTH];     // wind rad file
}
files;



#define NMAX_OPTIONS 20

/* these two variables are used by xdefine_phot() in photon_gen.c 
   to set the mode for get_matom_f()in matom.c and tell it 
   whether it has already calculated the matom emissivities or not. */
#define CALCULATE_MATOM_EMISSIVITIES 0
#define USE_STORED_MATOM_EMISSIVITIES 1


/* modes for kpkt calculations */
#define KPKT_MODE_CONTINUUM  0  /* only account for k->r processes */
#define KPKT_MODE_ALL        1  /* account for all cooling processes */

/* this variable controls whether to use the 
   Altered mode for bound-free in "simple-macro mode" */
#define BF_SIMPLE_EMISSIVITY_APPROACH 1


/* Variable introducted to cut off macroatom / estimator integrals when exponential function reaches extreme values. Effectivevly a max limit imposed on x = hnu/kT terms */
#define ALPHA_MATOM_NUMAX_LIMIT 30      /* maximum value for h nu / k T to be considered in integrals */


/* non-radiative heat flow mode */
#define KPKT_NET_HEAT_MODE 0


/* DIAGNOSTIC for understanding problems with imported models
 */


#define BOUND_NONE   0
#define BOUND_INNER_CONE  1
#define BOUND_OUTER_CONE  2
#define BOUND_RMAX 3
#define BOUND_RMIN 4
#define BOUND_ZMIN 5
#define BOUND_ZMAX 6
#define BOUND_INNER_RHO 7
#define BOUND_OUTER_RHO 8

int xxxbound;


/* Structures associated with rdchoice.  This 
 * shtructure is required only in cases where one 
 * wants to use rdchoice multiple times with different
 * options.  But it can, or course be used for 
 * any such call.  It allows one to assoicated
 * a input word with an output value, using the routine
 * get_choices.  There needs to be one structure
 * for each input variable.  At present, this is only
 * used for the selection of spec_types
 */



typedef struct rdpar_choices
{
  char choices[10][LINELENGTH];
  int vals[10];
  int n;
} dummy_choices, *ChoicePtr;

struct rdpar_choices zz_spec;<|MERGE_RESOLUTION|>--- conflicted
+++ resolved
@@ -875,8 +875,6 @@
   double comp_nujnu;            /* 1701 NSH The integral of alpha(nu)nuj(nu) used to computecompton cooling-  only needs computing once per cycle */
 
   double dmo_dt[3];             /*Radiative force of wind */
-<<<<<<< HEAD
-=======
   double rad_force_es[3];       /*Radiative force of wind */
   double rad_force_ff[3];       /*Radiative force of wind */
   double rad_force_bf[3];       /*Radiative force of wind */
@@ -886,7 +884,6 @@
 //OLD  int npdf;                     /* The number of points actually used in the luminosity pdf */
 //OLD  int pdf_x[LPDF];              /* The line numbers of *line_ptr which form the boundaries the luminosity pdf */
 //OLD  double pdf_y[LPDF];           /* Where the pdf is stored -- values between 0 and 1 */
->>>>>>> 403a3fe6
   double gain;                  /* The gain being used in interations of the structure */
   double converge_t_r, converge_t_e, converge_hc;       /* Three measures of whether the program believes the grid is converged.
                                                            The first wo  are the fraction changes in t_r, t_e between this and the last cycle. The third
