#ifdef MPI_ON
#include "mpi.h"
#endif

int np_mpi_global;              /// Global variable which holds the number of MPI processes

int rank_global;

// DEBUG is deprecated, see #111, #120
//#define DEBUG                                 0       /* 0 means do not debug */
int verbosity;                  /* verbosity level. 0 low, 10 is high */

/* the functions contained in log., rdpar.c and lineio.c are
   declare deparately from templates. This is because some functions
   only use log.h and don't use python.h due to repeated definitions */
#include "log.h"

/* In python_43 the assignment of the WindPtr size has been moved from a fixed
value determined by values in python.h to a values which are adjustable from
within python */


/* With domains NDIM and MDIM need to be removed but NDIM2 is the total number of cells in wmain, and there
are certain times we want to loop over everything.  The situation with NPLASMA is similar */

int NDIM2;                      //The total number of wind cells in wmain
int NPLASMA;                    //The number of cells with non-zero volume or the size of plasma structure

char basename[132];             // The root of the parameter file name being used by python

/* These are tunable parameters that control various aspects of python
 * and the assorted programs.  In some cases they affect the "care" with
 * which a calculation is made, and this can in principle affect the
 * speed of the program.  One day if may be desirable to change some
 * of these parameters with time in the program.  At present they are
 * simply collected here
 * 
 * */

double DFUDGE;
#define XFUDGE   1e-5           // The scale factor used in setting up cell x cell dfudge

#define VCHECK	1.e6            // The maximum allowable error in calculation of the velocity in calculate_ds


/* 57h -- Changed several defined variables to numbers to allow one to vary them 
in the process of running the code */
double SMAX_FRAC;               /* In translate_in_wind, a limit is placed on the maximum distance a
                                   photon can travel in one step.  It is a fraction SMAX_FRAC of the
                                   distance of the photon from the origin.  This had been hardwired to
                                   0.1 for up to 57h.  Changing it to 0.5 speeds up the current version
                                   of the code by as much as a factor of 2 for small sized grids.  This
                                   had been introduced as part of the attempt to assure ourselves that
                                   line shapes were calculated as accurately as possilble. 
                                 */
double DENSITY_PHOT_MIN;        /* This constant is a minimum density for the purpose of calculating
                                   photoionization heating and recombination cooling.  It is important that heating and cooling
                                   be calculated self-consistently.  Program speed is somewhat sensitive 
                                   to this parameter, at the 10% level if raised from 1e-3 to 1.  There is a 
                                   trade-off since lower minima may give better results, especially for macro atoms. */

//#define SMAX_FRAC     0.1  
#define LDEN_MIN        1e-3    /* The minimum density required for a line to be conidered for scattering
                                   or emission in calculate_ds and lum_lines */


/* End of "care factor" definition */


#define RMIN   				1.e9
#define RMAX   				3.e10
#define VWIND  				2.e8
#define MDOT  				1.e-9*MSOL/YR
#define TSTAR 				30000.  /*Sets a floor on the frequency range used to calculate
                                                   ionization balance in the wind.  Only used in python.c.  May 
                                                   be superfluous */
#define BETA  				1.0
#define KAPPA_CONT 			4.
#define EPSILON  			1.e-6   /* A general purpose fairly small number */
#define NSTAT 				10      // JM increased this to ten to allow for adiabatic
#define VMAX                		1.e9
#define TAU_MAX				20.     /* Sets an upper limit in extract on when
                                                   a photon can be assumed to be completely absorbed */

#define DANG_LIVE_OR_DIE   2.0  /* If constructing photons from a live or die run of the code, the
                                   angle over which photons will be accepted must be defined */


int NPHOT;                      /* The number of photon bundles created.  defined in python.c */

#define NWAVE  			       10000    //Increasing from 4000 to 10000 (SS June 04)
#define MAXSCAT 			50

/* Define the structures */


/* Geometry is an actual structure which exists at the beginning of th program
   It carries the variables which define the geometry.  Reasonable values of each of
   these should be defined before it is altered with inputs fromt eh terminal. 
   The geometry structure is used to transfer all of the information about a wind


 */

/* Definitions of spectral types, which are all negative because when
 * one reads a spectrum from a list of models these are numbered beginning
 * with zero, see the discussion in get_models.c   080518 - ksl - 60a
 */
#define SPECTYPE_BB      -1
#define SPECTYPE_UNIFORM -2
#define SPECTYPE_POW     -4
#define SPECTYPE_CL_TAB  -5
#define SPECTYPE_BREM    -6
#define SPECTYPE_NONE	 -3

/* Number of model_lists that one can have, should be the same as NCOMPS in models.h */
#define NCOMPS 	10
#define LINELENGTH 	160

/* This structure contains the information needed for each separate region of space, e.g the
 * wind and the disk
 */

// This is intialized in init_goe, but it my need to be in geo in order to be able to read
// everything back

enum coord_type_enum
{ SPHERICAL = 0,
  CYLIND = 1,
  RTHETA = 2,
  CYLVAR = 3
};


/* List of possible wind_types */

#define SV   			0
#define	SPHERE  		1
/* PREVIOUS is no longer an allowed type. Reading in an early model is now
 * handled as a system_type 
 */
// #define      PREVIOUS                2
#define	HYDRO 			3
#define	CORONA 			4
#define KNIGGE			5
#define	HOMOLOGOUS 		6
#define	YSO 			7
#define	ELVIS 			8
#define	SHELL 			9
#define	NONE 			10
#define	DISK_ATMOS 		11


#define MaxDom			10

/* Next define structures that pertain to possilbe region geometries
 
   These definitions had to be moved up in python.h because they need to be defined 
   prior to defining the domains, which must contain these structures in the new
   schema  ksl 15aug
*/

typedef struct plane            /*SWM 10-10-14 - Switched to TypeDef */
{
  double x[3];                  /* A position included in the plane (usually the "center" */
  double lmn[3];                /* A unit vector perpendicular to the plane (usually in the "positive" direction */
} plane_dummy, *PlanePtr;
plane_dummy plane_l1, plane_sec, plane_m2_far;  /* these all define planes which are perpendicular to the line of sight from the 
                                                   primary to the seconday */


/* Note that since we are interested in biconical flows, our definition of a cone is not exactly
 * what one might guess.  The cone is defined in the positive z direction but reflected through 
 * the xy plane.  
 * 56d -- Beginning with 56d, ksl has switched to a new definition of cones, that is intended to
 * make it possible to use ds_to_cone easier as part of different coordinate systems.  The new definition
 * is based on the intersection of the cone with the z axis rather than the intersection with
 * the disk plane.  At present both definitions are used in the program and therefore both shold
 * be defined.  Once the new definition is promulgated through the entire program, and verified
 * the old definitions can be elimiated.  05jul -- ksl
 */

typedef struct cone
{
  double z;                     /* The place where the cone intersects the z axis (used after 56d) */
  double dzdr;                  /* the slope (used after 56d) */
}
cone_dummy, *ConePtr;


/* End of structures which are used to define boundaries to the emission regions */

#define NDIM_MAX 500            // maximum size of the grid in each dimension

typedef struct domain
{
  char name[LINELENGTH];
  int wind_type;
  int ndim, mdim, ndim2;
  int nstart, nstop;            //the beginning and end (-1) location in wmain of this component
  enum coord_type_enum coord_type;
  int log_linear;               /*0 -> the grid spacing will be logarithmic in x and z, 1-> linear */
  double xlog_scale, zlog_scale;        /* Scale factors for setting up a logarithmic grid, the [1,1] cell
                                           will be located at xlog_scale,zlog_scale */

  /* The next few structures define the boundaries of an emission region */
  struct cone windcone[2];      /* The cones that define the boundary of winds like SV or kwd */
  struct plane windplane[2];    /* Planes which define the top and bottom of a layer */
  double rho_min, rho_max;      /* These are used for the inneer and outer boundary of a pillbox */

  double wind_x[NDIM_MAX], wind_z[NDIM_MAX];    /* These define the edges of the cells in the x and z directions */
  double wind_midx[NDIM_MAX], wind_midz[NDIM_MAX];      /* These define the midpoints of the cells in the x and z directions */

  ConePtr cones_rtheta;         /*A ptr to the cones that define the theta directions in rtheta coods */
/* Next two lines are for cyl_var coordinates.  They are used in locating the appropriate 
 * locating the appropriate cell, for example by cylvar_where_in_grid
 */

  double wind_z_var[NDIM_MAX][NDIM_MAX];
  double wind_midz_var[NDIM_MAX][NDIM_MAX];


/* Since in principle we can mix and match arbitrarily the next parameters now have to be part of the domain structure */

  /* Generic parameters for the wind */
  double wind_mdot, stellar_wind_mdot;  /* Mass loss rate in disk and stellar wind */
  double rmin, rmax;            /*Spherical extent of the wind */
  double zmax;                  /* Vertical extent of the wind, often the same as rmas */
  double wind_rho_min, wind_rho_max;    /*Min/Max rho for wind in disk plane */
  double wind_thetamin, wind_thetamax;  /*Angles defining inner and outer cones of wind, measured from disk plane */
  double mdot_norm;             /*A normalization factor used in SV wind, and Knigge wind */

  double twind;                 // ksl 1508 -- added in case domains have different initial temperatures

  /* Parameters defining Shlossman & Vitello Wind */
  double sv_lambda;             /* power law exponent describing from  what portion of disk wind is radiated */
  double sv_rmin, sv_rmax, sv_thetamin, sv_thetamax, sv_gamma;  /* parameters defining the goemetry of the wind */
  double sv_v_zero;             /* velocity at base of wind */
  double sv_r_scale, sv_alpha;  /* the scale length and power law exponent for the velocity law */
  double sv_v_infinity;         /* the factor by which the velocity at infinity exceeds the excape velocity */

  /* Paramater for the Elvis AGN wind - closely based on SV */
  double elvis_offset;          /*This is a vertical offset for a region where the
                                   wind rises vertically from the disk */

  /* Parameters defining Knigge Wind */
  double kn_dratio;             /* parameter describing collimation of wind */
  double kn_lambda;             /* power law exponent describing from  what portion of disk wind is radiated */
  double kn_r_scale, kn_alpha;  /* the scale length and power law exponent for the velocity law */
  double kn_v_infinity;         /* the factor by which the velocity at infinity exceeds the excape velocity */
  double kn_v_zero;             /* NSH 19/04/11 - Added in as the multiple of the sound speed to use as the initial velocity */

  /* Parameters describing Castor and Larmors spherical wind */
  double cl_v_zero, cl_v_infinity, cl_beta;     /* Power law exponent */
  double cl_rmin, cl_rmax;

  /* Parameters describing a spherical shell test wind */
  double shell_vmin, shell_vmax, shell_beta;
  double shell_rmin, shell_rmax;

  /*Parameters defining a corona in a ring above a disk */
  double corona_rmin, corona_rmax;      /*the minimum and maximu radius of the corona */
  double corona_zmax;           /*The maximum vertical extent of the corona */
  double corona_base_density, corona_scale_height;      /*the density at the base of the corona and the scale height */
  double corona_vel_frac;       /* the radial velocity of the corona in units of the keplerian velocity */

  /* The filling factior for the wind or corona */
  /* JM 1601 -- Moved here from geo, see #212 */
  double fill;
}
domain_dummy, *DomainPtr;       // One structure for each domain

DomainPtr zdom;                 //This is the array pointer that contains the domains
int current_domain;             // This integer is used by py_wind only


/* the geometry structure contains information that applies to all domains or alternatimve
 a single domain.  Information that is domain specific should be placed directly in the domain
 structure.  ksl
 */

#define SYSTEM_TYPE_STAR   0
#define SYSTEM_TYPE_BINARY 1
#define SYSTEM_TYPE_AGN    2
#define	SYSTEM_TYPE_PREVIOUS   	   3
#define	SYSTEM_TYPE_ONE_D  	   4



struct geometry
{

  int ndomain;                  /*The number of domains in a model */
  int ndim2;                    /* The total number of windcells in all domains */
  int nplasma, nmacro;          /*The total number of cells in the plasma and macro structures in all domains */

  /* variables which store the domain numbers of the wind, disk atmosphere.
     Other components should be added here.  Right now we need a wind_domain 
     number because the inputs for the disk and a putativel disk atmosphere are 
     interrsed.  The first step will be to put this information into alocal variale
     in python.c. We should not have to carry this forward */

  int wind_domain_number;
  int atmos_domain_number;


  /* 67 - ksl This section added to allow for restarting the program, and adds parameters used
   * in the calculation */

  int wcycle, pcycle;           /* The number of completed ionization and spectrum cycles */
  int wcycles, pcycles;         /* The number of ionization and spectrum cycles desired */

  /* 1509 - ksl - Moved parameters which describe the spectra to be extracted from main into the
   * geometry structure */
#define NSPEC   20
  int nangles;
  double angle[NSPEC], phase[NSPEC];
  int scat_select[NSPEC], top_bot_select[NSPEC];
  double rho_select[NSPEC], z_select[NSPEC], az_select[NSPEC], r_select[NSPEC];
  double swavemin, swavemax;
  int select_extract, select_spectype;

/* Begin description of the actual geometery */

/* The next variables refere to the entire space in which pbotons sill be tracked.  Photons
 * outside these regions are assumed to have hit something or be freely moving through space.
 */

  double rmin, rmax, rmax_sq;   /* The maximum distance to which a photon should be followed */
  double wind_rho_min, wind_rho_max;    /*Min/Max rho for wind in disk plane */


/* Basic paremeters of the system, as opposed to elements of the wind or winds */

  double mstar, rstar, rstar_sq, tstar, gstar;  /* Basic parameters for the WD */
  double twind;                 /* temperature of wind */
  double tmax;                  /*NSH 120817 the maximum temperature of any element of the model 
                                   - used to help estimate things for an exponential representation of the spectrum in a cell */

  int system_type;              /* See allowed types above */

#define DISK_NONE   0
#define DISK_FLAT   1
#define DISK_VERTICALLY_EXTENDED   2

  int disk_type;

#define DISK_ILLUM_ABSORB_AND_DESTROY  0        /* Disk simply absorbs the radiation and it is lost */
#define DISK_ILLUM_SCATTER             1        /* Disk reradiates the radiation immediately via electron scattering
                                                 */
#define DISK_ILLUM_ABSORB_AND_HEAT     2        /* Correct disk temperature for illumination by photons 
                                                   which hit the dsik.  Disk radiation is absorbed and changes 
                                                   the temperature of the disk for future ionization cycles
                                                 */
#define DISK_ILLUM_HEATED_BY_STAR      3        /* Correct disk temperature for illumination by star */

  int disk_illum;               /*Treatment of effects of illumination on the disk. 
                                 */

  int disk_atmosphere;          /* 0 --> no
                                   1 --> yes
                                 */
  int disk_tprofile;            /* This is an variable used to specify a standard accretion disk (0) or
                                   one that has been read in and stored. */
  double disk_mdot;             /* mdot of  DISK */
  double diskrad, diskrad_sq;
  double disk_z0, disk_z1;      /* For vertically extended disk, z=disk_z0*(r/diskrad)**disk_z1 */
  int run_type;                 /*1508 - New variable that describes whether this is a continuation of a previous run 
                                   Added in order to separate the question of whether we are continuing an old run fro
                                   the type of wind model.  Bascially if run_type is 0, this is a run from scratch,
                                   if SYSTEM_TYPE_PREVIOUS it is an old run     */
  int star_radiation, disk_radiation;   /* 1 means consider radiation from star, disk,  bl, and/or wind */
  int bl_radiation, wind_radiation, agn_radiation;
  int search_light_radiation;   /* 1605 - ksl - Added to implement 1d testing */
  int matom_radiation;          /* Added by SS Jun 2004: for use in macro atom computations of detailed spectra
                                   - 1 means use emissivities for BOTH macro atom levels and kpkts. 0 means don't
                                   (which is correct for the ionization cycles. */
  int ioniz_mode;               /* describes the type of ionization calculation which will
                                   be carried out.  0=on the spot, 1=LTE, 2=fixed ionization
                                   fractions,  3 means to recalculate the ionization structure 
                                   based on the energy absorbed in the wind (mod_on_the_spot), 4
                                   is a test.  It is currently set to do the same as 3, except
                                   that ground state mulitpliciites are used instead of 
                                   a partition function */
  int macro_ioniz_mode;         /* Added by SS Apr04 to control the use of macro atom populations and
                                   ionization fractions. If it is set to 1 then macro atom populations
                                   computed from estimators are used. If set to 0 then the macro atom
                                   populations are computed as for minor ions. By default it is set to
                                   0 initially in python.c and then set to 1 the first time that
                                   Monte Carlo estimators are normalised. */
  int ioniz_or_extract;         /* Set to 1 (true) during ionization cycles, set to 0 (false) during calculation of
                                   detailed spectrum.  Originally introduced by SS in July04 as he added
                                   macro atoms.  Name changed by ksl (57h) since this variable can be used more
                                   generally to speed up the extract portion of the calculation.
                                 */
  int macro_simple;             /* Added by SS May04 for diagnostics. As default this is set to 0. A full
                                   Macro Atom calculation is performed in that case. If it is set to 1 it means
                                   that although Macro Atom data has been read in, all lines/continua are treated
                                   using the simplified two-level approximation. Such a calculation should reproduce
                                   the same results as pre-Macro Atom versions of the code. */
  int partition_mode;           /* Diagnostic to force the partition function to be calculated in
                                   a specific way. */
  int line_mode;                /*0, the atomosphere is a completely absorbing and no photons
                                   will be scattered.  In this mode, assuming the wind is a source
                                   of emission, the emissivity will be the Einstein A coefficient
                                   1, the atmosphere is completely scattering, there will be no
                                   interchange of energy between the photons and the electrons
                                   as a result of readiation transfer
                                   2, then a simple single scattering approximation is applied in which
                                   case the scattered flux is just  A21/(C21+A21). 
                                   3, then radiation trapping is included as well.
                                   6, If set to 6 initially, this switches on the macro atom stuff
                                   and then behaves like 3. (SS)
                                 */
  int scatter_mode;             /*The way in which scattering for resonance lines is treated 
                                   0  isotropic
                                   1  anisotropic
                                   2  thermally broadened anisotropic
                                 */

  int rt_mode;                  /* radiative transfer mode. 2 for Macro Atom method,  1 for non-Macro Atom methods  */

  /* The frequency bands used when calculating parameters like a power law slope in limited regions. */

#define  NXBANDS 20             /* the maximum number of bands that can be defined */

  int nxfreq;                   /* the number of bands actually used */
  double xfreq[NXBANDS + 1];    /* the band limits  */


  /* The next set pf variables assign a SPECTYPE (see above) for
     each possible source of radiation in a model.  The value assigned can be different for
     the ionization and detaled spectrum generation part of the code */

  int star_ion_spectype, star_spectype; /* The type of spectrum used to create the continuum
                                           for the star in the ionization and final spectrum calculation */
  int disk_ion_spectype, disk_spectype; /* Same as above but for the disk */
  int bl_ion_spectype, bl_spectype;     /* Same as above but for the boundary layer */
  int agn_ion_spectype, agn_spectype;   /* Same as above but for the AGN */
  int search_light_ion_spectype, search_light_spectype; /* Same as above but for the search_light. Created for 1d test */

  char model_list[NCOMPS][LINELENGTH];  /* The file which contains the model names and the associated values for the model */

  double mdot_norm;             /*A normalization factor used in SV wind, and Knigge wind */
  int adiabatic;                /*0-> Do not include adiabatic heating in calculating the cooling of the wind
                                   1-> Use adiabatic heating in calculating the cooling of the wind
                                 */
  int auger_ionization;         /*0 -> Do not include innershell photoionization /Auger effects; 1-> include them */

/* Initial values for defining wind structure for a planar geometry.  These are currently only used by balance and this
   may not be the best approach generally and depending on where this ends up. Some consolidation is desirable */
  double pl_vol, pl_vmax;
  double pl_t_r, pl_t_e, pl_w;
  double pl_nh;

  double lum_tot, lum_star, lum_disk, lum_bl, lum_wind; /* The total luminosities of the disk, star, bl, & wind 
                                                           are actually not used in a fundamental way in the program */
  double lum_agn;               /*The total luminosity of the AGN or point source at the center */
  int pl_geometry;              /* geometry of X-ray point source */
#define PL_GEOMETRY_SPHERE 0
#define PL_GEOMETRY_LAMP_POST 1
  double lamp_post_height;      /* height of X-ray point source if lamp post */

/* The next four variables added by nsh Apr 2012 to allow broken power law to match the cloudy table command */
  double agn_cltab_low;         //break at which the low frequency power law ends
  double agn_cltab_hi;          //break at which the high frequency power law cuts in
  double agn_cltab_low_alpha;   //photon index for the low frequency end
  double agn_cltab_hi_alpha;    //photon index for the high frequency end       


  double lum_ff, lum_fb, lum_lines;     /* The luminosity of the wind as a result of ff, fb, and line radiation */
  double lum_comp;              /*1108 NSH The luminosity of the wind as a result of compton cooling */
  double lum_di;                /* 1409 NSH The direct ionization luminosity */
  double lum_dr;                /*1109 NSH The luminosity of the wind due to dielectronic recombination */
  double lum_adiabatic;         /*1209 NSH The cooling of the wind due to adiabatic expansion */
  double heat_adiabatic;        /*1307 NSH The heating of the wind due to adiabatic heating - split out from lum_adiabatic to get an accurate idea of whether it is important */
  double f_tot, f_star, f_disk, f_bl, f_agn, f_wind;    /* The integrated specific L between a freq min and max which are
                                                           used to establish the fraction of photons of various types */

/* These variables are copies of the lum variables above, and are only calculated during ionization cycles
   This is a bugfix for JM130621, windsave bug */
  double lum_ff_ioniz, lum_fb_ioniz, lum_lines_ioniz;
  double lum_comp_ioniz;
  double lum_di_ioniz;          /* 1409 NSH The direct ionization luminosity */
  double lum_dr_ioniz;
  double lum_adiabatic_ioniz;
  double lum_wind_ioniz, lum_star_ioniz, lum_disk_ioniz, lum_bl_ioniz, lum_tot_ioniz;

  double f_matom, f_kpkt;       /*Added by SS Jun 2004 - to be used in computations of detailed spectra - the
                                   energy emitted in the band via k-packets and macro atoms respectively. */

// The next set of parameters relate to the secondary
  double m_sec, q;              /* Mass of the secondary, mass ratio of system */
  double period;                /* Period of the systems in seconds */
  double a, l1, l2, phi;        /* Separation of primary and secondary, distance of l1 from primary,phi at l1 */
  double l1_from_m2, r2_far;    /* Distance to l1 from m2, distance to far side of secondary from primary */
  double r2_width;              /* Maximum width of Roche surface of secondary in the plane of orbit */

  double t_bl;                  /*temperature of the boundary layer */
  double weight;                /*weight factor for photons/defined in define_phot */

// The next set of parameters relate to the central source of an AGN
  double brem_temp;             /*The temperature of a bremsstrahlung source */
  double brem_alpha;            /*The exponent of the nu term for a bremstrahlung source */

  double pl_low_cutoff;         /* accessible only in advanced mode- see #34. default to zero */

  double alpha_agn;             /*The power law index of a BH at the center of an AGN.  Note that the luminosity
                                   of the agn is elsewhere in the structure
                                 */
  double const_agn;             /*The constant for the Power law, there are lots of ways of defining the PL which is best? */
  double r_agn;                 /* radius of the "photosphere" of the BH in the AGN.  */
  double d_agn;                 /* the distance to the agn - only used in balance to calculate the ioinsation fraction */


//70i - nsh 111007 - put lum_ioniz and n_ioniz into the geo structure. This will allow a simple estimate of ionisation parameter to be computed;

  double n_ioniz, lum_ioniz;

// The next set of parameters describe the input datafiles that are read
  char atomic_filename[132];    /* 54e -- The masterfile for the atomic data */
  char fixed_con_file[132];     /* 54e -- For fixed concentrations, the file specifying concentrations */

  //Added by SWM for tracking C-IV/H-A hotspots
  int nres_halpha;

  //Added by SWM for reverberation mapping
<<<<<<< HEAD
  double fraction_converged, reverb_fraction_converged;
  enum reverb_disk_enum {REV_DISK_CORRELATED=0, REV_DISK_UNCORRELATED=1, REV_DISK_IGNORE=3} reverb_disk;
  enum reverb_enum      {REV_NONE=0, REV_PHOTON=1, REV_WIND=2, REV_MATOM=3} reverb; 
  enum reverb_vis_enum  {REV_VIS_NONE=0, REV_VIS_VTK=1, REV_VIS_DUMP=2, REV_VIS_BOTH=3} reverb_vis;
  int reverb_wind_cycles;
  int reverb_path_bins, reverb_angle_bins;  //SWM - Number of bins for path arrays, vtk output angular bins
  int reverb_dump_cells;                    //SWM - Number of cells to dump
  double *reverb_dump_cell_x, *reverb_dump_cell_z;
  int *reverb_dump_cell;
  int reverb_lines, *reverb_line;           //SWM - Number of lines to track, and array of line 'nres' values
=======
  enum reverb_enum
  { REV_NONE = 0, REV_PHOTON = 1, REV_WIND = 2, REV_MATOM = 3 } reverb;
  enum reverb_vis_enum
  { REV_VIS_NONE = 0, REV_VIS_VTK = 1, REV_VIS_DUMP = 2, REV_VIS_BOTH = 3
  } reverb_vis;
  int reverb_wind_cycles;
  int reverb_path_bins, reverb_angle_bins;      //SWM - Number of bins for path arrays, vtk output angular bins
  int reverb_dump_cells;        //SWM - Number of cells to dump, list of cells to dump 'nwind' values
  double *reverb_dump_x, *reverb_dump_z;        //SWM - x & z values of the cells to dump
  int reverb_lines, *reverb_line;       //SWM - Number of lines to track, and array of line 'nres' values
>>>>>>> d1856dd4
}
geo;


#define NRINGS	301             /* The actual number of rings completely defined
                                   is NRINGS-1 ... or from 0 to NRINGS-2.  This is
                                   because you need an outer radius...but the rest
                                   of this element is not filled in. */

struct xdisk
{
  double r[NRINGS];             /* The inner radius of an annulus */
  double t[NRINGS];             /* The temperature at the middle of the annulus */
  double g[NRINGS];             /* The gravity at the middle of the annulus */
  double v[NRINGS];             /* The velocity at the middle of the annulus */
  double heat[NRINGS];          /* The total energy flux of photons hitting each annulus */
  double ave_freq[NRINGS];      /* The flux weighted average of frequency of photons hiiting each annulus */
  double w[NRINGS];             /* The radiative weight of the photons that hit the disk */
  double t_hit[NRINGS];         /* The effective T of photons hitting the disk */
  int nphot[NRINGS];            /*The number of photons created in each annulus */
  int nhit[NRINGS];             /*The number of photons which hit each annulus */
}
disk, qdisk;                    /* disk defines zones in the disk which in a specified frequency band emit equal amounts
                                   of radiation. qdisk stores the amount of heating of the disk as a result of
                                   illumination by the star or wind. It's boundaries are fixed throughout a cycle */

#define NBLMODEL 100

struct blmodel
{
  int n_blpts;
  float r[NBLMODEL];
  float t[NBLMODEL];
}
blmod;


/*
    SWN 6-2-15
    Wind paths is defined per cell and contains a binned array holding the spectrum of paths. Layers are
    For each frequency:
      For each path bin:
        What's the total fluxback of all these photons entering the cell?
*/
typedef struct wind_paths
{
<<<<<<< HEAD
  double* ad_path_flux;  //Array[by frequency, then path] of total flux of photons with the given v&p
  double* ad_path_flux_disk;
  double* ad_path_flux_wind;
  double* ad_path_flux_cent;  // As above, by source
  int*    ai_path_num;   //Array [by frequency, then path] of the number of photons in this bin
  int*    ai_path_num_disk;
  int*    ai_path_num_wind;
  int*    ai_path_num_cent;     // As above, by source
  double  d_flux, d_path;     //Total flux, average path
  int     i_num;              //Number of photons hitting this cell
=======
  double *ad_path_flux;         //Array[by frequency, then path] of total flux of photons with the given v&p
  int *ai_path_num;             //Array[by frequency, then path] of the number of photons in this bin
  double d_flux, d_path;        //Total flux, average path
  int i_num;                    //Number of photons hitting this cell
>>>>>>> d1856dd4
} wind_paths_dummy, *Wind_Paths_Ptr;
/* 	This structure defines the wind.  The structure w is allocated in the main
	routine.  The total size of the structure will be NDIM x MDIM, and the two
	dimenssions do not need to be the same.  The order of the
	cells in the structure is such that the as you increse the cell number by one
	z increases the fastest.

57+ -- The wind structure was reduced to contain just information about the geometry.  
Variables for wind cells that actually have volume in the wind are now in plasmamain, 
or macromain.  The wind structure still contains a volume element, which is the volume
of that cell in the wind, This is used in some cases to determine whether the cell
has any portion in the wind.  

Note that most of the macro atom information is in a separate structure.  This was
done to make it easier to control the size of the entire structure   06jul-ksl

 */
#define NIONIZ	5               /*The number of ions (normally H and He) for which one separately tracks ionization 
                                   and recombinations */
#define LPDF   3                /*The number of bins into which the line luminosity is divided in the course pdf
                                   created by total_line_emission 
                                   Reduced from 10 to 3 by SS for testing data with few lines. */


/* 061104 -- 58b -- ksl -- Added definitions to characterize whether a cell is in the wind. */
/* 110810 -- ksl - these are assigned to w->inwind, and are used to help determine how photons 
that go through a cell are treated.  Most of the assignments are based on whether the
volume in the wind is zero, which is determined in cylind_volumes for the cylindrical wind
and in correpsonding reoutines elsewehere.  These routines are called from the routine define_wind.
W_IGNORE is currently set in define_wind itself.  The values of these variables are used
in translate_in_wind.

Note that where_in_wind has been modified to use some of the same returns.  In general, the idea
is that if a new component is to be added, it should be added with by with two varialles ALL in whatever
and PART in whatever, as n and n+1
*/

typedef struct wind
{
  int ndom;                     /*The domain associated with this element of the wind */
  int nwind;                    /*A self-reference to this cell in the wind structure */
  int nplasma;                  /*A cross refrence to the corresponding cell in the plasma structure */
  double x[3];                  /*position of inner vertex of cell */
  double xcen[3];               /*position of the "center" of a cell (Added by ksl for 52a--04Aug) */
  double r, rcen;               /*radial location of cell (Used for spherical, spherical polar
                                   coordinates. (Added by ksl for 52a --04Aug) */
  double theta, thetacen;       /*Angle of coordinate from z axis (Added by ksl for 52a -- 04Aug) */
  double dtheta, dr;            /* widths of bins, used in hydro import mode */
  struct cone wcone;            /*56d -- cone structure that defines the bottom edge of the cell in 
                                   CYLVAR coordinates */
  double v[3];                  /*velocity at inner vertex of cell.  For 2d coordinate systems this
                                   is defined in the xz plane */
  double v_grad[3][3];          /*velocity gradient tensor  at the inner vertex of the cell NEW */
  double div_v;                 /*Divergence of v at center of cell */
  double dvds_ave;              /* Average value of dvds */
  double dvds_max, lmn[3];      /*The maximum value of dvds, and the direction in a cell in cylindrical coords */
  double vol;                   /* valid volume of this cell (that is the volume of the cell that is considered
                                   to be in the wind.  This differs from the volume in the Plasma structure
                                   where the volume is the volume that is actually filled with material. */
  double dfudge;                /* A number which defines a push through distance for this cell, which replaces the
                                   global variable DFUDGE in many instances */
  enum inwind_enum
  { W_IN_DISK = -5, W_IGNORE = -2, W_NOT_INWIND = -1,
    W_ALL_INWIND = 0, W_PART_INWIND = 1
  } inwind;
  Wind_Paths_Ptr paths, *line_paths;    // SWM 6-2-15 Path data struct for each cell
}
wind_dummy, *WindPtr;

WindPtr wmain;

/* 57+ - 06jun -- plasma is a new structure that contains information about the properties of the
plasma in regions of the geometry that are actually included n the wind */

/* 70 - 1108 - Define wavelengths in which to record gross spectrum in a cell, see also xave_freq and xj in plasma structure */
/* ksl - It would probably make more sense to define these in the same ways that bands are done for the generation of photons, or to
 * do both the same way at least.  Choosing to do this in two different ways makes the program confusing. The structure that has
 * the photon generation is called xband */
/* 78 - 1407 - NSH - changed several elements (initially those of size nions) in the plasma array to by dynamically allocated.
They are now pointers in the array. */


typedef struct plasma
{
  int nwind;                    /*A cross reference to the corresponding cell in the  wind structure */
  int nplasma;                  /*A self reference to this  in the plasma structure */
  double ne;                    /* electron density in the shell */
  double rho;                   /*density at the center of the cell. For clumped models, this is rho of the clump */
  double vol;                   /* volume of this cell (more specifically the volume  that is filled with material
                                   which can differe from the valid volume of the cell due to clumping. */
  double *density;              /*The number density of a specific ion.  This needs to correspond
                                   to the ion order obtained by get_atomic_data. 78 - changed to dynamic allocation */
  double *partition;            /*The partition function for each  ion. 78 - changed to dynamic allocation */
  double levden[NLTE_LEVELS];   /*The number density (occupation number?) of a specific level */

  double *PWdenom;              /*The denominator in the pairwise ionization solver. Sicne this is computed at a temperature 
                                   chosen from basic ioinzation proerties to be good for this ion, it should not change
                                   very much from cycle to cycle - hence we shold be able to speed up the code by storing 
                                   it and refering to it if the temperature has not changed much. 78 - changed to dynamic allocation */
  double *PWdtemp;              /*The temperature at which the pairwise denominator was calculated last. 78 - changed to dynamic allocation */
  double *PWnumer;              /* The numberator in the pairwise approach. When we are chasing the true density
                                   by carying n_e - this value will not change, so we canspeed things up a lot
                                   by not recomputing it!. 78 - changed to dynamic allocation */
  double *PWntemp;              /* The temperature at which the stored pairwise numerator was last computed at. This
                                   is used in the BB version of the pairwise correction factor. 78 - changed to dynamic allocation */

  double kappa_ff_factor;       /* Multiplicative factor for calculating the FF heating for                                      a photon. */


  double recomb_simple[NTOP_PHOT];      /* "alpha_e - alpha" (in Leon's notation) for b-f processes in simple atoms. */

/* Begining of macro information */
  double kpkt_emiss;            /*This is the specific emissivity due to the conversion k-packet -> r-packet in the cell
                                   in the frequency range that is required for the final spectral synthesis. (SS) */

  double kpkt_abs;              /* k-packet equivalent of matom_abs. (SS) */

  int kbf_use[NTOP_PHOT];       /* List of the indices of the photoionization processes to be used for kappa_bf. (SS) */
  int kbf_nuse;                 /* Total number of photoionization processes to be used for kappa_bf. (SS) */

/* End of macro information */


  double t_r, t_r_old;          /*radiation temperature of cell */
  double t_e, t_e_old;          /*electron temperature of cell */
  double dt_e, dt_e_old;        /*How much t_e changed in the previous iteration */
  double heat_tot, heat_tot_old;        /* heating from all sources */
  double heat_lines, heat_ff;
  double heat_comp;             /* 1108 NSH The compton heating for the cell */
  double heat_ind_comp;         /* 1205 NSH The induced compton heatingfor the cell */
  double heat_lines_macro, heat_photo_macro;    /* bb and bf heating due to macro atoms. Subset of heat_lines 
                                                   and heat_photo. SS June 04. */
  double heat_photo, heat_z;    /*photoionization heating total and of metals */
  double heat_auger;            /* photoionization heating due to inner shell ionizations */
  double w;                     /*The dilution factor of the wind */

  int ntot;                     /*Total number of photon passages */

  /*  counters of the number of photon passages by origin */

  int ntot_star;
  int ntot_bl;
  int ntot_disk;
  int ntot_wind;
  int ntot_agn;


  int nscat_es;                 /* The number of electrons scatters in the cell */
  int nscat_res;                /* The number of resonant line scatters in the cell */

  double mean_ds;               /* NSH 6/9/12 Added to allow a check that a thin shell is really optcially thin */
  int n_ds;                     /* NSH 6/9/12 Added to allow the mean dsto be computed */
  int nrad;                     /* Total number of photons radiated within the cell */
  int nioniz;                   /* Total number of photons capable of ionizing H */
  double *ioniz, *recomb;       /* Number of ionizations and recombinations for each ion.
                                   The sense is ionization from ion[n], and recombinations 
                                   to each ion[n] . 78 - changed to dynamic allocation */
  int *scatters;                /* 68b - The number of scatters in this cell for each ion. 78 - changed to dynamic allocation */
  double *xscatters;            /* 68b - Diagnostic measure of energy scattered out of beam on extract. 78 - changed to dynamic allocation */
  double *heat_ion;             /* The amount of energy being transferred to the electron pool
                                   sby this ion via photoionization. 78 - changed to dynamic allocation */
  double *lum_ion;              /* The amount of energy being released from the electron pool
                                   by this ion via recombination. 78 - changed to dynamic allocation */
  double j, ave_freq, lum;      /*Respectively mean intensity, intensity_averaged frequency, 
                                   luminosity and absorbed luminosity of shell */
  double xj[NXBANDS], xave_freq[NXBANDS];       /* 1108 NSH frequency limited versions of j and ave_freq */
  double fmin[NXBANDS];         /* the minimum freqneucy photon seen in a band - this is incremented during photon flight */
  double fmax[NXBANDS];         /* the maximum frequency photon seen in a band - this is incremented during photon flight */
  double fmin_mod[NXBANDS];     /* the minimum freqneucy that the model should be applied for */
  double fmax_mod[NXBANDS];     /* the maximum frequency that the model should be applied for */



  double j_direct, j_scatt;     /* 1309 NSH mean intensity due to direct photons and scattered photons */
  double ip_direct, ip_scatt;   /* 1309 NSH mean intensity due to direct photons and scattered photons */
  double xsd_freq[NXBANDS];     /*1208 NSH the standard deviation of the frequency in the band */
  int nxtot[NXBANDS];           /* 1108 NSH the total number of photon passages in frequency bands */
  double max_freq;              /*1208 NSH The maximum frequency photon seen in this cell */
  double lum_lines, lum_ff, lum_adiabatic;
  double lum_comp;              /* 1108 NSH The compton luminosity of the cell */
  double lum_di;                /* 1409 NSH The direct ionization luminosity */
  double lum_dr;                /* 1109 NSH The dielectronic recombination luminosity of the cell */
  double lum_fb, lum_z;         /*fb luminosity & fb of metals metals */
  double lum_rad, lum_rad_old;  /* The specfic radiative luminosity in frequencies defined by freqmin
                                   and freqmax.  This will depend on the last call to total_emission */

  double lum_ioniz;
  double lum_lines_ioniz, lum_ff_ioniz, lum_adiabatic_ioniz;
  double lum_comp_ioniz;        /* 1108 NSH The compton luminosity of the cell */
  double lum_di_ioniz;          /* 1409 NSH The direct ionization luminosity */
  double lum_dr_ioniz;          /* 1109 NSH The dielectronic recombination luminosity of the cell */
  double lum_fb_ioniz, lum_z_ioniz;     /*fb luminosity & fb of metals metals */
  double lum_rad_ioniz;         /* The specfic radiative luminosity in frequencies defined by freqmin
                                   and freqmax.  This will depend on the last call to total_emission */


  double dmo_dt[3];             /*Radiative force of wind */
  int npdf;                     /* The number of points actually used in the luminosity pdf */
  int pdf_x[LPDF];              /* The line numbers of *line_ptr which form the boundaries the luminosity pdf */
  double pdf_y[LPDF];           /* Where the pdf is stored -- values between 0 and 1 */
  double gain;                  /* The gain being used in interations of the structure */
  double converge_t_r, converge_t_e, converge_hc;       /* Three measures of whether the program believes the grid is converged.
                                                           The first wo  are the fraction changes in t_r, t_e between this and the last cycle. The third
                                                           number is the fraction between heating and cooling divided by the sum of the 2       */
  int trcheck, techeck, hccheck;        /* NSH the individual convergence checks used to calculate converge_whole.  Each of these values
                                           is 0 if the fractional change or in the case of the last check error is less than a value, currently
                                           set to 0.05.  ksl 111126   
                                           NSH 130725 - this number is now also used to say if the cell is over temperature - it is set to 2 in this case   */
  int converge_whole, converging;       /* converge_whole is the sum of the indvidual convergence checks.  It is 0 if all of the
                                           convergence checks indicated convergence.subroutine convergence feels point is converged, converging is an
                                           indicator of whether the program thought the cell is on the way to convergence 0 implies converging */



  double gamma_inshl[NAUGER];   /*MC estimator that will record the inner shell ionization rate - very similar to macro atom-style estimators */
  /* 1108 Increase sim estimators to cover all of the bands */
  /* 1208 Add parameters for an exponential representation, and a switch to say which we prefer. */
  enum spec_mod_type_enum
  {
    SPEC_MOD_PL = 1,
    SPEC_MOD_EXP = 2,
    SPEC_MOD_FAIL = -1
  } spec_mod_type[NXBANDS];     /* NSH 120817 A switch to say which type of representation we are using for this band in this cell. Negative means we have no useful representation, 0 means power law, 1 means exponential */

  double pl_alpha[NXBANDS];     /*Computed spectral index for a power law spectrum representing this cell NSH 120817 - changed name from sim_alpha to PL_alpha */
//  double pl_w[NXBANDS];               /*This is the computed weight of a PL spectrum in this cell - not the same as the dilution factor NSH 120817 - changed name from sim_w to pl_w */
  double pl_log_w[NXBANDS];     /* NSH 131106 - this is the log version of the power law weight. It is in an attempt to allow very large values of alpha to work with the PL spectral model to avoide NAN problems. The pl_w version can be deleted once testing is complete */


  double exp_temp[NXBANDS];     /*NSH 120817 - The effective temperature of an exponential representation of the radiation field in a cell */
  double exp_w[NXBANDS];        /*NSH 120817 - The prefector of an exponential representation of the radiation field in a cell */
  double sim_ip;                /*Ionisation parameter for the cell as defined in Sim etal 2010 */
  double ferland_ip;            /* IP calculaterd from equation 5.4 in hazy1 - assuming allphotons come from 0,0,0 and the wind is transparent */
  double ip;                    /*NSH 111004 Ionization parameter calculated as number of photons over the lyman limit entering a cell, divided by the number density of hydrogen for the cell */
  double xi;                    /*NSH 151109 Ionization parameter as defined by Tartar et al 1969 and described in Hazy. Its the ionizing flux over the number of hydrogen atoms */
} plasma_dummy, *PlasmaPtr;

PlasmaPtr plasmamain;

/* A storage area for photons.  The idea is that it is sometimes time-consuming to create the
cumulative distribution function for a process, but trivial to create more than one photon 
of a particular type once one has the cdf,  This appears to be case for f fb photons.  But 
the same procedure could be used for line photons */

#define NSTORE 10
typedef struct photon_store
{
  int n;                        /* This is the photon number that was last used */
  double t, f1, f2, freq[NSTORE];

} photon_store_dummy, *PhotStorePtr;

PhotStorePtr photstoremain;



typedef struct macro
{
  double *jbar;
  /* This will store the Sobolev mean intensity in transitions which is needed 
     for Macro Atom jumping probabilities. The indexing is by configuration (the 
     NLTE_LEVELS) and then by the upward bound-bound jumps from that level 
     (the NBBJUMPS) (SS) */

  double *jbar_old;

  double *gamma;
  /* This is similar to the jbar but for bound-free transitions. It records the 
     appropriate photoionisation rate co-efficient. (SS) */

  double *gamma_old;

  double *gamma_e;
  /* This is Leon's gamma_e: very similar to gamma but energy weighted. Needed
     for division of photoionisation energy into excitation and k-packets. (SS) */

  double *gamma_e_old;

  double *alpha_st;
  /* Same as gamma but for stimulated recombination rather than photoionisation. (SS) */

  double *alpha_st_old;

  double *alpha_st_e;
  /* Same as gamma_e but for stimulated recombination rather than photoionisation. (SS) */

  double *alpha_st_e_old;

  double *recomb_sp;
  /* Spontaneous recombination. (SS) */

  double *recomb_sp_e;
  /* "e" version of the spontaneous recombination coefficient. (SS) */

  double *matom_emiss;
  /* This is the specific emissivity due to the de-activation of macro atoms in the cell
     in the frequency range that is required for the final spectral synthesis. (SS) */

  double *matom_abs;
  /* This is the energy absorbed by the macro atom levels - recorded during the ionization 
     cycles and used to get matom_emiss (SS) */

  /* This portion of the macro structure  is not written out by windsave */
  int kpkt_rates_known;

  double *cooling_bf;
  double *cooling_bf_col;
  double *cooling_bb;

  /* set of cooling rate stores, which are calculated for each macro atom each cycle,
     and used to select destruction rates for kpkts */
  double cooling_normalisation;
  double cooling_bbtot, cooling_bftot, cooling_bf_coltot;
  double cooling_ff;
  double cooling_adiabatic;     // this is just lum_adiabatic / vol / ne


} macro_dummy, *MacroPtr;

MacroPtr macromain;

int xxxpdfwind;                 // When 1, line luminosity calculates pdf

int size_Jbar_est, size_gamma_est, size_alpha_est;

#define TMAX_FACTOR			1.5     /*Factor by which t_e can exceed
                                                   t_r in order for absorbed to 
                                                   match emitted flux */
#define TMIN				2000.
/* ??? TMIN appears to be used both for the minimum temperature and for 
   calculating the fraction of recombinations that go to the ground state.  This
   looks like a problem ksl-98jul???? */

#define TMAX    5e8             /*NSH 130725 - this is the maximum temperature permitted - this was introduced following problems with adaibatically heated cells increasing forever. The value was suggested by DP as a sensible compton teperature for the PK05/P05 Zeus models. */


//These constants are used in the various routines which compute ionization state
#define SAHA 4.82907e15         /* 2* (2.*PI*MELEC*k)**1.5 / h**3  (Calculated in constants) */
#define MAXITERATIONS	200     //The number of loops to do to try to converge in ne
#define FRACTIONAL_ERROR 0.03   //The change in n_e which causes a break out of the loop for ne
#define THETAMAX	 1e4    //Used in initial calculation of n_e
#define MIN_TEMP	100.    //  ??? this is another minimum temperature - it is used as the minimum tempersture in (JM -- in what??)

// these definitions are for various ionization modes
#define IONMODE_ML93_FIXTE 0    // Lucy Mazzali using existing t_e (no HC balance)
#define IONMODE_LTE 1           // LTE using t_r
#define IONMODE_FIXED 2         // Hardwired concentrations
#define IONMODE_ML93 3          // Lucy Mazzali
#define IONMODE_LTE_SIM 4       // LTE with SIM correction
#define IONMODE_PAIRWISE_ML93 6 // pairwise version of Lucy Mazzali
#define IONMODE_PAIRWISE_SPECTRALMODEL 7        // pariwise modeled J_nu approach
#define IONMODE_MATRIX_BB 8     // matrix solver BB model
#define IONMODE_MATRIX_SPECTRALMODEL 9  // matrix solver spectral model

// and the corresponding modes in nebular_concentrations
#define NEBULARMODE_TR 0        // LTE using t_r
#define NEBULARMODE_TE 1        // LTE using t_e
#define NEBULARMODE_ML93 2      // ML93 using correction
#define NEBULARMODE_NLTE_SIM 3  // Non_LTE with SS modification (Probably could be removed)
#define NEBULARMODE_LTE_GROUND 4        // A test mode which foces all levels to the GS (Probably could be removed)
#define NEBULARMODE_PAIRWISE_ML93 6     // pairwise ML93
#define NEBULARMODE_PAIRWISE_SPECTRALMODEL 7    // pairwise spectral models
#define NEBULARMODE_MATRIX_BB 8 // matrix solver BB model
#define NEBULARMODE_MATRIX_SPECTRALMODEL 9      // matrix solver spectral model


typedef struct photon
{
  double x[3];                  /* Vector containing position of packet */
  double lmn[3];                /*direction cosines of this packet */
  double freq, freq_orig;       /* current and original frequency of this packet */
  double w, w_orig;             /* current and original weight of this packet */
  double tau;
  enum istat_enum
  {
    P_INWIND = 0,               //in wind,
    P_SCAT = 1,                 //in process of scattering,
    P_ESCAPE = 2,               //Escaped to reach the universe,
    P_HIT_STAR = 3,             //absorbed by photosphere of star,
    P_HIT_DISK = 7,             //Banged into disk
    P_ABSORB = 6,               //Photoabsorbed within wind
    P_TOO_MANY_SCATTERS = 4,    //in wind after MAXSCAT scatters
    P_ERROR = 5,                //Too many calls to translate without something happening
    P_SEC = 8,                  //Photon hit secondary
    P_ADIABATIC = 9             //records that a photon created a kpkt which was destroyed by adiabatic cooling
  } istat;                      /*status of photon. */

  int nscat;                    /*number of scatterings */
  int nres;                     /*The line number in lin_ptr of last scatter or wind line creation. Continuum if > nlines. */
  int nnscat;                   /* Used for the thermal trapping model of
                                   anisotropic scattering to carry the number of
                                   scattering to "extract" when needed for wind
                                   generated photons SS05. */
  int nrscat;                   /* number of resonance scatterings */
  int grid;                     /*grid position of the photon in the wind, if
                                   the photon is in the wind.  If the photon is not
                                   in the wind, then -1 implies inside the wind cone and  
                                   -2 implies outside the wind */

  enum origin_enum
<<<<<<< HEAD
  	{	PTYPE_STAR=0, 
  		PTYPE_BL=1, 
  		PTYPE_DISK=2,
  		PTYPE_WIND=3,
  		PTYPE_AGN=4,
      		PTYPE_STAR_MATOM=10,     
      		PTYPE_BL_MATOM=11, 
      		PTYPE_DISK_MATOM=12,
      		PTYPE_WIND_MATOM=13,
      		PTYPE_AGN_MATOM=14
  	} 	origin, origin_orig;		/* Where this photon originated.  If the photon has
		   		scattered it's "origin" may be changed to "wind".*/
                      		/* note that we add 10 to origin when processed by a macro-atom
                         	which means we need these values in the enum list */
  int np;			/*NSH 13/4/11 - an internal pointer to the photon number so 
				   so we can write out details of where the photon goes */
  double path; 			/* SWM - Photon path length */
=======
  { PTYPE_STAR = 0,
    PTYPE_BL = 1,
    PTYPE_DISK = 2,
    PTYPE_WIND = 3,
    PTYPE_AGN = 4,
    PTYPE_STAR_MATOM = 10,
    PTYPE_BL_MATOM = 11,
    PTYPE_DISK_MATOM = 12,
    PTYPE_WIND_MATOM = 13,
    PTYPE_AGN_MATOM = 14
  } origin;                     /* Where this photon originated.  If the photon has
                                   scattered it's "origin" may be changed to "wind". */
  /* note that we add 10 to origin when processed by a macro-atom
     which means we need these values in the enum list */
  int np;                       /*NSH 13/4/11 - an internal pointer to the photon number so 
                                   so we can write out details of where the photon goes */
  double path;                  /* SWM - Photon path length */
>>>>>>> d1856dd4

}
p_dummy, *PhotPtr;

PhotPtr photmain;               /* A pointer to all of the photons that have been created in a subcycle. Added to ease 
                                   breaking the main routine of python into separate rooutines for inputs and running the
                                   program */

/* minimum value for tau for p_escape_from_tau function- below this we 
   set to p_escape_ to 1 */
#define TAU_MIN 1e-6


/* 68b - ksl - This is a structure in which the history of a single photon bundle can be recorded
 * See phot_util   phot_hist().  It needs to be used carefully.  if phot_hist_on is true
 * then photon histories will be attempted.
 */

#define MAX_PHOT_HIST	1000
int n_phot_hist, phot_hist_on, phot_history_spectrum;
struct photon xphot_hist[MAX_PHOT_HIST];

struct basis
{
  double a[3][3];

}
basis_cartesian;


/* The next section defines the spectrum arrays.  The spectrum structure contains
   the selection criteria for each spectrum as well as the array in which to store the
   spectrum.  The first MSPEC spectra are reserved for the total generated spectrum,
   total emitted spectrum, the total spectrum of photons which are scattered and 
   the total spectrum of photons which are absorbed.  The remainder of the spectra pertain 
   to the spectrum as seen from various directions. Note that the space for the spectra 
   are allocated using a calloc statement in spectrum_init.  1409-ksl-A new spectrum
   was added.  This will be the first of the spectra.  It is simply the generated spectrum
   before passing through the wind.  It has the orginal weights as generated.  */



#define MSPEC                            7
int nspectra;                   /* After create_spectrum, the number of elements allocated for s, or 
                                   alternatively the number of spectra one has to work with.  Note that
                                   general s[0],s[1] and s[2] are the escaping, scattered and absorbed photons,
                                   while elements higher than this will contain spectra as seen by different observers */


int nscat[MAXSCAT + 1], nres[MAXSCAT + 1], nstat[NSTAT];

typedef struct spectrum
{
  char name[40];
  float freqmin, freqmax, dfreq;
  float lfreqmin, lfreqmax, ldfreq;     /* NSH 1302 - values for logarithmic spectra */
  double lmn[3];
  double mmax, mmin;            /* Used only in live or die situations, mmax=cos(angle-DANG_LIVE_OR_DIE)
                                   and mmim=cos(angle+DANG_LIVE_OR_DIE).   In actually defining this
                                   one has to worry about signs and exactly whether you are above
                                   or below the plane */
  double renorm;                /* Factor used in Live or die option where it is 4*PI/domega;
                                   1.0 otherwise */
  int nphot[NSTAT];             /* Used to help define what happened to photons when trying to construct this
                                   particular spectrum */
  int nscat;                    /* nscat>999 -> select everything
                                   0 < nscat < MAXScat select only those photons which have
                                   scattered nscat times, number of scattering photons in spectrum, if nscat is negative
                                   then all photons with more than |nscat| are included.  */
  int top_bot;                  /* 0 ->select photons regardless of location 
                                   >0     -> select only photons whose "last" position is above the disk
                                   <0    -> select only photons whose last position is below the disk */
  double x[3], r;               /* The position and radius of a special region from which to extract spectra  */
  double f[NWAVE];
  double lf[NWAVE];             /* a second array to hole the extracted spectrum in log units */
  double lfreq[NWAVE];          /* We need to hold what freqeuncy intervals our logarithmic spectrum has been taken over */

  double f_wind[NWAVE];         /* The spectrum of photons created in the wind or scattered in the wind. Created for 
                                   reflection studies but possible useful for other reasons as well. */
  double lf_wind[NWAVE];        /* The logarithmic version of this */
}
spectrum_dummy, *SpecPtr;


SpecPtr xxspec;




/* Parameters used only by py_wind 
 * py_wind_projecti	0 -> simply print the various parameters without 
 * 			atempting toproject onto a yz plane
 * 			1 -> project onto a yz plane.
 */

int py_wind_min, py_wind_max, py_wind_delta, py_wind_project;
double *aaa;                    // A pointer to an array used by py_wind

/* This is the structure needed for a cumulative distribution function. The CDFs are
generated from a function which is usually only proportional to the probability density
function.  It is sometimes useful, e.g. in calculating the reweighting function to
have access to the proper normalization.  Since the one needs the normalization to
properly create the CDF, this was added for python_43.2  */
#define NPDF 200

typedef struct Pdf
{
  double x[NPDF + 1];           /* Positions for which the probability density
                                   is calculated */
  double y[NPDF + 1];           /* The value of the CDF at x */
  double d[NPDF + 1];           /* 57i -- the rate of change of the probability
                                   density at x */
  double limit1, limit2;        /* Limits (running from 0 to 1) that define a portion
                                   of the CDF to sample */
  double x1, x2;                /* limits if they exist on what is returned */
  double norm;                  //The scaling factor which would renormalize the pdf
}
 *PdfPtr, pdf_dummy;


/* Variable used to allow something to be printed out the first few times
   an even occurs */
int itest, jtest;

char hubeny_list[132];          //Location of listing of files representing hubeny atmospheres




// Allow for a diagnostic file 

FILE *epltptr;                  //TEST
// diag_on_off is deprecated see #111, #120
//int diag_on_off;              // on is non-zero  //TEST


/* These variables are stored or used by the routines for anisotropic scattering */
/* Allow for the transfer of tau info to scattering routine */


struct Pdf pdf_randwind_store[100];
PdfPtr pdf_randwind;
struct photon phot_randwind;

/* N.B. pdf_randwind and phot_randwind are used in the routine anisowind for 
as part of effort to incorporate anisotropic scattering in to python.  
Added for python_43.2 */


/* Provide generally for having arrays which descibe the 3 xyz axes. 
these are initialized in main, and used in anisowind  */


double x_axis[3];
double y_axis[3];
double z_axis[3];

/* These are structures associated with frequency limits/s used for photon
generation and for calculating heating and cooling */

#define NBANDS 20
struct xbands
{
  double f1[NBANDS], f2[NBANDS];
  double alpha[NBANDS];
  double pl_const[NBANDS];
  double min_fraction[NBANDS];
  double nat_fraction[NBANDS];  // The fraction of the accepted luminosity in this band
  double used_fraction[NBANDS];
  double flux[NBANDS];          //The "luminosity" within a band
  double weight[NBANDS];
  int nphot[NBANDS];
  int nbands;                   // Actual number of bands in use
}
xband;


/* The next section contains the freebound structures that can be used for both the
 * specific emissivity of a free-bound transition, and for the recombination coefficient
 * assuming the array has been initialized, which can take a few minutes
*/

#define NTEMPS	60              // The number of temperatures which are stored in each fbstruct
                                /* NSH this was increased from 30 to 60 to take account of 3 extra OOM 
                                   intemperature we wanted to have in fb */
#define NFB	10              // The maximum number of frequency intervals for which the fb emission is calculated

struct fbstruc
{
  double f1, f2;
  double emiss[NIONS][NTEMPS];
}
freebound[NFB];

double xnrecomb[NIONS][NTEMPS]; // There is only one set of recombination coefficients
double fb_t[NTEMPS];
int nfb;                        // Actual number of freqency intervals calculated


//This is a new structure to contain the frequency range of the final spectrum
//During the ionization cycles, the emissivity due to k-packets and macro atom
//deactivations in this range will be computed and then used in the final spectral
//synthesis part of the code (SS June04).
struct emiss_range
{
  double fmin, fmax;            // min and max frequency required in the final spectrum
}
em_rnge;


#include "version.h"            /*54f -- Added so that version can be read directly */
#include "templates.h"
#include "recipes.h"

// 04apr ksl -- made kap_bf external so can be passed around variables
double kap_bf[NLEVELS];



// 12jun nsh - some commands to enable photon logging in given cells. There is also a pointer in the geo

FILE *pstatptr;                 //NSH 120601 - pointer to a diagnostic file that will contain photon data for given cells
int cell_phot_stats;            //1=do  it, 0=dont do it
#define  NCSTAT 10              //The maximum number of cells we are going to log
int ncstat;                     // the actual number we are going to log
int ncell_stats[NCSTAT];        //the numbers of the cells we are going to log


/* Added variables which count number of times two situations occur (See #91) */
int nerr_no_Jmodel;
int nerr_Jmodel_wrong_freq;



// advanced mode variables
struct advanced_modes
{
  /* these are all 0=off, 1=yes */
  int iadvanced;                // this is controlled by the -d flag, global mode control.
  int save_cell_stats;          // want to save photons statistics by cell
  int ispy;                     // want to use the ispy function
  int keep_ioncycle_windsaves;  // want to save wind file each ionization cycle
  int track_resonant_scatters;  // want to track resonant scatters
  int save_extract_photons;     // we want to save details on extracted photons
  int print_windrad_summary;    // we want to print the wind rad summary each cycle
  int adjust_grid;              // the user wants to adjust the grid scale
  int diag_on_off;              // extra diagnostics
  int use_debug;                // print out debug statements
  int print_dvds_info;          // print out information on the velocity gradients
  int keep_photoabs;            // keep photoabsorption in final spectrum
  int quit_after_inputs;        // quit after inputs read in, testing mode
  int fixed_temp;               // do not alter temperature from that set in the parameter file
  int zeus_connect;             // We are connecting to zeus, do not seek new temp and output a heating and cooling file
  int rand_seed_usetime;        // default random number seed is fixed, not based on time
}
modes;


FILE *optr;                     //pointer to a diagnostic file that will contain dvds information



/* Structure containing all of the file and directory names created */
struct filenames
{
  char root[LINELENGTH];        // main rootname
  char windsave[LINELENGTH];    // wind save filename
  char specsave[LINELENGTH];    // spec save filename
  char diag[LINELENGTH];        // diag file
  char diagfolder[LINELENGTH];  // diag folder
  char old_windsave[LINELENGTH];        // old windsave name
  char input[LINELENGTH];       // input name if creating new pf file
  char lwspec[LINELENGTH];      // log_spec_tot file name  
  char wspec[LINELENGTH];       // spectot file name
  char lwspec_wind[LINELENGTH]; // log_spec_tot filename for wind photons
  char wspec_wind[LINELENGTH];  // spectot filename for wind photons
  char disk[LINELENGTH];        // disk diag file name
  char tprofile[LINELENGTH];    // non standard tprofile fname
  char phot[LINELENGTH];        // photfile e.g. python.phot
  char windrad[LINELENGTH];     // wind rad file
  char spec[LINELENGTH];        // .spec file
  char spec_wind[LINELENGTH];   // .spec file for wind photons
  char lspec[LINELENGTH];       // .spec file
  char lspec_wind[LINELENGTH];  // .spec file for wind photons
}
files;



#define NMAX_OPTIONS 20

/* these two variables are used by xdefine_phot() in photon_gen.c 
   to set the mode for get_matom_f()in matom.c and tell it 
   whether it has already calculated the matom emissivities or not. */
#define CALCULATE_MATOM_EMISSIVITIES 0
#define USE_STORED_MATOM_EMISSIVITIES 1<|MERGE_RESOLUTION|>--- conflicted
+++ resolved
@@ -525,7 +525,6 @@
   int nres_halpha;
 
   //Added by SWM for reverberation mapping
-<<<<<<< HEAD
   double fraction_converged, reverb_fraction_converged;
   enum reverb_disk_enum {REV_DISK_CORRELATED=0, REV_DISK_UNCORRELATED=1, REV_DISK_IGNORE=3} reverb_disk;
   enum reverb_enum      {REV_NONE=0, REV_PHOTON=1, REV_WIND=2, REV_MATOM=3} reverb; 
@@ -536,18 +535,6 @@
   double *reverb_dump_cell_x, *reverb_dump_cell_z;
   int *reverb_dump_cell;
   int reverb_lines, *reverb_line;           //SWM - Number of lines to track, and array of line 'nres' values
-=======
-  enum reverb_enum
-  { REV_NONE = 0, REV_PHOTON = 1, REV_WIND = 2, REV_MATOM = 3 } reverb;
-  enum reverb_vis_enum
-  { REV_VIS_NONE = 0, REV_VIS_VTK = 1, REV_VIS_DUMP = 2, REV_VIS_BOTH = 3
-  } reverb_vis;
-  int reverb_wind_cycles;
-  int reverb_path_bins, reverb_angle_bins;      //SWM - Number of bins for path arrays, vtk output angular bins
-  int reverb_dump_cells;        //SWM - Number of cells to dump, list of cells to dump 'nwind' values
-  double *reverb_dump_x, *reverb_dump_z;        //SWM - x & z values of the cells to dump
-  int reverb_lines, *reverb_line;       //SWM - Number of lines to track, and array of line 'nres' values
->>>>>>> d1856dd4
 }
 geo;
 
@@ -594,7 +581,6 @@
 */
 typedef struct wind_paths
 {
-<<<<<<< HEAD
   double* ad_path_flux;  //Array[by frequency, then path] of total flux of photons with the given v&p
   double* ad_path_flux_disk;
   double* ad_path_flux_wind;
@@ -605,12 +591,6 @@
   int*    ai_path_num_cent;     // As above, by source
   double  d_flux, d_path;     //Total flux, average path
   int     i_num;              //Number of photons hitting this cell
-=======
-  double *ad_path_flux;         //Array[by frequency, then path] of total flux of photons with the given v&p
-  int *ai_path_num;             //Array[by frequency, then path] of the number of photons in this bin
-  double d_flux, d_path;        //Total flux, average path
-  int i_num;                    //Number of photons hitting this cell
->>>>>>> d1856dd4
 } wind_paths_dummy, *Wind_Paths_Ptr;
 /* 	This structure defines the wind.  The structure w is allocated in the main
 	routine.  The total size of the structure will be NDIM x MDIM, and the two
@@ -1011,17 +991,16 @@
                                    -2 implies outside the wind */
 
   enum origin_enum
-<<<<<<< HEAD
   	{	PTYPE_STAR=0, 
   		PTYPE_BL=1, 
   		PTYPE_DISK=2,
   		PTYPE_WIND=3,
   		PTYPE_AGN=4,
-      		PTYPE_STAR_MATOM=10,     
-      		PTYPE_BL_MATOM=11, 
-      		PTYPE_DISK_MATOM=12,
-      		PTYPE_WIND_MATOM=13,
-      		PTYPE_AGN_MATOM=14
+      PTYPE_STAR_MATOM=10,     
+      PTYPE_BL_MATOM=11, 
+      PTYPE_DISK_MATOM=12,
+      PTYPE_WIND_MATOM=13,
+      PTYPE_AGN_MATOM=14
   	} 	origin, origin_orig;		/* Where this photon originated.  If the photon has
 		   		scattered it's "origin" may be changed to "wind".*/
                       		/* note that we add 10 to origin when processed by a macro-atom
@@ -1029,26 +1008,6 @@
   int np;			/*NSH 13/4/11 - an internal pointer to the photon number so 
 				   so we can write out details of where the photon goes */
   double path; 			/* SWM - Photon path length */
-=======
-  { PTYPE_STAR = 0,
-    PTYPE_BL = 1,
-    PTYPE_DISK = 2,
-    PTYPE_WIND = 3,
-    PTYPE_AGN = 4,
-    PTYPE_STAR_MATOM = 10,
-    PTYPE_BL_MATOM = 11,
-    PTYPE_DISK_MATOM = 12,
-    PTYPE_WIND_MATOM = 13,
-    PTYPE_AGN_MATOM = 14
-  } origin;                     /* Where this photon originated.  If the photon has
-                                   scattered it's "origin" may be changed to "wind". */
-  /* note that we add 10 to origin when processed by a macro-atom
-     which means we need these values in the enum list */
-  int np;                       /*NSH 13/4/11 - an internal pointer to the photon number so 
-                                   so we can write out details of where the photon goes */
-  double path;                  /* SWM - Photon path length */
->>>>>>> d1856dd4
-
 }
 p_dummy, *PhotPtr;
 
