--- conflicted
+++ resolved
@@ -197,18 +197,6 @@
   wind_luminosity (0.0, VERY_BIG, MODE_CMF_TIME);       /*and we also call wind_luminosity to get the luminosities */
 
 
-<<<<<<< HEAD
-  fptr = fopen ("py_heatcool.dat", "w");
-  fptr2 = fopen ("py_driving.dat", "w");
-  fptr3 = fopen ("py_ion_data.dat", "w");
-  fptr4 = fopen ("py_spec_data.dat", "w");
-  fptr5 = fopen ("py_pcon_data.dat", "w");
-  fptr6 = fopen ("py_debug_data.dat", "w");
-  fptr7 = fopen ("py_fluxes.dat", "w");
-  fptr8 = fopen ("directional_flux_theta.dat", "w");
-  fptr9 = fopen ("directional_flux_phi.dat", "w");
-  fptr10 = fopen ("directional_flux_r.dat", "w");
-=======
   fptr_hc = fopen ("py_heatcool.dat", "w");
   fptr_drive = fopen ("py_driving.dat", "w");
   fptr_ion = fopen ("py_ion_data.dat", "w");
@@ -216,7 +204,6 @@
   fptr_pcon = fopen ("py_pcon_data.dat", "w");
   fptr_debug = fopen ("py_debug_data.dat", "w");
   fptr_flux = fopen ("py_fluxes.dat", "w");
->>>>>>> da4bfc36
 
 //  fptr11 = fopen ("idomega.dat", "w");
 
@@ -277,15 +264,6 @@
   }
   else if (zdom[domain].coord_type == CYLIND)
   {
-<<<<<<< HEAD
-    fprintf (fptr2, "i j rcen zcen vol rho ne F_vis_x F_vis_y F_vis_z F_vis_mod F_UV_theta F_UV_phi F_UV_r F_UV_mod F_Xray_x F_Xray_y F_Xray_z F_Xray_mod F_vis_x2 F_vis_y2 F_vis_z2 F_vis_mod2 F_UV_theta2 F_UV_phi2 F_UV_r2 F_UV_mod2 F_Xray_x2 F_Xray_y2 F_Xray_z2 F_Xray_mod2 es_f_x es_f_y es_f_z es_f_mod bf_f_x bf_f_y bf_f_z bf_f_mod\n");  //directional flux by band
-    fprintf (fptr7, "i j rcen zcen F_vis_x F_vis_y F_vis_z F_vis_mod F_UV_theta F_UV_phi F_UV_r F_UV_mod F_Xray_x F_Xray_y F_Xray_z F_Xray_mod\n");   //directional flux by band
-  }
-  else if (zdom[domain].coord_type == RTHETA)
-  {
-    fprintf (fptr2, "i j rcen thetacen vol rho ne F_vis_x F_vis_y F_vis_z F_vis_mod F_UV_theta F_UV_phi F_UV_r F_UV_mod F_Xray_x F_Xray_y F_Xray_z F_Xray_mod es_f_x es_f_y es_f_z es_f_mod bf_f_x bf_f_y bf_f_z bf_f_mod\n");        //directional flux by band
-    fprintf (fptr7, "i j rcen thetacen F_vis_x F_vis_y F_vis_z F_vis_mod F_UV_theta F_UV_phi F_UV_r F_UV_mod F_Xray_x F_Xray_y F_Xray_z F_Xray_mod\n");       //directional flux by band
-=======
     fprintf (fptr_drive, "i j rcen zcen vol rho ne F_vis_x F_vis_y F_vis_z F_vis_mod F_UV_x F_UV_y F_UV_z F_UV_mod F_Xray_x F_Xray_y F_Xray_z F_Xray_mod F_vis_x2 F_vis_y2 F_vis_z2 F_vis_mod2 F_UV_x2 F_UV_y2 F_UV_z2 F_UV_mod2 F_Xray_x2 F_Xray_y2 F_Xray_z2 F_Xray_mod2 es_f_x es_f_y es_f_z es_f_mod bf_f_x bf_f_y bf_f_z bf_f_mod\n");     //directional flux by band
     fprintf (fptr_flux, "i j rcen zcen F_vis_x F_vis_y F_vis_z F_vis_mod F_UV_x F_UV_y F_UV_z F_UV_mod F_Xray_x F_Xray_y F_Xray_z F_Xray_mod\n");       //directional flux by band
   }
@@ -293,7 +271,6 @@
   {
     fprintf (fptr_drive, "i j rcen thetacen vol rho ne F_vis_x F_vis_y F_vis_z F_vis_mod F_UV_x F_UV_y F_UV_z F_UV_mod F_Xray_x F_Xray_y F_Xray_z F_Xray_mod es_f_x es_f_y es_f_z es_f_mod bf_f_x bf_f_y bf_f_z bf_f_mod\n");   //directional flux by band
     fprintf (fptr_flux, "i j rcen thetacen F_vis_x F_vis_y F_vis_z F_vis_mod F_UV_x F_UV_y F_UV_z F_UV_mod F_Xray_x F_Xray_y F_Xray_z F_Xray_mod\n");   //directional flux by band
->>>>>>> da4bfc36
   }
 
   /* Write out the directional flux table */
@@ -333,15 +310,9 @@
       fprintf (fptr_flux_z, "%3d %3d      %3d %10.3e %10.3e ", i, j, wmain[nwind].inwind, wmain[nwind].xcen[0], wmain[nwind].xcen[2]);  //output geometric things
       for (ii = 0; ii < NFLUX_ANGLES; ii++)
       {
-<<<<<<< HEAD
-        fprintf (fptr8, "%e ", plasmamain[nplasma].F_UV_ang_theta_persist[ii]);
-        fprintf (fptr9, "%e ", plasmamain[nplasma].F_UV_ang_phi_persist[ii]);
-        fprintf (fptr10, "%e ", plasmamain[nplasma].F_UV_ang_r_persist[ii]);
-=======
         fprintf (fptr_flux_x, "%10.3e ", plasmamain[nplasma].F_UV_ang_x_persist[ii]);
         fprintf (fptr_flux_y, "%10.3e ", plasmamain[nplasma].F_UV_ang_y_persist[ii]);
         fprintf (fptr_flux_z, "%10.3e ", plasmamain[nplasma].F_UV_ang_z_persist[ii]);
->>>>>>> da4bfc36
 
       }
       fprintf (fptr_flux_x, "\n");
