
/***********************************************************/
/** @file  rad_hydro_files.c
 * @author nsh
 * @date   April, 2020
 *
 * @brief  A standalone routine for writing a set of files required for
 * rad_hydro runs from a windsavefile 
 *
 * This routine is run from the command line, as follows
 *
 * rad_hydro_files  windsave_root
 *
 * where windsave_root is the root name for a python run, or more precisely
 * the rootname of a windsave file, as the .pf file is not read.
 *
 * The routine reads the windsavefile and then writes out a set of files
 * that are required to calculate the force multiplier, the continuum
 * driving force and the heating ad cooling rates.
 *


 * ### Notes ###
 *
 * Whereas py_wind is intended to be run interactively, rad_hydro_files is
 * entirely hardwired so that it produces a standard set of output
 * files.  To change the outputs one has to modify the routine
 *
 * This file just contains the driving routine.  All of the 
 * real work is carried out in rad_hydro_files_sub.c  Indeed so 
 * little of the real work is done here that it might be sensible
 * to move some portion of that code here.
 *
 *
 ***********************************************************/

#include <stdio.h>
#include <stdlib.h>
#include <string.h>
#include <math.h>

#include "atomic.h"
#include "python.h"


/**********************************************************/
/**
 * @brief Parse the command line arguments given to windsave2table
 *
 * @param[in] int argc        The number of arguments in the command line
 * @param[in] char *argv[]    The command line arguments
 * @param[out] char root[]    The rootname of the Python simulation
 *
 * @return void
 *
 * @details
 *
 * Parse arguments provided in the command line whilst invoking windsave2table.
 *
 * The allowed switches include 
 *
 *  --version    Print out information about the version number
 *
 *  -d   Write out ion densisties, rather than ion fractions in the cell
 *  -s   Write out the number of scatters per unit volume  by an ion in a cell, instead of the 
 *       ion fraction
 *
 * The switches only affect the ion tables not the master table
 * This was originally implemented to enable somebody to query which version of
 * Python windsave2table was compiled with. Works in a similar fashion to how
 * the version information is stored and viewed in Python.
 * 
 * 
 *
 **********************************************************/

char rad_hydro_files_help[] = "Usage: rad_hydro_files rootname \n\
-h get this help message and quit\n\
";

void
xparse_arguments (int argc, char *argv[], char root[], int *ion_switch)
{
  char *fget_rc;
  char input[LINELENGTH];

  *ion_switch = 0;


  if (argc == 1)
  {
    printf ("Root for wind file :");
    fget_rc = fgets (input, LINELENGTH, stdin);
    if (!fget_rc)
    {
      printf ("No root file provided, exiting\n\n");
      printf ("%s", rad_hydro_files_help);

      exit (0);
    }
    get_root (root, input);
  }
  else
  {
    strcpy (input, argv[argc - 1]);
    get_root (root, input);
  }



}


/**********************************************************/
/** 
 * @brief      windsave2table writes key variables in a windsave file 
 * to an astropy table calculated Python.  This is the  main routine.
 *
 * @param [in] int  argc   The number of argments in the command line
 * @param [in] char *  argv[]   The command line
 * @return     Always returns 0, unless the windsave file is not
 * found in which case the routine will issue and error before
 * exiting.  
 *
 * @details
 * argc and argv[] are the standard variables provided to main 
 * in a c-program.  Only the first command line argument is 
 * parsed and this should be rootname of the windsave file
 *
 * ### Notes ###
 *
 * This routine is a supervisory routine. The real work 
 * is in do_windsave2table
 *
 * The routine does not read the .pf file.  It does read  
 * the windsave file and the associated atomic data file
 * before calling do_windsave2table.
 *
 **********************************************************/

int
main (argc, argv)
     int argc;
     char *argv[];
{
  char root[LINELENGTH];
  char outputfile[LINELENGTH];
  char windsavefile[LINELENGTH];
  char parameter_file[LINELENGTH];
  int ion_switch, nwind, nplasma;
  int i, j, ii, domain;
  double vol, kappa_es, lum_sum, cool_sum;
  double t_opt, t_UV, t_Xray, v_th, fhat[3];    /*This is the dimensionless optical depth parameter computed for communication to rad-hydro. */

  struct photon ptest;          //We need a test photon structure in order to compute t

  FILE *fptr, *fptr2, *fptr3, *fptr4, *fptr5, *fptr6, *fptr7, *fptr8, *fptr9, *fptr10, *fopen ();       /*This is the file to communicate with zeus */
  domain = geo.hydro_domain_number;


  strcpy (parameter_file, "NONE");

  /* Next command stops Debug statements printing out in py_wind */
  Log_set_verbosity (3);

  /*
   * EP: added some extra argument parsing for windsave2table - specifically
   * because I was having some trouble with knowing when windsave2table was
   * last compiled and on what commit this was
   */

  xparse_arguments (argc, argv, root, &ion_switch);

  printf ("Reading data from file %s\n", root);
  /* Now create the names of all the files which will be written */
  strcpy (windsavefile, root);
  strcpy (outputfile, root);

  strcat (windsavefile, ".wind_save");
  strcat (outputfile, ".txt");


/* Read in the wind file */

  if (wind_read (windsavefile) < 0)
  {
    Error ("py_wind: Could not open %s", windsavefile);
    exit (0);
  }


  printf ("Read wind_file %s\n", windsavefile);

  get_atomic_data (geo.atomic_filename);

  printf ("Read Atomic data from %s\n", geo.atomic_filename);


  cool_sum = wind_cooling ();   /*We call wind_cooling here to obtain an up to date set of cooling rates */
  lum_sum = wind_luminosity (0.0, VERY_BIG, MODE_CMF_TIME);     /*and we also call wind_luminosity to get the luminosities */

  fptr = fopen ("py_heatcool.dat", "w");
  fptr2 = fopen ("py_driving.dat", "w");
  fptr3 = fopen ("py_ion_data.dat", "w");
  fptr4 = fopen ("py_spec_data.dat", "w");
  fptr5 = fopen ("py_pcon_data.dat", "w");
  fptr6 = fopen ("py_debug_data.dat", "w");
  fptr7 = fopen ("py_fluxes.dat", "w");
  fptr8 = fopen ("directional_flux_x.dat", "w");
  fptr9 = fopen ("directional_flux_y.dat", "w");
  fptr10 = fopen ("directional_flux_z.dat", "w");

//  fptr11 = fopen ("idomega.dat", "w");


  if (zdom[domain].coord_type == SPHERICAL || zdom[domain].coord_type == RTHETA)
    fprintf (fptr, "i j rcen thetacen vol temp xi ne heat_xray heat_comp heat_lines heat_ff cool_comp cool_lines cool_ff rho n_h\n");
  else if (zdom[domain].coord_type == CYLIND)
    fprintf (fptr, "i j rcen zcen vol temp xi ne heat_xray heat_comp heat_lines heat_ff cool_comp cool_lines cool_ff rho n_h\n");



  fprintf (fptr3, "nions %i\n", nions);
  for (i = 0; i < nions; i++)
  {
    fprintf (fptr3, "ion %i %s %i %i\n", i, ele[ion[i].nelem].name, ion[i].z, ion[i].istate);
  }
  fprintf (fptr3, "nplasma %i\n", NPLASMA);


  fprintf (fptr4, "model %i\n", geo.ioniz_mode);
  if (geo.ioniz_mode == IONMODE_MATRIX_SPECTRALMODEL)
  {
    fprintf (fptr4, "nbands %i\n", geo.nxfreq);
    fprintf (fptr4, "nplasma %i\n", NPLASMA);
    for (i = 0; i < geo.nxfreq + 1; i++)
      fprintf (fptr4, "%e ", geo.xfreq[i]);     //hard wired band edges
    fprintf (fptr4, "\n ");
  }
  else if (geo.ioniz_mode == IONMODE_MATRIX_BB)
    fprintf (fptr4, "nplasma %i\n", NPLASMA);

  fprintf (fptr5, "nplasma %i\n", NPLASMA);

  if (zdom[domain].coord_type == SPHERICAL)
    fprintf (fptr6, "i j rcen thetacen v_th dvdr J\n");
  else if (zdom[domain].coord_type == CYLIND)
    fprintf (fptr6, "i j rcen zcen v_th dvz_dz J\n");
  else if (zdom[domain].coord_type == RTHETA)
    fprintf (fptr6, "i j rcen thetacen v_th dvr_dr J\n");

  printf ("Set up files\n");

  if (geo.hydro_domain_number > 0)
  {
    domain = geo.hydro_domain_number;
  }
  else
  {
    domain = 0;
  }

  if (zdom[domain].coord_type == SPHERICAL)
  {
    fprintf (fptr2, "i j rcen thetacen F_vis_r F_UV_r F_Xray_r es_f_r bf_f_r\n");       //directional flux by band
    fprintf (fptr7, "i j rcen thetacen F_vis_r F_UV_r F_Xray_r \n");    //directional flux by band
  }
  else if (zdom[domain].coord_type == CYLIND)
  {
    fprintf (fptr2, "i j rcen zcen vol rho ne F_vis_x F_vis_y F_vis_z F_vis_mod F_UV_x F_UV_y F_UV_z F_UV_mod F_Xray_x F_Xray_y F_Xray_z F_Xray_mod F_vis_x2 F_vis_y2 F_vis_z2 F_vis_mod2 F_UV_x2 F_UV_y2 F_UV_z2 F_UV_mod2 F_Xray_x2 F_Xray_y2 F_Xray_z2 F_Xray_mod2 es_f_x es_f_y es_f_z es_f_mod bf_f_x bf_f_y bf_f_z bf_f_mod\n");  //directional flux by band
    fprintf (fptr7, "i j rcen zcen F_vis_x F_vis_y F_vis_z F_vis_mod F_UV_x F_UV_y F_UV_z F_UV_mod F_Xray_x F_Xray_y F_Xray_z F_Xray_mod\n");   //directional flux by band
  }
  else if (zdom[domain].coord_type == RTHETA)
  {
    fprintf (fptr2, "i j rcen thetacen vol rho ne F_vis_x F_vis_y F_vis_z F_vis_mod F_UV_x F_UV_y F_UV_z F_UV_mod F_Xray_x F_Xray_y F_Xray_z F_Xray_mod es_f_x es_f_y es_f_z es_f_mod bf_f_x bf_f_y bf_f_z bf_f_mod\n");        //directional flux by band
    fprintf (fptr7, "i j rcen thetacen F_vis_x F_vis_y F_vis_z F_vis_mod F_UV_x F_UV_y F_UV_z F_UV_mod F_Xray_x F_Xray_y F_Xray_z F_Xray_mod\n");       //directional flux by band
  }

  fprintf (fptr8, "NANGLES %i\n", NFLUX_ANGLES);
  fprintf (fptr9, "NANGLES %i\n", NFLUX_ANGLES);
  fprintf (fptr10, "NANGLES %i\n", NFLUX_ANGLES);


  for (nwind = zdom[domain].nstart; nwind < zdom[domain].nstop; nwind++)
  {
    if (wmain[nwind].vol > 0.0)
    {
      nplasma = wmain[nwind].nplasma;
      wind_n_to_ij (domain, plasmamain[nplasma].nwind, &i, &j);

      if (zdom[domain].coord_type == SPHERICAL)
        i = i - 1;              //There is an extra radial 'ghost zone' in spherical coords in python, we need to make our i,j agree with zeus
      vol = wmain[plasmamain[nplasma].nwind].vol;
      if (zdom[domain].coord_type == SPHERICAL || zdom[domain].coord_type == RTHETA)
        fprintf (fptr, "%d %d %e %e %e ", i, j, wmain[plasmamain[nplasma].nwind].rcen, wmain[plasmamain[nplasma].nwind].thetacen / RADIAN, vol);        //output geometric things
      else if (zdom[domain].coord_type == CYLIND)
        fprintf (fptr, "%d %d %e %e %e ", i, j, wmain[plasmamain[nplasma].nwind].xcen[0], wmain[plasmamain[nplasma].nwind].xcen[2], vol);       //output geometric things

      fprintf (fptr, "%e %e %e ", plasmamain[nplasma].t_e, plasmamain[nplasma].xi, plasmamain[nplasma].ne);     //output temp, xi and ne to ease plotting of heating rates
      fprintf (fptr, "%e ", (plasmamain[nplasma].heat_photo + plasmamain[nplasma].heat_auger) / vol);   //Xray heating - or photoionization
      fprintf (fptr, "%e ", (plasmamain[nplasma].heat_comp) / vol);     //Compton heating
      fprintf (fptr, "%e ", (plasmamain[nplasma].heat_lines) / vol);    //Line heating 28/10/15 - not currently used in zeus
      fprintf (fptr, "%e ", (plasmamain[nplasma].heat_ff) / vol);       //FF heating 28/10/15 - not currently used in zeus
      fprintf (fptr, "%e ", (plasmamain[nplasma].cool_comp) / vol);     //Compton cooling
      fprintf (fptr, "%e ", (plasmamain[nplasma].lum_lines + plasmamain[nplasma].cool_rr + plasmamain[nplasma].cool_dr) / vol); //Line cooling must include all recombination cooling
      fprintf (fptr, "%e ", (plasmamain[nplasma].lum_ff) / vol);        //ff cooling
      fprintf (fptr, "%e ", plasmamain[nplasma].rho);   //density
      fprintf (fptr, "%e \n", plasmamain[nplasma].rho * rho2nh);        //hydrogen number density

      fprintf (fptr8, "%d %d %e %e ", i, j, wmain[plasmamain[nplasma].nwind].rcen, wmain[plasmamain[nplasma].nwind].thetacen / RADIAN); //output geometric things
      fprintf (fptr9, "%d %d %e %e ", i, j, wmain[plasmamain[nplasma].nwind].rcen, wmain[plasmamain[nplasma].nwind].thetacen / RADIAN); //output geometric things
      fprintf (fptr10, "%d %d %e %e ", i, j, wmain[plasmamain[nplasma].nwind].rcen, wmain[plasmamain[nplasma].nwind].thetacen / RADIAN);        //output geometric things
//      fprintf (fptr11, "%d %d %e %e %e ", i, j, wmain[plasmamain[nplasma].nwind].rcen, wmain[plasmamain[nplasma].nwind].thetacen / RADIAN, wmain[plasmamain[nplasma].nwind].theta / RADIAN);    //output geometric things
      for (ii = 0; ii < NFLUX_ANGLES; ii++)
      {
        fprintf (fptr8, "%e ", plasmamain[nplasma].F_UV_ang_x_persist[ii]);
        fprintf (fptr9, "%e ", plasmamain[nplasma].F_UV_ang_y_persist[ii]);
        fprintf (fptr10, "%e ", plasmamain[nplasma].F_UV_ang_z_persist[ii]);

//        fprintf (fptr11, "%e ", plasmamain[nplasma].idomega[ii]);
      }
      fprintf (fptr8, "\n");
      fprintf (fptr9, "\n");
      fprintf (fptr10, "\n");
//      fprintf (fptr11, "\n");



      if (zdom[domain].coord_type == SPHERICAL || zdom[domain].coord_type == RTHETA)
      {
        fprintf (fptr2, "%d %d %e %e %e ", i, j, wmain[plasmamain[nplasma].nwind].rcen, wmain[plasmamain[nplasma].nwind].thetacen / RADIAN, vol);       //output geometric things
        fprintf (fptr5, "%d %d %e %e ", i, j, wmain[plasmamain[nplasma].nwind].rcen, wmain[plasmamain[nplasma].nwind].thetacen / RADIAN);       //output geometric things
        fprintf (fptr2, "%e ", plasmamain[nplasma].rho);        //density
        fprintf (fptr2, "%e ", plasmamain[nplasma].ne);
        fprintf (fptr7, "%d %d %e %e ", i, j, wmain[plasmamain[nplasma].nwind].rcen, wmain[plasmamain[nplasma].nwind].thetacen / RADIAN);       //output geometric things
      }
      else if (zdom[domain].coord_type == CYLIND)
      {
        fprintf (fptr2, "%d %d %e %e %e ", i, j, wmain[plasmamain[nplasma].nwind].xcen[0], wmain[plasmamain[nplasma].nwind].xcen[2], vol);      //output geometric things
        fprintf (fptr5, "%d %d %e %e ", i, j, wmain[plasmamain[nplasma].nwind].xcen[0], wmain[plasmamain[nplasma].nwind].xcen[2]);      //output geometric things
        fprintf (fptr2, "%e ", plasmamain[nplasma].rho);        //density
        fprintf (fptr2, "%e ", plasmamain[nplasma].ne);
        fprintf (fptr7, "%d %d %e %e ", i, j, wmain[plasmamain[nplasma].nwind].xcen[0], wmain[plasmamain[nplasma].nwind].xcen[2]);      //output geometric things
      }
      if (zdom[domain].coord_type == SPHERICAL)
      {
        fprintf (fptr2, "%e ", plasmamain[nplasma].F_vis[0]);   //directional flux by band
        fprintf (fptr2, "%e ", plasmamain[nplasma].F_UV[0]);    //directional flux by band
        fprintf (fptr2, "%e ", plasmamain[nplasma].F_Xray[0]);  //directional flux by band
        fprintf (fptr2, "%e ", plasmamain[nplasma].rad_force_es[0]);    //electron scattering radiation force in the w(x) direction
        fprintf (fptr2, "%e\n", plasmamain[nplasma].rad_force_bf_persist[0]);   //bound free scattering radiation force in the w(x) direction    
        fprintf (fptr7, "%e ", plasmamain[nplasma].F_vis[0]);   //directional flux by band
        fprintf (fptr7, "%e ", plasmamain[nplasma].F_UV[0]);    //directional flux by band
        fprintf (fptr7, "%e ", plasmamain[nplasma].F_Xray[0]);  //directional flux by band      
      }
      else
      {
        {
          fprintf (fptr2, "%e %e %e %e ", plasmamain[nplasma].F_vis[0], plasmamain[nplasma].F_vis[1], plasmamain[nplasma].F_vis[2], plasmamain[nplasma].F_vis[3]);      //directional flux by band
          fprintf (fptr2, "%e %e %e %e ", plasmamain[nplasma].F_UV[0], plasmamain[nplasma].F_UV[1], plasmamain[nplasma].F_UV[2], plasmamain[nplasma].F_UV[3]);  //directional flux by band
          fprintf (fptr2, "%e %e %e %e ", plasmamain[nplasma].F_Xray[0], plasmamain[nplasma].F_Xray[1], plasmamain[nplasma].F_Xray[2], plasmamain[nplasma].F_Xray[3]);  //directional flux by band
          fprintf (fptr2, "%e ", plasmamain[nplasma].rad_force_es[0]);  //electron scattering radiation force in the w(x) direction
          fprintf (fptr2, "%e ", plasmamain[nplasma].rad_force_es[1]);  //electron scattering radiation force in the phi(rotational) directionz direction
          fprintf (fptr2, "%e ", plasmamain[nplasma].rad_force_es[2]);  //electron scattering radiation force in the z direction
          fprintf (fptr2, "%e ", plasmamain[nplasma].rad_force_es[3]);  //sum of magnitude of electron scattering radiation force
          fprintf (fptr2, "%e ", plasmamain[nplasma].rad_force_bf_persist[0]);  //bound free scattering radiation force in the w(x) direction
          fprintf (fptr2, "%e ", plasmamain[nplasma].rad_force_bf_persist[1]);  //bound free scattering radiation force in the phi(rotational) direction
          fprintf (fptr2, "%e ", plasmamain[nplasma].rad_force_bf_persist[2]);  //bound free scattering radiation force in the z direction
          fprintf (fptr2, "%e \n", plasmamain[nplasma].rad_force_bf_persist[3]);        //sum of magnitude of bound free scattering radiation force 
        }
        fprintf (fptr7, "%e %e %e %e ", plasmamain[nplasma].F_vis_persistent[0], plasmamain[nplasma].F_vis_persistent[1], plasmamain[nplasma].F_vis_persistent[2], plasmamain[nplasma].F_vis_persistent[3]);    //directional flux by band
        fprintf (fptr7, "%e %e %e %e ", plasmamain[nplasma].F_UV_persistent[0], plasmamain[nplasma].F_UV_persistent[1], plasmamain[nplasma].F_UV_persistent[2], plasmamain[nplasma].F_UV_persistent[3]);        //directional flux by band
        fprintf (fptr7, "%e %e %e %e\n ", plasmamain[nplasma].F_Xray_persistent[0], plasmamain[nplasma].F_Xray_persistent[1], plasmamain[nplasma].F_Xray_persistent[2], plasmamain[nplasma].F_Xray_persistent[3]);      //directional flux by band
      }
      fprintf (fptr3, "%d %d ", i, j);  //output geometric things               
      for (ii = 0; ii < nions; ii++)
        fprintf (fptr3, "%e ", plasmamain[nplasma].density[ii]);
      fprintf (fptr3, "\n");
      fprintf (fptr4, "%d %d ", i, j);  //output geometric things 
      if (geo.ioniz_mode == IONMODE_MATRIX_SPECTRALMODEL)
      {
        for (ii = 0; ii < geo.nxfreq; ii++)
          fprintf (fptr4, "%e %e %i %e %e %e %e ",
                   plasmamain[nplasma].fmin_mod[ii], plasmamain[nplasma].fmax_mod[ii], plasmamain[nplasma].spec_mod_type[ii],
                   plasmamain[nplasma].pl_log_w[ii], plasmamain[nplasma].pl_alpha[ii], plasmamain[nplasma].exp_w[ii],
                   plasmamain[nplasma].exp_temp[ii]);
      }
      else if (geo.ioniz_mode == IONMODE_MATRIX_BB)
        fprintf (fptr4, "%e %e ", plasmamain[nplasma].t_r, plasmamain[nplasma].w);
      fprintf (fptr4, "\n ");


      //We need to compute the g factor for this cell and output it.


      v_th = pow ((2. * BOLTZMANN * plasmamain[nplasma].t_e / MPROT), 0.5);     //We need the thermal velocity for hydrogen
//      v_th = 4.2e5;
      stuff_v (wmain[plasmamain[nplasma].nwind].xcen, ptest.x); //place our test photon at the centre of the cell
      ptest.grid = nwind;       //We need our test photon to know where it is 
      kappa_es = THOMPSON * plasmamain[nplasma].ne / plasmamain[nplasma].rho;
      kappa_es = THOMPSON / MPROT;

      //First for the optcial band (up to 4000AA)     
      if (length (plasmamain[nplasma].F_vis) > 0.0)     //Only makes sense if flux in this band is non-zero
      {
        if (zdom[domain].coord_type == SPHERICAL)       //We have to do something special here - because flux is r, theta, phi in sphericals
        {
          fhat[0] = sqrt (length (plasmamain[nplasma].F_vis_persistent));
          fhat[1] = 0.0;
          fhat[2] = sqrt (length (plasmamain[nplasma].F_vis_persistent));
        }
        else
        {
          stuff_v (plasmamain[nplasma].F_vis_persistent, fhat);
        }
        if (renorm (fhat, 1.) == -1)    //A unit vector in the direction of the flux - this can be treated as the lmn vector of a pretend photon
        {
          t_opt = 0.0;
        }
        else
        {
          stuff_v (fhat, ptest.lmn);    //place our test photon at the centre of the cell            
          t_opt = kappa_es * plasmamain[nplasma].rho * v_th / fabs (dvwind_ds_cmf (&ptest));
        }
      }
      else
        t_opt = 0.0;            //Essentually a flag that there is no way of computing t (and hence M) in this cell.

      //Now for the UV band (up to 4000AA->100AA)                                             
      if (length (plasmamain[nplasma].F_UV) > 0.0)      //Only makes sense if flux in this band is non-zero
      {
        if (zdom[domain].coord_type == SPHERICAL)       //We have to do something special here - because flux is r, theta, phi in sphericals
        {
          fhat[0] = sqrt (length (plasmamain[nplasma].F_UV_persistent));
          fhat[1] = 0.0;
          fhat[2] = sqrt (length (plasmamain[nplasma].F_UV_persistent));
        }
        else
        {
          stuff_v (plasmamain[nplasma].F_UV_persistent, fhat);
        }
        if (renorm (fhat, 1.) == -1)    //A unit vector in the direction of the flux - this can be treated as the lmn vector of a pretend photon
        {
          t_UV = 0.0;
        }
        else
        {
          stuff_v (fhat, ptest.lmn);    //place our test photon at the centre of the cell            
          t_UV = kappa_es * plasmamain[nplasma].rho * v_th / fabs (dvwind_ds_cmf (&ptest));
        }
      }
      else
        t_UV = 0.0;             //Essentually a flag that there is no way of computing t (and hence M) in this cell.


      //And finally for the Xray band (up to 100AA and up)
      if (length (plasmamain[nplasma].F_Xray) > 0.0)    //Only makes sense if flux in this band is non-zero
      {
        if (zdom[domain].coord_type == SPHERICAL)       //We have to do something special here - because flux is r, theta, phi in sphericals
        {
          fhat[0] = sqrt (length (plasmamain[nplasma].F_Xray_persistent));
          fhat[1] = 0.0;
          fhat[2] = sqrt (length (plasmamain[nplasma].F_Xray_persistent));
        }
        else
        {
          stuff_v (plasmamain[nplasma].F_Xray_persistent, fhat);
        }
        if (renorm (fhat, 1.) == -1)    //A unit vector in the direction of the flux - this can be treated as the lmn vector of a pretend photon
        {
          t_Xray = 0.0;
        }
        else
        {
          stuff_v (fhat, ptest.lmn);    //place our test photon at the centre of the cell            
          t_Xray = kappa_es * plasmamain[nplasma].rho * v_th / fabs (dvwind_ds_cmf (&ptest));
        }
      }
      else
        t_Xray = 0.0;           //Essentually a flag that there is no way of computing t (and hence M) in this cell.                

<<<<<<< HEAD
      fprintf (fptr5, " %e %e %e %e %e %e %e\n", i, j, plasmamain[nplasma].t_e, plasmamain[nplasma].rho,
=======
      fprintf (fptr5, " %d %d %e %e %e %e %e %e %e\n", i, j, plasmamain[nplasma].t_e, plasmamain[nplasma].rho,
>>>>>>> 6863da0d
               plasmamain[nplasma].rho * rho2nh, plasmamain[nplasma].ne, t_opt, t_UV, t_Xray);

      fprintf (fptr6, "%d %d %e %e %e %e %e\n", i, j, wmain[plasmamain[nplasma].nwind].rcen, wmain[plasmamain[nplasma].nwind].thetacen / RADIAN, v_th, fabs (dvwind_ds_cmf (&ptest)), plasmamain[nplasma].j);   //output geometric things
    }
  }
  fclose (fptr);
  fclose (fptr2);
  fclose (fptr3);
  fclose (fptr4);
  fclose (fptr5);
  fclose (fptr6);
  fclose (fptr7);
  fclose (fptr8);
  fclose (fptr9);
  fclose (fptr10);

  exit (0);
}<|MERGE_RESOLUTION|>--- conflicted
+++ resolved
@@ -479,11 +479,7 @@
       else
         t_Xray = 0.0;           //Essentually a flag that there is no way of computing t (and hence M) in this cell.                
 
-<<<<<<< HEAD
-      fprintf (fptr5, " %e %e %e %e %e %e %e\n", i, j, plasmamain[nplasma].t_e, plasmamain[nplasma].rho,
-=======
-      fprintf (fptr5, " %d %d %e %e %e %e %e %e %e\n", i, j, plasmamain[nplasma].t_e, plasmamain[nplasma].rho,
->>>>>>> 6863da0d
+      fprintf (fptr5, " %e %e %e %e %e %e %e\n", plasmamain[nplasma].t_e, plasmamain[nplasma].rho,
                plasmamain[nplasma].rho * rho2nh, plasmamain[nplasma].ne, t_opt, t_UV, t_Xray);
 
       fprintf (fptr6, "%d %d %e %e %e %e %e\n", i, j, wmain[plasmamain[nplasma].nwind].rcen, wmain[plasmamain[nplasma].nwind].thetacen / RADIAN, v_th, fabs (dvwind_ds_cmf (&ptest)), plasmamain[nplasma].j);   //output geometric things
