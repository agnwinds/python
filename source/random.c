--- conflicted
+++ resolved
@@ -212,18 +212,15 @@
  *
  * See Hubeny & Mihalas Equation 17.17  
  *
-<<<<<<< HEAD
  * The extra factor of x arises from the fact that we also need to
  * account for the geometric factor at differnt angles.  If
  * there were no limb darkening, the second term, the whole
  * term in parenthesis could simply be dropped.
  * 
-=======
  * The extra factor of x arises from the fact that we want to
  * account for  the probability density for
  * all azimuthal angles
  *
->>>>>>> e45c4ac8
  *
  **********************************************************/
 
