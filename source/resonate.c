


#include <stdio.h>
#include <stdlib.h>
#include <math.h>

#include "atomic.h"
#include "python.h"

/* These routines have to do with calculating where resonances are and how strong they are.  
   These routines should be made geometry independent and therefore should work with 
   very minor (header only) modifications in other configurations. */


/***********************************************************
                                       Space Telescope Science Institute

 Synopsis:

	double calculate_ds(w,p,phot,tau_scat,tau,nres,smax,istat)
	calculates the distance a photon will travel within a single shell,

Arguments:

	WindPtr w			the ptr to the structure defining the wind
	PhotPtr p,phot;			the photon at the near and the far edge of the shell
	double tau_scat			the optical depth at which the photon will scatter
	double smax			the maximum distance the photon can travel in the cell

Returns:

Calculate returns the distance the photon travels as the main result of the routine.

It also returns   
	tau, the optical depth at the calculated distance, 
	nres the number of the resonance if there was one, or -1 if there was not a resonant
		scatter in the cell.  
	istat 0 if the photon did not scatter,  1 if it did scatter.
 
Description:	 

taking
into account the resonances that appear within that shell.  Any paramaters that depend explicitly on the
coordinate gridding, such as the maximum distance the photon can travel before hitting the edge of the
shell,  should be calculated outside of this routine.


Notes:

Calculate_ds does not modify the p or phot in any way!!  It is not
entirely obvious to me that this is a good plan, but that is the
way it is.

History:
 	97jan	ksl	Coded as part of python effort
	02mar	ksl	Made small changes intended to reduce the number
			of times dvwind_ds was called in attempt to speed
			up program. 
	02jun	ksl	Added additional changes to prevent some
			of the more time consuming calculations
			when possible
        04Mar   SS      Changes for including macro atom approach.
                        Photoionisation included as a process to remove
                        photon packets are specific points.
                        tau_es is optical depth per unit length for e- scattering
                        tau_bf is optical depth per unit length for bf processes
                        tau_cont is sum of tau_es and tau_bf
	04Apr	ksl	Moved from a formalism where bf transitions are identified
			by nlines+ncont to NLINES+ncont, since presumably the latter
			will be easier to remember when debugging different types
			of input files.
			Moved the calculation of bf_opacities and of the selection
			of which continuum process causes scattering to a separate
			subroutine.  My motivation here is to keep the logic of
			calculate_ds as similar as possible to old versions of
			the code.
         04Apr   SS     Added ff as a source of opacity. ff always leads to creating of
                        a k-packet.
                        Renamed the continuum things from tau to kap since this makes
                        more sense.
                        Changed call to kappa_bf so that it includes all the topbase
                        bfs and not just the macro atom ones.
         04May   SS     Modifications to allow the macro_simple option. (All ions treated as
                        "simple").
	06may	ksl	57+ -- To allow for plasma structure.  
	1409	ksl	Changes to accommodate clumping
**************************************************************/

struct photon cds_phot_old;
double cds_v2_old, cds_dvds2_old;



double 
calculate_ds (WindPtr w, PhotPtr p, double tau_scat, double *tau, int *nres, double smax, int *istat)
{
  int kkk;
  double kap_es;
  double freq_inner, freq_outer, dfreq, ttau, freq_av;
  int n, nn, nstart, ndelt;
  double x;
  double ds_current, ds;
  double v_inner[3], v_outer[3], v1, v2, dvds, dd;
  double v_check[3], vch, vc;
  double dvds1, dvds2;
  struct photon phot, p_now;
  int init_dvds;
  double kap_bf_tot, kap_ff, kap_cont;
  double tau_sobolev;
  WindPtr one, two;
  int check_in_grid;
  int nplasma;
  PlasmaPtr xplasma, xplasma2;

  one = &w[p->grid];		//Get a pointer to the cell where the photon bundle is located.
  nplasma = one->nplasma;
  xplasma = &plasmamain[nplasma];

  kap_es = THOMPSON * xplasma->ne;
  /* This is the electron scattering opacity per unit length. For the Macro Atom approach we need an 
     equivalent opacity per unit length due to each of the b-f continuua. Call it kap_bf. (SS) */


  ttau = *tau;
  ds_current = 0;
  init_dvds = 0;
  dvds1 = dvds2 = 0.0;		// To avoid a -03 compile warning
  *nres = -1;
  *istat = P_INWIND;

  if (ttau < 0.0)
    {
      Error
	("calculate_ds:  odd tau  %8.2e at %g entering calculate_ds\n", ttau,
	 p->freq);
    }


/* So "phot"  is a photon vector at the far edge of the cell, while p remains the photon 
   vector at the near edge of the cell, and p_now is the midpoint.  Note that comp_phot
   compares the position and direction of two photons.  If they are the same, then 
   it just takes v1 from the old value.  */

  if (comp_phot (&cds_phot_old, p))
    {
      vwind_xyz (p, v_inner);
      v1 = dot (p->lmn, v_inner);
    }
  else
    {
      v1 = cds_v2_old;
    }

  /* Create phot, a photon at the far side of the cell */
  stuff_phot (p, &phot);
  move_phot (&phot, smax);
  vwind_xyz (&phot, v_outer);
  v2 = dot (phot.lmn, v_outer);

  /* Check to see that the velocity is monotonic across the cell
   * by calculating the velocity at the midpoint of the path
   *
   * If it is, then reduce smax
   */
  vc = C;
  while (vc > VCHECK && smax > DFUDGE)
    {
      stuff_phot (p, &p_now);
      move_phot (&p_now, smax / 2.);
      vwind_xyz (&p_now, v_check);
      vch = dot (p_now.lmn, v_check);

      vc = fabs (vch - 0.5 * (v1 + v2));

      if (vc > VCHECK)
	{
	  stuff_phot (&p_now, &phot);
	  smax *= 0.5;
	  v2 = vch;
	}
    }


/* This Doppler shift shifts the photon from the global to the local 
frame of rest. Therefore multiply. See doppler notes for a discussion

02feb: The sign appears correct.  If the photon is moving in the same 
direction as v, then in the rest frame of the ions, 
then the photon frequency will be less. */


  freq_inner = p->freq * (1. - v1 / C);
  freq_outer = phot.freq * (1. - v2 / C);
  dfreq = freq_outer - freq_inner;

/* The next section checks to see if the frequency difference on
 * the two sides is very small and if not limits the resonances
 * one has to worry about
 */

  if (fabs (dfreq) < EPSILON)
    {
    //  Error
	//("translate: v same at both sides of cell %d\n",one->nwind); /*NSH 130724 shortened error statement, was causing issues with formatting */

/* so dfreq is %2g,\n v_inner %.2g %.2g %.2g v_outer %.2g %.2g %.2g \n",
	 one->nwind, dfreq, v_inner[0], v_inner[1], v_inner[2], v_outer[0],
	 v_outer[1], v_outer[2]); This is the part of the above error statement cut out */
      x = -1;
      return (smax);		// This is not really the best thing to do, but it avoids disaster below

    }
  else if (dfreq > 0)
    {
      limit_lines (freq_inner, freq_outer);
      nstart = nline_min;
      ndelt = 1;
    }
  else
    {
      limit_lines (freq_outer, freq_inner);
      nstart = nline_max;
      ndelt = (-1);
    }

//nline_min, nline_max, and nline_delt are found in atomic.h and are set by limit_lines()


/* Next part deals with computation of bf opacity. In the macro atom method this is needed.
In the old method it is not. This section activates if geo.rt_mode==2 (switch for macro atom
method). If the macro atom method is not used just get kap_bf to 0 and move on). SS*/

  kap_bf_tot = 0;
  kap_ff = 0;


  if (geo.rt_mode == 2)
    {
      /* Potentially several continuum may contribute in a given frequency range so the kap_bf is an array. 
         Also need to store the total - kap_bf_tot. */


      freq_av = freq_inner;	//(freq_inner + freq_outer) * 0.5;  //need to do better than this perhaps but okay for star - comoving frequency (SS)


      kap_bf_tot = kappa_bf (xplasma, freq_av, 0);
      kap_ff = kappa_ff (xplasma, freq_av);

      /* Okay the bound free contribution to the opacity is now sorted out (SS) */
    }

  if (one->vol == 0)
    {
      kap_bf_tot = kap_ff = 0.0;
      Error_silent ("ds_calculate vol = 0: cell %d position %g %g %g\n",
		    p->grid, p->x[0], p->x[1], p->x[2]);
      /* !BUG (SS June 04) */
      /* This shouldn't happen - but very occassionally it does. Seems to be a minor problem relating to
         the grid cells at the edge of the wind. Possibly requires more accurate volume calculation. */
    }


  kap_cont = kap_es + kap_bf_tot + kap_ff;	//total continuum opacity 

  /* To this point kappa is for the part ot the cell that is filled with material so
   * we must reduce this to account for the filling factor 1409 - ksl */

  kap_cont*=geo.fill;



/* Finally begin the loop over the resonances that can interact with the
     photon in the cell */

  for (n = 0; n < nline_delt; n++)
    {
      nn = nstart + n * ndelt;	/* So if the frequency of resonance increases as we travel through
				   the grid cell, we go up in the array, otherwise down */
      x = (lin_ptr[nn]->freq - freq_inner) / dfreq;

      if (0. < x && x < 1.)
	{			/* this particular line is in resonance */
	  ds = x * smax;


/* Before checking for a resonant scatter, need to check for scattering due to a continuum
process. */
	  if (ttau + (kap_cont) * (ds - ds_current) > tau_scat)
	    {
	      /* then the photon was scattered by the continuum before reaching the resonance 
	         Need to randomly select the continumm process which caused the photon to
	         scatter.  The variable threshold is used for this. */

	      *nres =
		select_continuum_scattering_process (kap_cont, kap_es,
						     kap_ff, xplasma);
	      *istat = P_SCAT;	//flag as scattering
	      ds_current += (tau_scat - ttau) / (kap_cont);	//distance travelled
	      ttau = tau_scat;
	      *tau = ttau;
	      return (ds_current);
	    }
	  else
	    {

	      /* increment tau by the continuum optical depth to this point */
	      ttau += kap_cont * (ds - ds_current);	/*kap_cont used here rather than kap_es */


	      ds_current = ds;	/* At this point ds_current is exactly the position of the resonance */
	      kkk = lin_ptr[nn]->nion;


	      /* The density is calculated in the wind array at the center of a cell.  We use
	         that as the first estimate of the density.  So don't delete the next line.  However, we 
	         can do better except  at the edges of the grid.   01apr07 ksl.  ??? One could still do 
	         better than this since even if we can usually interpolate in one direction if not two ???
	       */
	      stuff_phot (p, &p_now);
	      move_phot (&p_now, ds_current);	// So p_now contains the current position of the photon


	      //?? It looks like this if statement could be moved up higher, possibly above the xrho line if willing to accept cruder dd estimate
	      //If the density of the ion is very small we shouldn't have to worry about a resonance, but otherwise
	      // ?? This seems like an incredibly small number; how can anything this small affect anything ??

	      dd = get_ion_density (p_now.x, kkk);

	      if (dd > LDEN_MIN)
		{
		  /* If we have reached this point then we have to initalize dvds1 and dvds2. Otherwise
		     there is no need to do this, especially as dvwind_ds is an expensive calculation time wise */

		  if (init_dvds == 0)
		    {
		      dvds1 = dvwind_ds (p);
		      dvds2 = dvwind_ds (&phot);
		      init_dvds = 1;
		    }

		  dvds = (1. - x) * dvds1 + x * dvds2;

		  /* Add the line optical depth  Note that one really should translate the photon to this point 
		     before doing this (?? What is "this"??)as p-> x is being used to calculate direction of the wind */


		tau_sobolev =
		    sobolev (one, p->x, dd, lin_ptr[nn], dvds);

		  /* tau_sobolev now stores the optical depth. This is fed into the next statement for the bb estimator
		     calculation. SS March 2004 */

		/* 140903 Increment ttau allowing for filling factor */
		  ttau += tau_sobolev;  



		  /* ksl - ??? 0902 - Stuart it looks to mee as if this is being run in the Macro case even during the 
		   * extraction cycles.  Could you check. It shouldn't be necessary.  ???
		   */

		  if (geo.rt_mode == 2)	//Macro Atom case (SS)
		    {

		      /*
		         Because push through distance may take us out of the cell we want, need to make sure
		         that the cell is correct before incrementing the heating rate/estimators. So 1st check if
		         it's still in the wind and second get a pointer to the grid cell where the resonance really happens.
		       */

		      check_in_grid = walls (&p_now, p);

		      if (check_in_grid != P_HIT_STAR
			  && check_in_grid != P_HIT_DISK
			  && check_in_grid != P_ESCAPE)
			{
			  two = &w[where_in_grid (p_now.x)];
			  xplasma2 = &plasmamain[two->nplasma];

			  if (lin_ptr[nn]->macro_info == 1
			      && geo.macro_simple == 0)
			    {
			      /* The line is part of a macro atom so increment the estimator if desired (SS July 04). */
			      if (geo.ioniz_or_extract == 1)
				{
				  bb_estimators_increment (two, p,
							   tau_sobolev, dvds,
							   nn);
				}
			    }
			  else
			    {
			      /* The line is from a simple ion. Record the heating contribution and move on. */

			      bb_simple_heat (xplasma2, p, tau_sobolev, dvds,
					      nn);

			    }
			}
		    }
		  /* Completed special calculations for the Macro Atom case */

		  /* 68b - 0902 - The next section is to track where absorption is taking place along the line of sight
		   * to the observer.  It is probably possibly to simplify some of what is happening here, as we
		   * have various photons real and imaginary in this subroutine.  p, the orginal photon, phot the
		   * photon at the opposide edge of the cell and p_now hte photon at its current position.  Some
		   * of these could be used to store information needed in phot_hist.
		   */

		  if (phot_hist_on)
		    {
		      p_now.tau = ttau;
		      p_now.nres = nn;
		      phot_hist (&p_now, 1);
		    }


		}



	      /* Check to see whether the photon should scatter at this point */
	      if (ttau > tau_scat)
		{
		  *istat = P_SCAT;
		  *nres = nn;
		  *tau = ttau;




		  return (ds_current);
		}

	      /* End of loop to process an individual resonance */
	    }
	  *tau = ttau;
	}
    }



/* If the photon reaches this point it was not scattered by resonances.  
ds_current is either 0 if there were no resonances or the postion of the 
"last" resonance if there were resonances.  But we need to check one
last time to see if it was scattered by continuum process.
Note: ksl -- It is generally a bad policy to have a bunch of repeated code
like this.  We should probably rewrite some of this in terms of subroutines
for clarity, especially the bit that calculates where the continuum scattering
event occurred.  04 apr

 */

  if (ttau + kap_cont * (smax - ds_current) > tau_scat)
    {
      *nres =
	select_continuum_scattering_process (kap_cont, kap_es, kap_ff,
					     xplasma);

      /* A scattering event has occurred in the shell  and we remain in the same shell */
      ds_current += (tau_scat - ttau) / (kap_cont);
      *istat = P_SCAT;		/* Flag for scattering (SS) */
      ttau = tau_scat;
    }
  else
    {				/* Then we did hit the other side of the shell  
				   (or possibly the another wall of the same shell) */
      *istat = P_INWIND;
      ttau += kap_cont * (smax - ds_current);	/* kap_es replaced with kap_cont (SS) */
      ds_current = smax;

    }

  *tau = ttau;

  stuff_phot (&phot, &cds_phot_old);	// Store the final photon position
  cds_v2_old = v2;		// and the velocity along the line of sight

  return (ds_current);

}


/***********************************************************
                                       Space Telescope Science Institute

Synopsis:
	select_continuum_scattering_process() what the scattering
	process was that caused the scatter and returns this to
	the main routine.

Arguments:


Returns:


Description:	 


Notes:
	ksl--Accuracy might be improved if one used a specific position to
	calculate the opacity.  It is not obvious that these are the
	variables we want to transmit in the routine but this should
	be OK for now



History:
	04apr	ksl	Moved code that had been in calculate_ds to
			separate routine.  
        04Apr   SS      Modified to include possibility of ff
                        For a ff event nres = -2
                        Changed some variable names to kap rather
                        than tau so that it makes more sense.
        04Nov   SS      Modified to take the wind pointer argument since
                        the meaning of the elements of kap_bf could now
                        vary from cell to cell.

**************************************************************/
int 
select_continuum_scattering_process (double kap_cont, double kap_es, double kap_ff, PlasmaPtr xplasma)
{
  int nres;
  double threshold;
  double run_tot;
  int ncont;

  threshold = ((rand () + 0.5) / MAXRAND) * (kap_cont);

  /* First check for electron scattering. */
  if (kap_es > threshold)
    {				/* electron scattering event occurred (SS) */
      nres = -1;		// flag electron scatterin (SS) */
    }
  /* Now chech for ff. */
  else if ((kap_es + kap_ff) > threshold)
    {
      nres = -2;
    }
  /* Now check for bf. */
  else
    {				/* use a running sum to find which photoionisation process it was */
      /* 
         If a non-macro-atom run is being done this part should never be reached.
         Just do a check that all is well - this can be removed eventually (SS)
       */
      if (geo.rt_mode == 1)
	{
	  Error
	    ("calculate_ds: Not using macro atoms but trying to excite one? Aboort.\n");
	  exit (0);		//hopefully this will never happen and this check can be deleted at some
	  //point (SS)
	}
      run_tot = kap_es + kap_ff;
      ncont = 0;
      while (run_tot < threshold)
	{
	  run_tot += kap_bf[ncont];
	  ncont++;
	}
      /* When it gets here know that excitation is in photoionisation labelled by ncont */
/* ksl 04apr: I don't particularly like this approach for labelling a photoionization transition.
It implies that coding and then decoding needs to be done accurately.  It is quite likely that
we should expand the types of scattering events, e.g P_SCAT --> P_RES, P_CONT. It is a bit of
a conundrum though because we have previously only had two types of scatters, and so for example
doppler used nres to define how to doppler shift. In the end, I decided to keep Stuart's 
approach but but to use a fixed offset of NLINES rather than nlines.  This has the modest
advantage that photoionizations always start at the same place.  ksl*/
      nres = NLINES + 1 + xplasma->kbf_use[ncont - 1];	//modified SS Nov 04
    }
  return (nres);
}


/***********************************************************
                                       Space Telescope Science Institute

Synopsis:
	kappa_bf(one, freq,macro_all) calculates the bf opacity in a specific
	cell. 


Arguments:

	macro_all	1--> macro_atoms only
			0--> all topbase ions


Returns:


Description:	 


Notes:
	ksl--Accuracy might be improved if one used a specific position to
	calculate the opacity.  


History:
	04apr	ksl	Moved code that had been in calculate_ds to
			separate routine.  
        04Apr   SS      Changed some variable names to kap rather than tau to 
                        make more sense.

**************************************************************/
double 
kappa_bf (PlasmaPtr xplasma, double freq, int macro_all)


{
  double kap_bf_tot;
  double ft;
  double x;
  int nconf;
  double density;
  int n;
  int nn;


  kap_bf_tot = 0;		//initalise to 0 (SS)

  macro_all--;			// Subtract one from macro_all to avoid >= in for loop below.


  //if (freq > CR)
  //  {

  for (nn = 0; nn < xplasma->kbf_nuse; nn++)	// Loop over photoionisation processes. 
    // This is mostly copied from old radiation.c (SS)
    {
      n = xplasma->kbf_use[nn];
      ft = phot_top[n].freq[0];	//This is the edge frequency (SS)

      kap_bf[nn] = 0.0;

      if (freq > ft && freq < phot_top[n].freq[phot_top[n].np - 1]
	  && phot_top[n].macro_info > macro_all)
	{
	  /*Need the appropriate density at this point. */

	  nconf = phot_top[n].nlev;	//Returning lower level = correct (SS)

	  density = den_config (xplasma, nconf);	//Need to check what this does (SS)


	  if (density > DENSITY_PHOT_MIN || phot_top[n].macro_info == 1)
	    {

	      /*          kap_tot += x = (delete) */
	      kap_bf[nn] = x = sigma_phot_topbase (&phot_top[n], freq) * density;	//stimulated recombination? (SS)
	      kap_bf_tot += x;
	    }
	}
    }

  //}

  return (kap_bf_tot);
}

/***********************************************************
                                       Space Telescope Science Institute

Synopsis:
	kbf_need(one) computes and stores the set of bound-free processes which
        make significiant contributions to the opacity in a grid cell.


Arguments:

       w - a pointer to the wind
       fmin - the lowest frequency of interest to the calculation
       fmax - the highest frequency of interest to the calculations


Returns:
	For each cell, the routine determines what bf transitons are inportant
	and stores them in one->kbf_use[n].  The total number of such transitions
	is given in one->kbf_nuse.


Description:	 

      This routine is now called before a Monte Carlo calculation. It determines which 
      bf processes are worth considering during the calculation that follows. To do this
      is uses the edge position (must be inside, or close to, the spectral region of 
      interest) and the edge opacity (must be greater than a threshold value, currently
      10^-6.

      The need for the routine is just to prevent wasting time on unimportant bf
      transitions.  It is called (currently from resonate).


Notes:
	The dimensionalty of kbf_use is currently set to NTOP_PHOT, which is large enough
	to store evey transition if necessary.


History:
        04Nov   SS	work began
	04dec	ksl	54b-- Small modification.  There is no need to search in 2d, one d
			is fine, since vol for edge cells is zero
	06may	ksl	57 -- Began work to match to plama structure.  Uses vol but only
			to decide which cells to calculate for so I switched to summing
			over the plaama structure.
                   

**************************************************************/
int 
kbf_need (double fmin, double fmax)


{
  int nconf;
  double density;
  double tau_test, ft;
  int n;
  int nuse;

  PlasmaPtr xplasma;
  WindPtr one;
  int nplasma;


  for (nplasma = 0; nplasma < NPLASMA; nplasma++)	// Loop over all the cells in the wind
    {
      xplasma = &plasmamain[nplasma];
      one = &wmain[xplasma->nwind];
      nuse = 0;

      for (n = 0; n < ntop_phot; n++)	// Loop over photoionisation processes. 
	{

	  ft = phot_top[n].freq[0];	//This is the edge frequency (SS)

	  if ((ft > (fmin / 3.)) && (ft < fmax))
	    {


	      nconf = phot_top[n].nlev;	//Returning lower level = correct (SS)

	      density = den_config (xplasma, nconf);

	      tau_test =
		phot_top[n].x[0] * density * SMAX_FRAC * length (one->xcen);


	      if (tau_test > 1.e-6 || phot_top[n].macro_info == 1)
		{
		  /* Store the bf transition and increment nuse */
		  xplasma->kbf_use[nuse] = n;
		  nuse += 1;
		}
	    }

	}
      xplasma->kbf_nuse = nuse;
    }


  return (0);
}

/***********************************************************
                                       Space Telescope Science Institute

 Synopsis:

double sobolev(p,w,l,dvds)  calculates tau associated with a resonance, given the 
conditions in the wind and the direction of the photon.

It does not modify any of the variables that are passed to it, including for example
the photon.  

Arguments:

	PhotPtr p		p is a single photon, whose position is that of the resonanace
	WindPtr w		w is a WindPtr to the cell in which the photon resides; it is not 
				the whole array 
	struct lines *l	ptr to the transition  which has a resonance at this point
	double dvds	the velocity gradient in the direction of travel of the photon

Returns:

	The optical depth associated with a transition

Description:	 

In the sobolev approx  tau = PI e^2 / m_e c  * NL * f * lambda * 1 / (|dv/dx|) where dv/ds 
is the velocity gradient in the direction the photon is travelling.  This can be made slightly 
simpler by noting that lambda = freq / c and so  tau = PI e^w / m_e   

Notes:

	One worries that the Sobolev length, e.g delta lambda/lambda c/dvds might lead to 
	problems if it is too long, e.g. greater than the size of the system.  I have done tests 
	to see whether limiting the minimum dvds made much difference in generating knigge9b.  At
	very high values e.g. 3, it essentially makes the wind non scattering.  At values of
	10**-3 or less, it made no difference in the models I looked at.   02apr-ksl

History:
 	97jan	ksl	Coded as part of python effort
	00dec	ksl	Modified to account for population
			of lines, i.e. two_level_atom
	01dec	ksl	Modified to account for changed call to two_level_atom.  Note
			that the calling routine resonate interpolates the density
			of the ion in question, which accounts for the shuffling
			of densities.  Made it really work correctly 02jan
	02may	ksl	Added possibility of having sobolev calculate an accurate
			density
	06may	ksl	57+ -- Began mods for plasma structure
	1411 JM Modified to use a general vector x, rather than a PhotPtr
	1411 JM Included fill factor for microclumping

**************************************************************/

<<<<<<< HEAD
double 
sobolev (WindPtr one, PhotPtr p, double den_ion, struct lines *lptr, double dvds)
=======
double
sobolev (one, x, den_ion, lptr, dvds)
     WindPtr one;		// This is a single cell in the wind
     double x[];
     double den_ion;
     struct lines *lptr;
     double dvds;
>>>>>>> 4f2a1d62
{
  double tau, xden_ion, tau_x_dvds;
  double two_level_atom (), d1, d2;
  int nion;
  double d_hold;
  int nplasma;
  PlasmaPtr xplasma;

  nplasma = one->nplasma;
  xplasma = &plasmamain[nplasma];

  if ((dvds = fabs (dvds)) == 0.0)	// This forces dvds to be positive -- a good thing!
    {
	  d1 = d2 = 0.;  // Elimiante warning when complied with clang
      tau = VERY_BIG;
      Error ("Sobolev: Surprise tau = VERY_BIG\n");
    }

  else if (lptr->macro_info == 1 && geo.rt_mode == 2 && geo.macro_simple == 0)
    {
      // macro atom case SS 
      d1 = den_config (xplasma, lptr->nconfigl);
      d2 = den_config (xplasma, lptr->nconfigu);
    }

  else
    {
      nion = lptr->nion;

/* Next few steps to allow used of better calculation of density of this particular 
ion which was done above in calculate ds.  It was made necessary by a change in the
calls to two_level atom
*/
      d_hold = xplasma->density[nion];	// Store the density of this ion in the cell

      if (den_ion < 0)
	{
	  xplasma->density[nion] = get_ion_density (x, lptr->nion);	// Forced calculation of density 
	}
      else
	{
	  xplasma->density[nion] = den_ion;	// Put den_ion into the density array
	}
      two_level_atom (lptr, xplasma, &d1, &d2);	// Calculate d1 & d2
      xplasma->density[nion] = d_hold;	// Restore w
    }



  xden_ion = (d1 - lptr->gl / lptr->gu * d2);

  if (xden_ion < 0)
    {
      Error ("sobolev: den_ion has negative density %g %g %g %g %g %g\n",
	     d1, d2, lptr->gl, lptr->gu, lptr->freq, lptr->f);

      /*SS July 08: With macro atoms, the population solver can default to d2 = gu/gl * d1 which should
         give exactly zero here but can be negative, numerically. 
         So I'm modyfying this to set tau to zero in such cases, when the populations are vanishingly small anyway. */
      tau_x_dvds = PI_E2_OVER_M * d1 * lptr->f / (lptr->freq);
      tau = tau_x_dvds / dvds;

      tau *= geo.fill;

      if (tau > 1.e-3)
	{
	  exit (0);
	}

      else
	{
	  Error ("sobolev: continuing by setting tau to zero\n");
	  return (0.0);
	}
    }

  //  tau = PI_E2_OVER_M * xden_ion * lptr->f ;
  //  tau /= (lptr->freq*dvds);

  // N.B. tau_x_dvds is an external variable and is used in anisotropic
  // scattering  0902 - ksl - I believe the question here, which has
  // been here for a long time  is whether this is 
  // good programming practice ????

  /* JM 1411 -- tau_x_dvds doesn't appear to be used anywhere, so I've 
     made it a local variable rather than global */  
  tau_x_dvds = PI_E2_OVER_M * xden_ion * lptr->f / (lptr->freq);
  tau = tau_x_dvds / dvds;

  /* JM 1411 -- multiply the optical depth by the filling factor */
  tau *= geo.fill;

  return (tau);
}


/***********************************************************
                                       Space Telescope Science Institute

 Synopsis:

	doppler(pin,pout,v,nres) calculate the doppler shift given the direction of the incoming 
	and outgoing photons and the local  velocity of the wind 

Arguments:

	PhotPtr pin,pout	the incoming and outgoing photon
	double v[];		the velocity of the wind where the scatter occurred
	int nres;			either the number of the scatter, or a nonresonant scatter
						if nres < 0

Returns:

	pout->freq is updated

Description:	 

	Given the incoming and the outgoing photon direction, 
	doppler calculates the outgoing frequency (to first order in beta).  
	There are two basic cases, depending on whether it was a resonant 
	or a nonresonant scatter.  

Notes:
	This is more obscure than I first thought because second order
	terms can matter.  So for example, if as originally (up through
	python_43.0) one tries to convert from the global frame to the
	local rest frame and back using the formulas
		freq2= freq1 * (1-v/c)
		freq3= freq2 * (1-v/c)
	One finds that freq3=freq1 (1-v**2/c**2)...which is not accurate
	enough.  Therfore if you want to use a first order calculation
	you have to say.
		freq2= freq1 * (1-v/c)
		freq3= fre12 / (1-v/c)
	Alternatively of course, you could use the special relativistic
	formulat of
		freq2=freq1 * (1-v/c)/sqrt(1-v/c**2)
	but maybe this is OK for now.

History:
 	97jan	ksl	Coded as part of python effort
	02apr	ksl	Made changes to attempt to assure that
			doppler shifts are exact in first order.
			See. notes.
        04May   SS      Changes made to include macro atom approach
                        (doppler shift of bf and ff emission).
***********************************************************/


int 
doppler (PhotPtr pin, PhotPtr pout, double v[], int nres)

{
  double dot ();
//  double ftemp;
// double beta;
//  double q[3];

  if (nres == -1)		//Electron scattering (SS)
    {				/*It was a non-resonant scatter */
      pout->freq =
	pin->freq * (1 - dot (v, pin->lmn) / C) / (1 -
						   dot (v, pout->lmn) / C);
//    beta=(dot (v, pin->lmn) / C);
      //   ftemp=pin->freq*sqrt((1-beta)/(1+beta));
      //  beta=(dot (v, pout->lmn) / C);
      // pout->freq=ftemp/sqrt((1-beta)/(1+beta));


    }
  else if (nres > -1 && nres < nlines)
    {				/* It was a resonant scatter. */
      pout->freq = lin_ptr[nres]->freq / (1. - dot (v, pout->lmn) / C);
    }
  else if ((nres > NLINES && nres < NLINES + ntop_phot + 1) || nres == -2)
    /* It was continuum emission - new comoving frequency has been chosen by
       the matom/kpkt routine, but now need to convert in the same way 
       as for lines (SS) */
    {
      /* 
         If a 2-level atom run, one should never arrive here.
         Just do a check that all is well - this can be removed eventually (SS)
       */
      if (geo.rt_mode == 1)
	{
	  Error
	    ("doppler: Not using macro atoms but trying to deexcite one? Abort.\n");
	  exit (0);
	}
      pout->freq = pout->freq / (1. - dot (v, pout->lmn) / C);
    }
/* Now do one final check that nothing is awry.  This is another
 * check added by SS that should probably be deleted or done before this point.  
 * I have made it fatal so that we will pay attention to it if it occurs. ksl */

  else
    {
      Error ("doppler: nres %d > NLINES+ntop_phot %d\n", nres,
	     NLINES + ntop_phot);
      exit (0);
    }

  return (0);

}

/***********************************************************
                                       Space Telescope Science Institute

 Synopsis:

	int scatter(w,p,nres) determines a new direction and frequency for a photon 
	that scatters in the wind 

Arguments:

	WindPtr w
	PhotPtr p			the  photon of interest
	int nres;			either the number of the scatter, or a nonresonant scatter
						if nres < 0

Returns:

	The results are stored in the PhotPtr p which contains the direction and frequency
	of the scattered photon.	
	
Description:	 

	The routine calculates a new direction and frequency for a photon in both the
	resonant and non-resonant cases.  In the frame of the wind, scattering is assumed
	to be isotropic.  

Notes:
	This is the routine that is called when a resonant scatter does occur.
	
	The equations for the frequency shifts are accurate only to first order in beta

	This routine should not move the photon at all, because other routines need to
	take this photon in differing directions, and if one moves it here they may
	encounter this resonance again
	
		
History:
	96dec	ksl	Coded as part of monte effort
	97jan	ksl 	updated for python
	02jan	ksl	Completely rewritten.  Current version (and previous version)
			is first order in v/c and assumes that the distribution is isotropic
			in the Eulerian frame.
	02jan	ksl	Added update of resonance number
	02feb	ksl	Included an approach for anisotropic scattering
        04feb   SS      Substantially modified to incorporate Macro Atom
                        treatment
        04Mar   SS      Creating of k-packets following bf absn is now allowed.
        04Apr   SS      Modified to branch when simple ions are involved 
                        (i.e. those for which a full macro atom treatment is
                        not required)
                        Also ff is now included: nres = -2 flags ff which leads
                        to creating a k-packet always.
        04May   SS      Modifications to allow the macro_simple option (i.e. all
                        ions treated as "simple").
        04Jun   SS      Modifications so simplify the interation of macro atoms and
                        k-packets. This routine does not now access kpkt and matom 
                        directly but via macro_gov which supervises what the k-packets
                        and r-packets do. Hopefully this make the logic easier to follow.

        04Dec  SS     Added nnscat pointer to call so that the anisotropic thermal
                        scattering model would work as before for "simple" calculations.
                        Previously nnscat was always just = 1.

        1406 	JM 		Added normalisation of rejection method for anisotropic scattering
        				'thermal trapping' model.
        				See Issue #82.




***********************************************************/

int 
scatter (PhotPtr p, int *nres, int *nnscat)
{
  double v[3];
  double z_prime[3];
  int which_out;
  struct photon pold;
  int i, n;
  double p_init[3], p_final[3], dp[3], dp_cyl[3];
  WindPtr one;
  double prob_kpkt, kpkt_choice;
  double gamma_twiddle, gamma_twiddle_e, stim_fact;
  int m, llvl, ulvl;
  PlasmaPtr xplasma;
  MacroPtr mplasma;



  stuff_phot (p, &pold);
  n = where_in_grid (pold.x);	// Find out where we are

  //71 - 1112 Check added to test out spherical wind models 
  if (n < 0)
    {
      Error ("scatter: Trying to scatter a photon in grid cell %d\n", n);
      return (-1);
    }

  one = &wmain[p->grid];
  xplasma = &plasmamain[one->nplasma];
  //OLD - did not trap a problem if (xplasma==NULL){
  //OLD - did not trap a problem          Error("Houston, we have a null pointer at %d %d",p->grid,one->nplasma);
  //OLD - did not trap a problem }

  /* On entering this subroutine we know that a photon packet has been 
     absorbed. nres tells us which process absorbed it. There are currently
     four "absorption" processes: electron scattering (flagged -1) line
     absorption (flagged by +ve integer < NLINES), bf absorption 
     (flagged by +ve integer > NLINES) and ff absorption (flagged -2). (SS) */

  /* If the macro atom method is being used then the following section must be
     performed to select a macro atom deactivation process. If not then the
     deactivation process is always the same as the activation process and so
     nothing needs to be done. */

  if (geo.rt_mode == 2)		//check if macro atom method in use
    {

      /* 1112 - 71 - ksl - Moved to avoid trying to reference mplasma if there are no 
         macro atoms.  This was to fix a segmentation fault that appeared
         when compiling with a new version of gcc.   It's possible that the error below
         could occur if we were in a macro atom approach but had no macro atoms.  Need
         to fix all this up with a thorough review of macro atoms. !!!
       */

      if (geo.nmacro > 0)
	{
	  mplasma = &macromain[xplasma->nplasma];
	}
      else
	{
	  mplasma = NULL;
	  Error
	    ("Resonate: In macro atom section, but no macro atoms.  Seems very odd\n");
	}

      /* Electron scattering is the simplest to deal with. The co-moving 
         frequency is unchanged so it's just a randomisation of the direction.
         For b-b and b-f processes it is first necessary to determine the
         process by which re-emission occurs. (SS). */

      if (*nres > (-1) && *nres < NLINES)
	{
	  /* It's a bb line - we can go straight to macro_gov since we know that
	     we don't want a k-packet immediately. macro_gov now makes the decision
	     regarding the treament (simple or full macro). */
	  macro_gov (p, nres, 1, &which_out);
	}

      else if (*nres > NLINES)
	{
	  /* This means that it was a photoionisation process.
	     For this case we need to decide first whether to excite
	     a macro atom directly or to create a k-packet. */

	  /* 
	     The probability if creating a k-packet is given by the 
	     mc estimators gamma, gamma_e, alpha_st, alpha_st_e.
	     Start by identifying which estimators we want and then
	     by computing gamma_twiddle (in Leon's notation - 
	     Lucy 2003 A&A 403 261 */

	  /* Now, (Apr04) I'm adding the possibility that the continuum
	     is not from a macro ion but from one that we don't have/want
	     a macro atom treatment. If it's non macro atom all that happens 
	     is an on-the-spot decision about whether to excite a fake
	     bf macro atom or create a k-packet. Since we've not recorded
	     monte carlo estimators for simple ions the decision about creating
	     a k-packet is based only on the frequency of the scattered packet.
	     (SS) */

	  if (phot_top[*nres - NLINES - 1].macro_info == 1
	      && geo.macro_simple == 0)
	    {
	      /* Macro ion case (SS) */

	      // Note:  NLINES-1 in the lines below is correct.  This is becasue
	      // the 1st bf is identified by nres = NLINES+1 and this is 
	      // the zeroth element of phot_top: hence the -1.  SS

	      llvl = phot_top[*nres - NLINES - 1].nlev;	//lower level
	      ulvl = phot_top[*nres - NLINES - 1].uplev;	//upper level

	      for (m = 0; m < config[llvl].n_bfu_jump; m++)
		{
		  if (config[llvl].bfu_jump[m] == *nres - NLINES - 1)
		    {
		      break;
		    }
		}

	      // m should now be the label to identify which of the bf processes from llvl
	      // this is. Check that it is reasonable

	      if (m > config[llvl].n_bfu_jump - 1)
		{
		  Error
		    ("scatter (resonate.c): could not identify bf transition. Abort. \n");
		  exit (0);
		}

	      // Need to compute the factor needed for the stimulated term.

	      stim_fact =
		den_config (xplasma, ulvl) / den_config (xplasma,
							 llvl) / xplasma->ne;

	      gamma_twiddle =
		mplasma->gamma_old[config[llvl].bfu_indx_first + m] -
		(mplasma->alpha_st_old[config[llvl].bfu_indx_first + m] *
		 stim_fact);
	      gamma_twiddle_e =
		mplasma->gamma_e_old[config[llvl].bfu_indx_first + m] -
		(mplasma->alpha_st_e_old[config[llvl].bfu_indx_first + m] *
		 stim_fact);

	      // Both gamma_twiddles must be greater that zero if this is going to work. If they 
	      // are zero then it's probably because this is the first iteration and so the've not
	      //been computed yet. For that first iteration k-packets will be ignored. If the
	      // gamma_twiddles are negative then something has gone wrong.

	      if (gamma_twiddle > 0 && gamma_twiddle_e > 0)
		{
		  prob_kpkt = 1. - gamma_twiddle / gamma_twiddle_e;
		}
	      else if (gamma_twiddle == 0 && gamma_twiddle_e == 0)
		{
		  prob_kpkt = 0.;
		}
	      else
		{
		  Error
		    ("scatter (resonate.c): a gamma_twiddle is negative. Abort.\n");
		  exit (0);
		}

	      /* Having got here we have calculated the probability of a k-packet
	         being created. Now either make a k-packet or excite a macro atom. */

	      kpkt_choice = ((rand () + 0.5) / MAXRAND);	//random number for kpkt choice

	      if (prob_kpkt > kpkt_choice)
		{
		  macro_gov (p, nres, 2, &which_out);	//routine to deal with kpkt
		}
	      else
		{
		  macro_gov (p, nres, 1, &which_out);	//routine to deal with macro atom excitation
		}
	    }
	  else if (phot_top[*nres - NLINES - 1].macro_info == 0
		   || geo.macro_simple == 1)
	    {
	      // Simple ion case //
	      /* Need to make decision about making a k-packet. Get the fraction of the energy
	         that goes into the electron rather than being stored as ionisation energy: this
	         fraction gives the selection probability for the packet. It's given by the
	         (photon frequency / edge frequency - 1) (SS) */


	      prob_kpkt =
		1. - (phot_top[*nres - NLINES - 1].freq[0] / p->freq);


	      /* Now choose whether or not to make a k-packet. */

	      kpkt_choice = ((rand () + 0.5) / MAXRAND);	//random number for kpkt choice

	      if (prob_kpkt > kpkt_choice)
		{
		  macro_gov (p, nres, 2, &which_out);	//routine to deal with kpkt
		}
	      else
		{
		  macro_gov (p, nres, 1, &which_out);	//routine to deal with fake macro atom bf excitation

		}
	    }
	  else
	    {
	      /* Our best-laid schemes have gang agley. It should never get here unless the input has been
	         messed up in some way. (SS) */
	      Error
		("scatter (resonate.c): continuum scatter - seems to be neither macro nor simple. Abort.\n");
	      exit (0);
	    }
	}
      else if (*nres == -2)
	{			/* This is a ff event (SS). */
	  macro_gov (p, nres, 2, &which_out);	//ff always make a k-packet
	}
    }

  /* So at this point we have completed all the bits that are specific to the macro approach. 54b--ksl */

  /* SS Apr 04: I've moved this next block up so that nres is set correctly for the call to randvec */

  /* Since the error check is commented out for good reason, we should just assign 
   * *nres to p->nres,  and be done with it.  ?? Stuart, assuming you agree just
   * eliminate all the clutter here.  KSL  ??
   */
  p->nres = *nres;		// Update the resonance number on a scatter

  /* SS July 04
     Next block is modified to include the thermal trapping model for anisotropic scattering.
     The code for this has been moved from trans_phot to here so that this model can work 
     with macro atoms.
     For macro atoms the code above decides that emission will occur in the line - we now just need
     to use the thermal trapping model to choose the direction. */


  if (*nres == -1 || *nres == -2 || *nres > NLINES || geo.scatter_mode == 0
      || geo.scatter_mode > 2)
    //geo.scatter_mode > 2 should never happen but to keep consistency with what was here before I've
    //added it as a possibility  SS.  ?? I'm not sure about the geo.scatter mode > 2 stuff.  Seems
    // as if we should put an error check at the end and bail.  ksl 04dec.
    {
      /*  It was either an electron scatter, bf emission or ff emission so the  distribution is isotropic, 
         or it was a line photon but we want isotropic scattering anyway.  */
      randvec (z_prime, 1.0);	/* Get a new direction for the photon */
      stuff_v (z_prime, p->lmn);
    }

  else if (geo.scatter_mode == 1)
    {				// It was a line photon and we want anisotropic scattering model 1

      randwind (p, z_prime, wmain[n].lmn);
      stuff_v (z_prime, p->lmn);

    }
  else
    {				//It was a line photon and we want to use the thermal trapping model to choose the output direction

      /* JM 1906 -- added normalisation of the below rejection method. We normalise
         to the escape probability of along the direction of dvds_max, with a safety net of 
         20% in case we missed the maximum */
      randwind_thermal_trapping(p, nnscat);
    }

  /* End of modification for thermal trapping model (SS July 04) */



  //stuff_v (z_prime, p->lmn);

  vwind_xyz (p, v);		/* Get the velocity vector for the wind */
  doppler (&pold, p, v, *nres);


/* We estimate velocities by interpolating between the velocities at the edges of the cell based
on the photon direction.  We have now changed the direction of the photon, and so we may not
be at the resoance as calculated this way.  reposition moves the photon to the resonance using
the new velocity 

Note that one cannot fudge the frequencies, e.g. for some kind of thermal
broadening  before this or else one will defeat the purpose of reposition.

*/



/*Now calculate the momentum transfer.  What follows appears to be 
correct only if there was no energy absorbed at the scattering site. 
?? The rest of this is only needed in the ionization cycle.  Need to eliminate in the 
detailed spectrum calculation ??
*/

  stuff_v (pold.lmn, p_init);
  renorm (p_init, pold.w / C);
  stuff_v (p->lmn, p_final);
  renorm (p_final, p->w / C);
  vsub (p_final, p_init, dp);

  project_from_xyz_cyl (pold.x, dp, dp_cyl);



  if (pold.x[2] < 0)
    dp_cyl[2] *= (-1);
  for (i = 0; i < 3; i++)
    {
      xplasma->dmo_dt[i] += dp_cyl[i];
    }


  return (0);
}<|MERGE_RESOLUTION|>--- conflicted
+++ resolved
@@ -817,10 +817,6 @@
 
 **************************************************************/
 
-<<<<<<< HEAD
-double 
-sobolev (WindPtr one, PhotPtr p, double den_ion, struct lines *lptr, double dvds)
-=======
 double
 sobolev (one, x, den_ion, lptr, dvds)
      WindPtr one;		// This is a single cell in the wind
@@ -828,7 +824,6 @@
      double den_ion;
      struct lines *lptr;
      double dvds;
->>>>>>> 4f2a1d62
 {
   double tau, xden_ion, tau_x_dvds;
   double two_level_atom (), d1, d2;
