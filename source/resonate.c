--- conflicted
+++ resolved
@@ -231,13 +231,7 @@
   }
 
   kap_cont = kap_es + kap_bf_tot + kap_ff;      //total continuum opacity in CMF frame
-<<<<<<< HEAD
-//  kap_cont_obs = kap_cont / observer_to_local_frame_ds (p, 1.); // Multiply by scale factor to get to observer frame
-  kap_cont_obs = kap_cont * plasmamain[p->grid].xgamma;
-=======
-
   kap_cont_obs = kap_cont * observer_to_local_frame_ds (p, 1.); // Multiply by scale factor to get to observer frame
->>>>>>> c91efe0f
 
   /* Finally begin the loop over the resonances that can interact
    * with the photon in the cell
