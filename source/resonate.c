--- conflicted
+++ resolved
@@ -1013,32 +1013,6 @@
 
 int scatter(PhotPtr p, int *nres, int *nnscat)
 {
-<<<<<<< HEAD
-	double v[3];
-	double z_prime[3];
-	int which_out;
-	struct photon pold;
-	int i, n;
-	double p_init[3], p_final[3], dp[3], dp_cyl[3];
-	WindPtr one;
-	double prob_kpkt, kpkt_choice;
-	double gamma_twiddle, gamma_twiddle_e, stim_fact;
-	int m, llvl, ulvl;
-	PlasmaPtr xplasma;
-	MacroPtr mplasma;
-
-
-
-	stuff_phot(p, &pold);
-	n = where_in_grid(pold.x);	// Find out where we are
-
-	// 71 - 1112 Check added to test out spherical wind models 
-	if (n < 0)
-	{
-		Error("scatter: Trying to scatter a photon in grid cell %d\n", n);
-		return (-1);
-	}
-=======
   double v[3];
   double z_prime[3];
   int which_out;
@@ -1103,7 +1077,6 @@
 	  //   Error
 	  //     ("Resonate: In macro atom section, but no macro atoms.  Seems very odd\n");
 	  // }
->>>>>>> e54bbc41
 
 	one = &wmain[p->grid];
 	xplasma = &plasmamain[one->nplasma];
