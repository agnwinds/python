--- conflicted
+++ resolved
@@ -246,38 +246,14 @@
       if (delay < 0)
         subzero++;
 
-<<<<<<< HEAD
-<<<<<<< HEAD
-            fprintf (fptr,
-                     "%10.5g %12.7g %10.5g %+10.5g %+10.5g %+10.5g %3d     %3d     %10.5g %5d %5d %5d %10d\n",
-                     p[nphot].freq, C * 1e8 / p[nphot].freq, p[nphot].w,
-                     p[nphot].x[0], p[nphot].x[1], p[nphot].x[2],
-                     p[nphot].nscat, p[nphot].nrscat, delay,
-                     (iExtracted ? delay_dump_bank_ex[nphot] : 0), i - MSPEC, p[nphot].origin, p[nphot].nres);
-          }
-        }
-      }
+        fprintf (fptr,
+                 "%10.5g %12.7g %10.5g %+10.5g %+10.5g %+10.5g %3d     %3d     %10.5g %5d %5d %5d %10d\n",
+                 p[nphot].freq, C * 1e8 / p[nphot].freq, p[nphot].w,
+                 p[nphot].x[0], p[nphot].x[1], p[nphot].x[2],
+                 p[nphot].nscat, p[nphot].nrscat, delay,
+                 (iExtracted ? delay_dump_bank_ex[nphot] : 0), i - MSPEC, p[nphot].origin, p[nphot].nres);
     }
   }
-=======
-			fprintf(fptr,
-					"%10.5g %10.5g %10.5g %+10.5g %+10.5g %+10.5g %5d %5d %10.5g %5d %5d %5d\n",
-						p[nphot].freq, C * 1e8 / p[nphot].freq, p[nphot].w, 
-						p[nphot].x[0], p[nphot].x[1], p[nphot].x[2],
-						p[nphot].nscat, p[nphot].nrscat, delay,
-						i - MSPEC, p[nphot].origin_orig, p[nphot].nres);
-		}
-	}
->>>>>>> a44a0feb1c06fca0c1b1df99a216e6fc3351fb32
-=======
-      fprintf (fptr,
-               "%10.5g %10.5g %10.5g %+10.5g %+10.5g %+10.5g %5d %5d %10.5g %5d %5d %5d\n",
-               p[nphot].freq, C * 1e8 / p[nphot].freq, p[nphot].w,
-               p[nphot].x[0], p[nphot].x[1], p[nphot].x[2],
-               p[nphot].nscat, p[nphot].nrscat, delay, i - MSPEC, p[nphot].origin_orig, p[nphot].nres);
-    }
-  }
->>>>>>> 98032e04
 
   if (subzero > 0)
   {
