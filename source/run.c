
/***********************************************************/
/** @file  run.c
 * @author ksl
 * @date   May, 2018
 *
 * @brief  the driving routines to carry out calculation of 
 * the ionization of the plasma and also to extract detailed 
 * spectra after the inputs have been collected.
 *
 * ### Programming Comment ###
 * The name of this file is not really acurate.  The routines
 * here do drive the major portions of the calculation but they
 * are still run from python.c.  It might be better to move even
 * more of the running of the code to here.  Alternatively, one
 * might make python.c simpler, so that developers could see
 * the structure better, but moving the input section
 * into it's own file.
 *
 ***********************************************************/

#include <stdio.h>
#include <stdlib.h>
#include <string.h>
#include <math.h>

#include "atomic.h"
#include "python.h"

/**********************************************************/
/** 
 * @brief      run the ionization cycles for a 
 * python model
 *
 * @param [in] int  restart_stat   FALSE if the is run is beginning from
 * scratch,  TRUE if this was a restart
 * @return     Always returns 0 
 *
 * @details
 * This is the main routine for running the ionization
 * cycles in Python
 *
 * ### Notes ###
 *
 **********************************************************/

int
calculate_ionization (restart_stat)
     int restart_stat;
{
  int n, nn;
  double zz, z_abs_all, z_abs[N_ISTAT], z_else, ztot;
  double radiated[20];
  int nphot_istat[N_ISTAT];
  WindPtr w;
  PhotPtr p;

  char dummy[LINELENGTH];

  double freqmin, freqmax, x;
  long nphot_to_define, nphot_min;
  int iwind;
  double test;
  int i;



  /* Save the the windfile before the first ionization cycle in order to
   * allow investigation of issues that may have arisen at the very beginning
   */

#ifdef MPI_ON
  if (rank_global == 0)
  {
#endif
    wind_save (files.windsave);
#ifdef MPI_ON
  }
#endif



  p = photmain;
  w = wmain;

  freqmin = xband.f1[0];
  freqmax = xband.f2[xband.nbands - 1];


/* THE CALCULATION OF THE IONIZATION OF THE WIND */

  geo.ioniz_or_extract = CYCLE_IONIZ;



  if (geo.wcycle == geo.wcycles)
    xsignal (files.root, "%-20s No ionization needed: wcycles(%d)==wcyeles(%d)\n", "COMMENT", geo.wcycle, geo.wcycles);
  else
  {
    geo.pcycle = 0;             /* Set the spectrum cycles executed to 0, because 
                                   we are going to modify the wind and hence any
                                   previously calculated spectra must be recreated
                                 */
  }

  /* SWM - Setup for path tracking */
  if (geo.reverb > REV_NONE)
  {
    reverb_init (wmain);
    delay_dump_prep (restart_stat);
  }


/* BEGINNING OF CYCLE TO CALCULATE THE IONIZATION OF THE WIND */

  if (modes.load_rng && geo.wcycle > 0)
  {
    reload_gsl_rng_state ();
    modes.load_rng = FALSE;
  }

  while (geo.wcycle < geo.wcycles)
  {                             /* This allows you to build up photons in bunches */

    xsignal (files.root, "%-20s Starting %3d of %3d ionization cycles \n", "NOK", geo.wcycle + 1, geo.wcycles);

    Log ("!!Python: Beginning cycle %d of %d for defining wind\n", geo.wcycle + 1, geo.wcycles);
    Log_flush ();

    /* Initialize all of the arrays, etc, that need initialization for each cycle
     */

    spectrum_init (freqmin, freqmax, geo.nangles, geo.angle, geo.phase,
                   geo.scat_select, geo.top_bot_select, geo.select_extract, geo.rho_select, geo.z_select, geo.az_select, geo.r_select);

    wind_rad_init ();           /*Zero the parameters pertaining to the radiation field */


    /* calculate the B matrices if we are using the matrix macro-atom transition mode, 
       and we are choosing to store the matrix in at least some cells and there are 
       macro-atom levels */

    if (geo.rt_mode == RT_MODE_MACRO && geo.matom_transition_mode == MATOM_MATRIX && nlevels_macro > 0 && modes.store_matom_matrix)
    {
      xsignal (files.root, "%-20s Begin state machine calculation in cycle %3d  \n", "NOK", geo.wcycle + 1);
      calc_all_matom_matrices ();
      xsignal (files.root, "%-20s Finished state machine calculation in cycle %3d  \n", "NOK", geo.wcycle + 1);
    }

    geo.n_ioniz = 0.0;
    geo.cool_tot_ioniz = 0.0;
    ztot = 0.0;                 /* ztot is the luminosity of the disk multipled by the number of cycles, which is used by save_disk_heating */

    if (!geo.wind_radiation || (geo.wcycle == 0 && geo.run_type != RUN_TYPE_PREVIOUS))
      iwind = -1;               /* Do not generate photons from wind */
    else
      iwind = 1;                /* Create wind photons and force a reinitialization of wind parms */


    /* If we are using photon speed up mode then the number of photons varies by cycle in the
     * ionization phase.  We set this up here
     */

    if (modes.photon_speedup)
    {
      nphot_min = NPHOT_MAX / pow (10., PHOT_RANGE);

      x = log10 (NPHOT_MAX / nphot_min) / (geo.wcycles - 1);
      NPHOT = nphot_min * pow (10., (x * geo.wcycle));
      if (NPHOT > NPHOT_MAX)
      {
        NPHOT = NPHOT_MAX;
      }
    }

    Log ("!!Python: %1.2e photons will be transported for cycle %i\n", (double) NPHOT, geo.wcycle + 1);

    /* Create the photons that need to be transported through the wind
     *
     * NPHOT is the number of photon bundles which will equal the luminosity; 
     * 0 => for ionization calculation 
     */

    nphot_to_define = (long) NPHOT;
    xsignal (files.root, "%-20s Starting photon definition\n", "NOK");


    define_phot (p, freqmin, freqmax, nphot_to_define, 0, iwind, 1);
    xsignal (files.root, "%-20s Finished photon definition\n", "NOK");

<<<<<<< HEAD
=======
    exit (0);
>>>>>>> 060d33bc
    photon_checks (p, freqmin, freqmax, "Check before transport");
    xsignal (files.root, "%-20s Finished photon checks\n", "NOK");

    /* Zero the arrays, and other variables that need to be zeroed after the photons are generated. */


    geo.lum_star_back = 0;
    geo.lum_disk_back = 0;


    for (n = 0; n < NRINGS; n++)
    {
      qdisk.heat[n] = qdisk.nphot[n] = qdisk.w[n] = qdisk.ave_freq[n] = 0;
    }


    zz = 0.0;
    for (nn = 0; nn < NPHOT; nn++)
    {
      zz += p[nn].w;
    }

    Log ("!!python: Total photon luminosity before transphot %18.12e\n", zz);
    Log_flush ();
    ztot += zz;                 /* Total luminosity in all cycles, used for calculating disk heating */

    /* kbf_need determines how many & which bf processes one needs to considere.  It was introduced
     * as a way to speed up the program.  It has to be recalculated evey time one changes
     * freqmin and freqmax
     */

    kbf_need (freqmin, freqmax);

    /* NSH 22/10/12  This next call populates the prefactor for free free heating for each cell in the plasma array */
    /* NSH 4/12/12  Changed so it is only called if we have read in gsqrd data */
    if (gaunt_n_gsqrd > 0)
      pop_kappa_ff_array ();
    xsignal (files.root, "%-20s Starting photon transport\n", "NOK");

    /* Transport the photons through the wind */
    trans_phot (w, p, 0);
    xsignal (files.root, "%-20s Finished photon transport\n", "NOK");

    /* Determine how much energy was absorbed in the wind. first zero counters. 
       There are counters for total energy absorbed and for each entry in the istat enum */
    z_abs_all = z_else = 0.0;
    for (nn = 0; nn < N_ISTAT; nn++)
    {
      z_abs[nn] = 0.0;
      nphot_istat[nn] = 0.0;
    }

    /* loop over the different photon istats to determine where the luminosity went */
    for (nn = 0; nn < NPHOT; nn++)
    {
      z_abs_all += p[nn].w;

      /* we want the istat to be >1 (not P_SCAT or P_INWIND) */
      if (p[nn].istat < N_ISTAT && p[nn].istat > 1)
      {
        z_abs[p[nn].istat] += p[nn].w;
        nphot_istat[p[nn].istat]++;
      }
      if (p[nn].istat == P_ESCAPE)
      {
        radiated[p[nn].origin] += p[nn].w;
      }
      else
        z_else += p[nn].w;
    }

    Log
      ("!!python: Total photon luminosity after transphot  %18.12e (absorbed or lost  %18.12e). Radiated luminosity %18.12e\n",
       z_abs_all, z_abs_all - zz, z_abs[P_ESCAPE]);
    if (geo.rt_mode == RT_MODE_MACRO)
    {
      Log ("!!python: luminosity lost by adiabatic kpkt destruction %18.12e number of packets %d\n", z_abs[P_ADIABATIC],
           nphot_istat[P_ADIABATIC]);
      Log ("!!python: luminosity lost to low-frequency free-free    %18.12e number of packets %d\n", z_abs[P_LOFREQ_FF],
           nphot_istat[P_LOFREQ_FF]);
    }
    Log ("\n");
    Log ("!!python: stellar photon luminosity escaping            %18.12e \n", radiated[PTYPE_STAR]);
    Log ("!!python: boundary layer photon luminosity escaping     %18.12e \n", radiated[PTYPE_BL]);
    Log ("!!python: disk photon luminosity escaping               %18.12e \n", radiated[PTYPE_DISK]);
    Log ("!!python: wind photon luminosity escaping               %18.12e \n", radiated[PTYPE_WIND]);
    Log ("!!python: agn photon luminosity escaping                %18.12e \n", radiated[PTYPE_AGN]);
    Log ("\n");
    Log ("!!python: luminosity lost by being completely absorbed  %18.12e \n", z_abs[P_ABSORB]);
    Log ("!!python: luminosity lost by too many scatters          %18.12e \n", z_abs[P_TOO_MANY_SCATTERS]);
    Log ("!!python: luminosity lost by hitting the central object %18.12e \n", z_abs[P_HIT_STAR]);
    Log ("!!python: luminosity lost by hitting the disk           %18.12e \n", z_abs[P_HIT_DISK]);
    Log ("!!python: luminosity lost by errors                     %18.12e \n",
         z_abs[P_ERROR] + z_abs[P_ERROR_MATOM] + z_abs[P_REPOSITION_ERROR]);
    Log ("!!python: luminosity lost by the unknown                %18.12e \n", z_else);
    if (geo.binary == TRUE)
      Log ("!!python: luminosity lost by hitting the secondary %18.12e \n", z_abs[P_SEC]);


    photon_checks (p, freqmin, freqmax, "Check after transport");
    spectrum_create (p, geo.nangles, geo.select_extract);



    /* At this point we should communicate all the useful infomation 
       that has been accummulated on differenet MPI tasks */

#ifdef MPI_ON

    communicate_estimators_para ();

    communicate_matom_estimators_para ();       // this will return 0 if nlevels_macro == 0
#endif



    /* Calculate and store the amount of heating of the disk due to radiation impinging on the disk */
    /* We only want one process to write to the file, and we only do this if there is a disk */

#ifdef MPI_ON
    if (rank_global == 0)
    {
#endif
      if (geo.disk_type != DISK_NONE)
        qdisk_save (files.disk, ztot);
#ifdef MPI_ON
    }
    MPI_Barrier (MPI_COMM_WORLD);
#endif

/* Completed writing file describing disk heating */

    Log ("!!python: Number of ionizing photons %g lum of ionizing photons %g\n", geo.n_ioniz, geo.cool_tot_ioniz);

/* Note that this step is parallelized */

    xsignal (files.root, "%-20s Start wind update\n", "NOK");

    wind_update (w);

    xsignal (files.root, "%-20s Finished wind update\n", "NOK");


    Log ("Completed ionization cycle %d :  The elapsed TIME was %f\n", geo.wcycle + 1, timer ());

    /* Do an MPI reduce to get the spectra all gathered to the master thread */

#ifdef MPI_ON

    gather_spectra_para ();

#endif



#ifdef MPI_ON
    if (rank_global == 0)
    {
#endif

/* The variables for spectrum_sumamry are the filename, the attribute for the file write, the minimum and maximum spectra to write out, 
 * the type of spectrum (RAW meaning internal luminosity units, the amount by which to renormalize (1 means use the existing
 * values, loglin (0=linear, 1=log for the wavelength scale), all photons or just wind photons
 */

      spectrum_summary (files.wspec, 0, 6, SPECTYPE_RAW, 1., 0, 0);     /* .spec_tot */
      spectrum_summary (files.lwspec, 0, 6, SPECTYPE_RAW, 1., 1, 0);    /* .log_spec_tot */
      spectrum_summary (files.wspec_wind, 0, 6, SPECTYPE_RAW, 1., 0, 1);        /* .spec_tot_wind  */
      spectrum_summary (files.lwspec_wind, 0, 6, SPECTYPE_RAW, 1., 1, 1);       /* .log_spec_tot_wind */
      phot_gen_sum (files.phot, "w");   /* Save info about the way photons are created and absorbed
                                           by the disk */
#ifdef MPI_ON
    }
    MPI_Barrier (MPI_COMM_WORLD);
#endif

    /* Save everything after each cycle and prepare for the next cycle 
       JM1304: moved geo.wcycle++ after xsignal to record cycles correctly. First cycle is cycle 0. */
    /* NSH1306 - moved geo.wcycle++ back, but moved the log and xsignal statements */


    xsignal (files.root, "%-20s Finished %3d of %3d ionization cycles \n", "OK", geo.wcycle + 1, geo.wcycles);
    geo.wcycle++;               //Increment ionisation cycles


/* Save only the windsave file from thread 0, to prevent many processors from writing to the same
 * file. 
  
 Note that if one wants to write out the files from all threads, then one should comment out the
 MPI specific if statements below, leving MPI_Barrier, and replace the sprintf statment with

 sprintf (dummy, "python%02d.%02d.wind_save", geo.wcycle, rank_global);

 */

#ifdef MPI_ON
    if (rank_global == 0)
    {
#endif
      wind_save (files.windsave);
      Log_silent ("Saved wind structure in %s after cycle %d\n", files.windsave, geo.wcycle);

      /* In a diagnostic mode save the wind file for each cycle (from thread 0) */

      if (modes.keep_ioncycle_windsaves)
      {
        strcpy (dummy, "");
        sprintf (dummy, "python%02d.wind_save", geo.wcycle);
        wind_save (dummy);
        Log ("Saved wind structure in %s\n", dummy);
      }
      if (modes.make_tables)
      {
        strcpy (dummy, "");
        sprintf (dummy, "diag_%.100s/%.100s.%02d", files.root, files.root, geo.wcycle);
        do_windsave2table (dummy, 0, FALSE);
      }

      if (modes.keep_ioncycle_spectra)
      {
        strcpy (dummy, "");
        sprintf (dummy, "python%02d.log_spec_tot", geo.wcycle);
        spectrum_summary (dummy, 0, 6, SPECTYPE_RAW, 1., 1, 0); /* .log_spec_tot */

      }

#ifdef MPI_ON
    }
    MPI_Barrier (MPI_COMM_WORLD);
#endif

    if (modes.save_rng)
    {
      save_gsl_rng_state ();
    }

    check_time (files.root);
    Log_flush ();               /*Flush the logfile */

  }                             // End of Cycle loop

/* END OF CYCLE TO CALCULATE THE IONIZATION OF THE WIND */


  Log (" Completed wind creation.  The elapsed TIME was %f\n", timer ());

  /* SWM - Evaluate wind paths for last iteration */
  if (geo.reverb == REV_WIND || geo.reverb == REV_MATOM)
  {
    wind_paths_evaluate (w, rank_global);
  }

  return (0);
}



/**********************************************************/
/** 
 * @brief      generates the detailed spectra
 *
 * @param [in] int  restart_stat   FALSE if the is run is beginning from
 * scratch, TRUE if this was a restart
 * @return     Always returns EXIT_SUCCESS
 *
 * @details
 * This is the main routine for calculation detailed
 * spectra in Python.
 *
 * ### Notes ###
 *
 **********************************************************/

int
make_spectra (restart_stat)
     int restart_stat;
{
  WindPtr w;
  PhotPtr p;

  double freqmin, freqmax;
  double renorm;
  long nphot_to_define;
  int iwind;
  int n;

#ifdef MPI_ON
  char dummy[LINELENGTH];
#endif

  int icheck;

  p = photmain;
  w = wmain;

  freqmax = VLIGHT / (geo.swavemin * ANGSTROM);
  freqmin = VLIGHT / (geo.swavemax * ANGSTROM);

  /* Perform the initilizations required to handle macro-atoms during the detailed
     calculation of the spectrum.  

     Next lines turns off macro atom estimators and other portions of the code that are
     unnecessary during spectrum cycles.  */

  geo.ioniz_or_extract = CYCLE_EXTRACT;

/* Next steps to speed up extraction stage */
  if (!modes.keep_photoabs)
  {
    DENSITY_PHOT_MIN = -1.0;    // Do not calculated photoabsorption in detailed spectrum 
  }

  /*Switch on k-packet/macro atom emissivities  SS June 04 */

  if (geo.rt_mode == RT_MODE_MACRO)
  {
    geo.matom_radiation = 1;
  }

  /* Finished initializations required for macro-atom approach */

  /* Calculate and store which bf processess need to be considered in each cell
   * Note that this is not macro-specific but is just to speed the program up.
   */

  kbf_need (freqmin, freqmax);

  /* force recalculation of kpacket rates and matrices, if applicable */
  if (geo.rt_mode == RT_MODE_MACRO)
  {
    for (n = 0; n < NPLASMA; n++)
    {
      macromain[n].kpkt_rates_known = FALSE;
      macromain[n].matrix_rates_known = FALSE;
    }
  }

  /* BEGIN CYCLES TO CREATE THE DETAILED SPECTRUM */

  /* the next section initializes the spectrum array in two cases, for the
   * standard one where one is calulating the spectrum for the first time
   * and in the somewhat abnormal case where additional ionization cycles
   * were calculated for the wind
   */

  if (geo.pcycle == 0)
  {
    spectrum_init (freqmin, freqmax, geo.nangles, geo.angle, geo.phase,
                   geo.scat_select, geo.top_bot_select, geo.select_extract, geo.rho_select, geo.z_select, geo.az_select, geo.r_select);

    /* zero the portion of plasma main that records the numbers of scatters by
     * each ion in a cell
     */

    zero_scatters ();

  }

  /* the next condition should only occur when one has nothing more to do */

  else if (geo.pcycle >= geo.pcycles)
    xsignal (files.root, "%-20s No spectrum needed: pcycles(%d)==pcycles(%d)\n", "COMMENT", geo.pcycle, geo.pcycles);
  else
  {
    /* Then we are restarting a run with more spectral cycles, but we 
       have already completed some. The memory for the spectral arrays
       should already have been allocated, and the spectrum was initialised
       on the original run, so we just need to renormalise the saved spectrum */
    /* See issue #134 and #503  */

    if (restart_stat == FALSE)
      Error ("Not restarting, but geo.pcycle = %i and trying to renormalise!\n", geo.pcycle);

    spectrum_restart_renormalise (geo.nangles);
  }

  if (modes.load_rng && geo.pcycle > 0)
  {
    reload_gsl_rng_state ();
    modes.load_rng = FALSE;
  }

  while (geo.pcycle < geo.pcycles)
  {                             /* This allows you to build up photons in bunches */

    xsignal (files.root, "%-20s Starting %3d of %3d spectrum cycles \n", "NOK", geo.pcycle + 1, geo.pcycles);

    Log ("!!Cycle %d of %d to calculate a detailed spectrum\n", geo.pcycle + 1, geo.pcycles);
    Log_flush ();

    if (!geo.wind_radiation)
      iwind = -1;               /* Do not generate photons from wind */
    else if (geo.pcycle == 0)
      iwind = 1;                /* Create wind photons and force a reinitialization of wind parms */
    else
      iwind = 0;                /* Create wind photons but do not force reinitialization */

    /* Create the initial photon bundles which need to be trannsported through the wind 

       For the detailed spectra, NPHOT*pcycles is the number of photon bundles which will equal the luminosity, 
       1 implies that detailed spectra, as opposed to the ionization of the wind is being calculated

       JM 130306 must convert NPHOT and pcycles to double precision variable nphot_to_define

     */

    NPHOT = NPHOT_MAX;          // Assure that we really are creating as many photons as we expect.

    nphot_to_define = (long) NPHOT *(long) geo.pcycles;
    define_phot (p, freqmin, freqmax, nphot_to_define, 1, iwind, 0);


    for (icheck = 0; icheck < NPHOT; icheck++)
    {
      if (sane_check (p[icheck].freq))
      {
        Error ("python after define phot:sane_check unnatural frequency for photon %d\n", icheck);
      }
    }


    /* Tranport photons through the wind */

    trans_phot (w, p, geo.select_extract);

    spectrum_create (p, geo.nangles, geo.select_extract);

/* Write out the detailed spectrum each cycle so that one can see the statistics build up! */
    renorm = ((double) (geo.pcycles)) / (geo.pcycle + 1.0);

    /* Do an MPI reduce to get the spectra all gathered to the master thread */
#ifdef MPI_ON
    gather_spectra_para ();
#endif


#ifdef MPI_ON
    if (rank_global == 0)
    {
#endif

      spectrum_summary (files.spec, 0, nspectra - 1, geo.select_spectype, renorm, 0, 0);
      spectrum_summary (files.lspec, 0, nspectra - 1, geo.select_spectype, renorm, 1, 0);

      /* Next lines  produce spectra from photons in the wind only */
      spectrum_summary (files.spec_wind, 0, nspectra - 1, geo.select_spectype, renorm, 0, 1);
      spectrum_summary (files.lspec_wind, 0, nspectra - 1, geo.select_spectype, renorm, 1, 1);

#ifdef MPI_ON
    }
#endif
    Log ("Completed spectrum cycle %3d :  The elapsed TIME was %f\n", geo.pcycle + 1, timer ());

    /* JM1304: moved geo.pcycle++ after xsignal to record cycles correctly. First cycle is cycle 0. */

    xsignal (files.root, "%-20s Finished %3d of %3d spectrum cycles \n", "OK", geo.pcycle + 1, geo.pcycles);

    geo.pcycle++;               // Increment the spectral cycles

#ifdef MPI_ON
    if (rank_global == 0)
    {
#endif
      wind_save (files.windsave);       // This is only needed to update pcycle
      spec_save (files.specsave);
#ifdef MPI_ON
    }
#endif
    if (modes.save_rng)
    {
      save_gsl_rng_state ();
    }

    check_time (files.root);
  }


/* END CYCLE TO CALCULATE DETAILED SPECTRUM */

#ifdef MPI_ON
  if (rank_global == 0)
  {
#endif
    phot_gen_sum (files.phot, "a");
#ifdef MPI_ON
  }
#endif

  /* SWM0215: Dump the last photon path details to file */
  if (geo.reverb != REV_NONE)
    delay_dump_finish ();       // Each thread dumps to file
#ifdef MPI_ON
  MPI_Barrier (MPI_COMM_WORLD); // Once all done
  if (rank_global == 0 && geo.reverb != REV_NONE)
    delay_dump_combine (np_mpi_global); // Combine results if necessary
#endif


/* Finally done */

#ifdef MPI_ON
  sprintf (dummy, "End of program, Thread %d only", rank_global);       // added so we make clear these are just errors for thread ngit status    
  error_summary (dummy);        // Summarize the errors that were recorded by the program
  Log ("Run py_error.py for full error report.\n");
#else
  error_summary ("End of program");     // Summarize the errors that were recorded by the program
#endif


#ifdef MPI_ON
  MPI_Finalize ();
  Log_parallel ("Thread %d Finalized. All done\n", rank_global);
#endif


  xsignal (files.root, "%-20s %s\n", "COMPLETE", files.root);
  Log ("\nBrief Run Summary\nAt program completion, the elapsed TIME was %f\n", timer ());
  Log ("There were %d of %d ionization cycles and %d of %d spectral cycles run\n", geo.wcycle, geo.wcycles, geo.pcycle, geo.pcycles);
  if (geo.rt_mode == RT_MODE_MACRO)
  {
    if (nlevels_macro == 0)
    {
      Log ("THIS WAS A MACROATOM CALCULATION WITH NO MACROLEVELS. (Use for diagnostics only)\n");
    }
    else
    {
      Log ("This was a macro-atom calculation\n");
    }
  }
  else
  {
    Log ("This was a simple atom calculation\n");
  }

  Log ("Convergence statistics for the wind after the ionization calculation:\n");
  check_convergence ();
  Log ("Information about luminosities and apparent fluxes due to various portions of the system:\n");
  phot_status ();
  return EXIT_SUCCESS;
}<|MERGE_RESOLUTION|>--- conflicted
+++ resolved
@@ -188,10 +188,7 @@
     define_phot (p, freqmin, freqmax, nphot_to_define, 0, iwind, 1);
     xsignal (files.root, "%-20s Finished photon definition\n", "NOK");
 
-<<<<<<< HEAD
-=======
-    exit (0);
->>>>>>> 060d33bc
+
     photon_checks (p, freqmin, freqmax, "Check before transport");
     xsignal (files.root, "%-20s Finished photon checks\n", "NOK");
 
