--- conflicted
+++ resolved
@@ -84,10 +84,7 @@
   freqmin = xband.f1[0];
   freqmax = xband.f2[xband.nbands - 1];
 
-<<<<<<< HEAD
-=======
-
->>>>>>> 5463dc66
+
 /* THE CALCULATION OF THE IONIZATION OF THE WIND */
 
   geo.ioniz_or_extract = CYCLE_IONIZ;
@@ -392,7 +389,7 @@
  * @brief      generates the detailed spectra
  *
  * @param [in] int  restart_stat   FALSE if the is run is beginning from
- * scratch, TRUE if this was a restart 
+ * scratch, TRUE if this was a restart
  * @return     Always returns EXIT_SUCCESS
  *
  * @details
