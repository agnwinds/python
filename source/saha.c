--- conflicted
+++ resolved
@@ -96,21 +96,12 @@
   }
   else if (mode == NEBULARMODE_MATRIX_BB)
   {
-
-<<<<<<< HEAD
-      /* Use rate matrices based on pairiwise bb approxmaitions
-       * to the spectra
-       */
-      m = matrix_ion_populations (xplasma, mode);
-    }
-=======
-    /* Use rate matrices based on pairiwise bb approxmaitions
+    /* Use rate matrices based on pairwise bb approxmaitions
      * to the spectra
      */
 
     m = matrix_ion_populations (xplasma, mode);
   }
->>>>>>> c54bcc0f
 
   else if (mode == NEBULARMODE_MATRIX_SPECTRALMODEL)
   {
