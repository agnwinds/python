

/* This file contains various ways in which to calculate the
   ionization of a plasma.  The guiding difference between
   whether to put routines here or in ionization.c appears to
   be that here one takes the conditions, radiative weight as
   given and calculate the densities of each ionic species, while
   ionization.c is involved in trying to match heating and cooling.

	00Jan02	ksl	Removed some of the routines which allowed
   			special calculation of H and He 
	01dec	ksl	Major modifications to all routines.  (a) update
			calls to concentrations and nebular_concentrations
			so WindPtrs are passed.
	02jun	ksl	Modified calls yet again.  This time the goal
			is to have all the modes etc interpreted in
			nebular concentrations, so one can actually tell what 
			is happening in nebular concentrations, and to
			avoid doing any real work in nebular concentrations.
 */

#include <stdio.h>
#include <stdlib.h>
#include <string.h>
#include <math.h>


#include "atomic.h"
#include "python.h"

/***********************************************************
                                       Space Telescope Science Institute

  Synopsis:   

int
nebular_concentrations (xplasama, mode)  modifies the densities of ions, levels, and
	partition functions of ions within a cell of the wind based upon the mode, 
	and other data contained within the WindPtr itself, such as t_r, t_e, w, 
	based on the "mode".  

        This version of the code is a first, quick and dirty, attempt to include the
        fraction of recombinations going into the ground state as a correction factor
        following Mazzali and Lucy (CK).  In other words, ionization equilibrium here
        is calculated from equation 11 of Mazzali & Lucy.
  
  Arguments:		
     PlasmaPtr ww;
     int mode;			// 0=saha using tr, 1=saha using te, 2= Lucy & Mazzali


  Returns:
 	nebular concentrations alters portions of the wind ptr.  Exactly how things 
	are changed depends on the mode.
 
 	nebular_concentrations returns 0 if it converged to an answer, -1 otherwise.  On an
 	abnormal return the density array and ne are left unchanged.
 	
  Description:	

	As of 01dec (python39), nebular concentrations serves as the steering routine
	for all ionization calculations.  This change was made to push down all of the
	various choices about calculation of ionization to a single routine, so that
	no longer needs to include case statements or logic for how to handle the various
	choices elsewhre.  The Lucy & Mazzali calculation is still carried out within
	nebular concentrations although that is historical at present.

	It remains true that for the Lucy and Mazalli calculation, concentrations is
	called initially, a choice which today seems bizarre...since the LM calculation
	can be carried equally well straight away.
	
	My pre-01dec notes said:

	This is a first attempt to fudge the ionization equation in the wind to account 
	for the fact that one is not sitting in a BB radiation field.  The routine assumes one
	has already put the concentrations of of the ions under LTE conditions for a temperature
	t_r into density.  It uses the same dumb procedure as for "concentrations."  

 
  Notes:
	It's probably OK but it would be worthwhile worrying whether I have introduced 
	any problems by setting the floor to any species and ne of DENSITY_MIN	

	Mode is not consistent across all of the parts of python, so don't assume that
	mode here is geo.ionization_mode...for example.


  History:
	1997	ksl	Coded and debugged as part of Python effort. 
	97aug27	ksl	Eliminated the goto statement in the main iteration loop and
 			added numerous comments.
	97oct2	ck	Implemented Mazzali & Lucy eqn 11.
	98may	ksl	Moved ne calculation to separate subroutine
	98may	ksl	Moved actual calculation for Mazzali & Lucy to a separate routine for
 			each element
	01dec	ksl	Changed the way in which nebular concentrations was called, so that all
			the variables are taken from the windptr except for the mode. In addition
			nebular_concentrations was made the sole call from other parts of python, and
			so for example saha should never be called elsewhere.  This last step wasw
			to encapsulate the determination of abundances (given known conditions.)
	02jun	ksl	Moved Lucy-Mazzali calculation to a separate routine.  Now nebular
			concentrations is simply a driving routine
	06may	ksl	57+ -- Modified to use plasma structure.  There are no volumes involved
			so use plasma stucture in call to routines.
	080808	ksl	60b -- Removed mode 4 which attempted to carry out detailed balance
			for H and He and ussd LM for other elements.  (This was carried out
			in the routine dlucy) This is wholly replaced by the macro atom approach.  
	11	ksl	Main changes here made by Nick to incorporate the power law approximation
			to ionization for AGN
        12Feb   nsh	More changes made to allow for two new modes - for multiple saha equaions.
			mode 6 corrects using a dilute blackbody and should be almost the same as the 				LM method
			mode 7 corrects using a power law spectrum, and show end up supplanting mode 5.


**************************************************************/

int 
nebular_concentrations (PlasmaPtr xplasma, int mode)			// 0=saha using tr, 1=saha using te, 2= Lucy & Mazzali
{
  double get_ne ();
  int lucy_mazzali1 ();
  int m;

  if (mode == NEBULARMODE_TR)
    {				// LTE all the way -- uses tr

      partition_functions (xplasma, mode);

      m = concentrations (xplasma, mode);

    }
  else if (mode == NEBULARMODE_TE)
    {				//LTE but uses temperature te

      partition_functions (xplasma, mode);

      m = concentrations (xplasma, mode);

    }
  else if (mode == NEBULARMODE_ML93)		// This is the standard LM method
    {


      partition_functions (xplasma, mode);	// calculate partition functions, using t_r with weights

      /* JM 1308 -- concentrations then populates xplasma with saha abundances. 
	 in macro atom mode it also call macro_pops, which is done incorrectly, 
	 the escape probabilities are calculated with saha ion densities each time,
	 because saha() repopulates xplasma in each cycle. */

      m = concentrations (xplasma, NEBULARMODE_TR);	// Saha equation using t_r

      /* JM 1308 -- lucy then applies the lucy mazzali correction factors to the saha abundances. 
	 in macro atom mode it also call macro_pops which is done correctly in this case, as lucy_mazzali, 
	 which is called in lucy, does repopulate xplasma like saha does. This means that in this mode,
	 it doesn't actually matter that concentrations does macro level populations wrong, as that is 
         corrected here. It should be sorted veyr soon, however. */

      m = lucy (xplasma);	// Main routine for running LucyMazzali


    }

  /* Two new modes, they could probably be combined into one if statement, but having 
     two adds little complexity and allows for other   modifications if required. No 
     call to partition functions is required, since this is done on a pairwise basis 
     in the routine. Similarly there is no call to concentrations, since this is also 
     done pairwise inside the routine. */

  else if (mode == NEBULARMODE_PAIRWISE_ML93)		/* Pairwise calculation of abundances, using a 
				   temperature computed to ensure a reasonable
				   ratio between the two, and then corrected for
				   a dilute blackbody radiation field. */
    {
      m = variable_temperature (xplasma, mode);
    }

  else if (mode == NEBULARMODE_PAIRWISE_SPECTRALMODEL)		/* Pairwise calculation of abundances, using a 
				   temperature computed to ensure a reasonable
				   ratio between the two, and then corrected for
				   a radiation field modelled by a power law */
    {
      m = variable_temperature (xplasma, mode);
    }

  else
    {
// If reached this point the program does not understand what is desired.
      Error ("nebular_concentrations: Unknown mode %d\n", mode);
      exit (0);

    }


  return (m);
}


/***********************************************************
                                       Space Telescope Science Institute

 Synopsis:   
int
concentrations (xplasma, mode)
     PlasmaPtr xplasma;
     int mode;			//   0=saha using tr, 1=saha using te
  	determines the concentrations of individual ions assuming a form of the 
	Saha equantion.  The atomic data required must have been read in with the 
	routine "get_atomic_data".  Most of the actual information to calculate
	the concentrations is already contained in ww
  
 Arguments:		

     PlasmaPtr xplasma;
     int mode;			//   0=saha using tr, 1=saha using te

 Returns:
	concentrations returns 0 if it converged; -1 if it did not converge.  If it does
	not converge, both density and *ne are likely to be garbage.

	Other results...e.g. the densities.. are stored in ww.
 
 Description:	
 	
	The Saha eqn. is  (e.g. Motz, p 110, eqn 4.14

  	 N_r+1 N_e / N_r =  (2*pi*m*kT)**1.5/h**3 2 Z_r+1(T)/Z_r * exp (-X/kT)
   
	where N_r+1 is the number density of the r+1 ionization state
	and   Z_r+1 is the partition function of that state.  

	The program works by perfoming a crude iteration on ne.  It could undoubtedly 
	be improved, if one wanted better accuracy or higher speed.


 
 Notes:
	
	So that one doesn't get zero-divides in other programs, e.g. nebular_concentrations, 
	a floor is set on the density of any ion or the electron density.



 History:
 	1997      ksl	Coded and debugged as part of Python effort.  All of the partition functions
 				have been set to 1.
 	97aug27 ksl	Eliminated the goto statement in the iteration of the Saha equation and
 				added numberous comments.
 	97aug27 ksl      Updated code to include an estimate of the partition function based on
 				the ground state multiplities.  Add an error return if the function failed
 				to return.
 	98may	ksl	Moved ne calculation to separate subroutine
 	98may	ksl	Moved saha calculation for an individual element to a separate routine
	00mar	ksl	Fixed error in initial estimate of ne so that it is correct at high temperatures
			Basically the problem was due to the fact that at high enough temperatures
			a subtraction was being performed which could lead to an initial value of
			0 for ne from which the code never recovered.  Note--I believe there still
			may be a small problem with this section of the code because it does not
			take account of the partition function in the initial estimate.  On the
			other hand the effect of this error should be minor.
	01jul	ksl	Added a real partition function to routine
	01dec	ksl	Changed variables used to call saha, and made a subroutine of nebular
			concentrations (python_39)
	02jul	ksl	Included the electron multiplicity in the SAHA constant.
      
        04Apr   SS      Added a call to macro_pops so that macro atom ionization fractions are used
                        in place of others.
	06may	ksl	57+ -- Switched to plasma structue wind no volumes
	07mar	ksl	Convert warnings to errors to stop many writes 
**************************************************************/



//#define SAHA 4.82907e15               /* 2* (2.*PI*MELEC*k)**1.5 / h**3  (Calculated in constants) */
//#define MAXITERATIONS 200
//#define FRACTIONAL_ERROR 0.03
//#define THETAMAX       1e4
//#define MIN_TEMP         100. NSH 0712 - moved into python.h because this is used in severalpaces


int 
concentrations (PlasmaPtr xplasma, int mode)			//   0=saha using tr, 1=saha using te
{
  int nion, niterate;
  double xne, xxne, xnew, xsaha;
  double theta, x;
  double get_ne ();
  double t, nh;
  int saha ();


  // This needs to be moved up into nebular_concentrations given that we
  // do not want these routines to do mode shifting.
  //
  if (mode == NEBULARMODE_TR)
    {
      t = xplasma->t_r;
    }
  else if (mode == NEBULARMODE_TE)
    {
      t = xplasma->t_e;
    }
  else if (mode == NEBULARMODE_ML93)
    {
      t = sqrt (xplasma->t_e * xplasma->t_r);
    }
  else
    {
      Error ("Concentrations: Unknown mode %d\n", mode);
      //mytrap ();  JM 1410 -- mytrap is deprecated
      exit (0);
    }

  nh = xplasma->rho * rho2nh;	//LTE

  /* make an initial estimate of ne based on H alone,  Our guess
     assumes ion[0] is H1.  Note that x below is the fractional
     ionization of H and should vary from 0 to 1

     Note that in a pure H plasma, the left hand side of the Saha 
     equation can be written as (x*x*nh*nh)/((1-x)*nh)  and can
     then be converted into a quadratic.  That is what is done
     below.  

     Since this is an initial estimate g factors have been ignored
     in what follows.
   */

  if (t < MIN_TEMP)
    t = MIN_TEMP;		/* fudge to prevent divide by zeros */

  xsaha = SAHA * pow (t, 1.5);

  theta = xsaha * exp (-ion[0].ip / (BOLTZMANN * t)) / nh;

  if (theta < THETAMAX)
    {
      x = (-theta + sqrt (theta * theta + 4 * theta)) / 2.;
      xne = xxne = x * nh;
    }
  else
    xne = xxne = nh;

  if (xne < 1.e-6)
    xne = 1.e-6;		/* fudge to assure we can actually calculate
				   xne the first time through the loop */

  /* At this point we have an initial estimate of ne. */


  niterate = 0;
  while (niterate < MAXITERATIONS)
    {

      /* Assuming a value of ne calculate the relative densities of each ion for each element */
      /* JM 1308 -- Here we  actually populate the plasma structure with saha abundances. In Lucy Mazzali mode, 
	 we apply a correction to these abundances. Note that in macro atom mode this call should 
	 really only happen before the first ionization cycle */	

      saha (xplasma, xne, t);


      /* New (SS Apr 04) call the routine that will replace the macro atoms ionization fractions and
         level populations with those computed with the Monte Carlo estimators. geo.macro_iniz_mode
         controls the use of macro_pops. */
      /* JM 1308 -- At the moment, the escape probabilities in macro_pops are calculated using saha ion 
	 densities which is wrong. Fortunately, macro_pops is called again in lucy() and converges on the 
         correct value, but this should be fixed. I am not sure if it even needs to be called at all. */

      if (geo.macro_ioniz_mode == 1)
	{
	  macro_pops (xplasma, xne);
	}

      /*Set some floor so future divisions are sensible */
      for (nion = 0; nion < nions; nion++)
	{
	  if (xplasma->density[nion] < DENSITY_MIN)
	    xplasma->density[nion] = DENSITY_MIN;
	}

      /* Now determine the new value of ne from the ion abundances */
      xnew = get_ne (xplasma->density);	/* determine the electron density for this density distribution */

      if (xnew < DENSITY_MIN)
	xnew = DENSITY_MIN;	/* fudge to keep a floor on ne */

      if (fabs ((xne - xnew) / (xnew)) < FRACTIONAL_ERROR || xnew < 1.e-6)
	break;

      xne = (xnew + xne) / 2.;	/* Make a new estimate of xne */
      niterate++;
    }

  if (niterate == MAXITERATIONS)
    {
      Error ("concentrations: failed to converge t %.2g nh %.2g xnew %.2g\n",
	     t, nh, xnew);
      Error ("concentrations: xxne %e theta %e\n", xxne, theta);
      return (-1);
    }

  xplasma->ne = xnew;
  return (0);
}



/***********************************************************
                                       Space Telescope Science Institute

  Synopsis:   

   	Calculate the saha densities for all of the ions in a single
   	cell (given ne). 
  
  Arguments:
	xplasma, ne, t
	the plasma cell to populate, the electron density and the temperature	


  Returns:
 	
  Description:	

 
  Notes:

  	080808 - In the new version of this routine, all of the partition
  	functions are assumed to have been calculated before entering
  	the routine.
	
	Note that this routine populates the actual xplasma structure
   	with saha abundances.

	This routine assumes ne is known.  Iteration to calculate ne
	takes place in concentrations.


  History:
   98may        ksl     Abstracted from concentrations
   01jul	ksl	Added partition functions more properly
   080808	ksl	Modified so that calls parallel those of other 
   			functions, that is so that this uses
			the plasma array


**************************************************************/

int 
saha (PlasmaPtr xplasma, double ne, double t)

{
  double nh;
  int nelem;
  double *density, *partition;

  int first, last, nion;
  double xsaha;
  double sum, a, b;
  double big;

  density = xplasma->density;
  partition = xplasma->partition;

  nh = xplasma->rho * rho2nh;	//LTE
  xsaha = SAHA * pow (t, 1.5);

  for (nelem = 0; nelem < nelements; nelem++)
    {
      first = ele[nelem].firstion;	/*first and last identify the position in the array */

      last = first + ele[nelem].nions;	/*  So for H which has 2 ions, H1 and H2, first will generally
					   be 0 and last will be 2 so the for loop below will just be done once for nion = 1 */

      if (first < 0 || first >= nions || last < 0 || last > nions)
	{
	  Error
	    ("saha: Confusion for element %d with first ion %d and last ion %d\n",
	     nelem, first, last);
	  exit (0);
	}

/*    These lines were put in to make sim work properly, ideally there should be a switch so 
      if we are doing things the old way, we keep the old numbers. But, saha doesnt know the mode....
      sum = density[first] = 1e-250;
      big = pow (10., 250. / (last - first));
      big=big*1e6;   */

      sum = density[first] = 1.0;
      big = pow (10., 250. / (last - first));

      for (nion = first + 1; nion < last; nion++)
	{ 

	  /* JM 1309 -- this next if statement is to ensure that saha densities are only calculated if the 
             ion in question is not a macro ion. Otherwise, this will affect the escape 
             probabilities that are calculated in macro_pops. The exception to this is prior
             to the first ionization cycle when we need to populate saha densities as a first guess */

          if ((ion[nion].macro_info == 0) || (geo.macro_ioniz_mode == 0))
            {
	      b = xsaha * partition[nion]
	          * exp (-ion[nion - 1].ip / (BOLTZMANN * t)) / (ne *
							   partition[nion -
								     1]);
//        if (b > big && nh < 1e5) this is a line to only modify things if the density is high enough to matter
	      if (b > big)
	        b = big;		//limit step so there is no chance of overflow

	      a = density[nion - 1] * b;

	      sum += density[nion] = a;
  
	      if (density[nion] < 0.0)
          Error("saha: ion %i has negative density %8.4e", nion, density[nion]);
	        //mytrap ();  JM 1410 -- mytrap is deprecated

	      if (sane_check (sum))
	        Error ("saha:sane_check failed for density summation\n");
  
            }
	}

      a = nh * ele[nelem].abun / sum;

      for (nion = first; nion < last; nion++)
	{

          /* JM 1309 -- this next if statement is to ensure that saha densities are only calculated if the 
             ion in question is not a macro ion. Otherwise, this will affect the escape 
             probabilities that are calculated in macro_pops. The exception to this is prior
             to the first ionization cycle when we need to populate saha densities as a first guess */

          if ((ion[nion].macro_info == 0) || (geo.macro_ioniz_mode == 0))
            {

	      density[nion] *= a;
	      if (sane_check (density[nion]))
	        Error ("saha:sane_check failed for density of ion %i\n", nion);
            }    
	}
    }


  return (0);
}



/***********************************************************
                                       Space Telescope Science Institute

  Synopsis:   
	lucy() applied the Lucy Mazzali correction factors to the saha abundances
	contained in xplasma. It thus assumes that saha() has been called before it, 
	in the concentrations routine.

	Note that lucy also applied the macro_pops routine, and required that the 
	ne convergence criteria is rigorous enough that the macro atom level populations
	converge on the correct values.

  Arguments:
	xplasma, the plasma pointer for the cell in question		

  Returns:
	iterates on ne to return the corrected lucy mazzali abundances and an improved
	ne value.
 	
  Description:	

 
  Notes:

	Concentrations should have been called before this routine is executed.

	Procedurally, the routine is analogous to concentrations()

  History:

	02jun	ksl	Made separate routine, removing it from nebular concentrations
        04Apr   SS      If statement added to stop this routine from changing macro atom
	                populations.
        04May   SS      "If" statement modified for compatibility with the "macro_simple" option
	                (i.e. all ions treated as simple).
	07mar	ksl	Convert warnings to errors to stop many repeads



**************************************************************/


#define MIN_FUDGE  1.e-10
#define MAX_FUDGE  10.

int 
lucy (PlasmaPtr xplasma)
{
  int nelem, nion, niterate;
  double xne, xnew;
  double newden[NIONS];
  double t_r, nh;
  double t_e, www;

  t_r = xplasma->t_r;
  t_e = xplasma->t_e;
  www = xplasma->w;


  /* Initally assume electron density from the LTE densities */

  xne = xplasma->ne;
  if (xne < DENSITY_MIN)
    {
      Error
	("nebular_concentrations: Very low ionization: ne initially %8.2e\n",
	 xne);
      xne = DENSITY_MIN;
    }

  nh = xplasma->rho * rho2nh;	//LTE -- Not clear needed at this level

  /* Begin iteration loop to find ne */
  niterate = 0;
  while (niterate < MAXITERATIONS)
    {
      for (nelem = 0; nelem < nelements; nelem++)
	{

	  /* JM1308 -- Here we apply the lucy/mazzali correction factors to the saha abundances
	     which are contained in xplasma. These corrected abundances are copied to newden, which
	     is transferred over to xplasma when we converge on ne */

	  lucy_mazzali1 (nh, t_r, t_e, www, nelem, xplasma->ne,
			 xplasma->density, xne, newden);
  }

    /* Re solve for the macro atom populations with the current guess for ne */
    /* JM1308 -- note that unlike lucy mazzali above, here we actually modify the xplasma
       structure for those ions which are being treated as macro ions. This means that the
       the newden array will contain wrong values for these particular macro ions, but due
       to the if loop at the end of this subroutine they are never passed to xplasma */
	  if (geo.macro_ioniz_mode == 1)
	    {
	      macro_pops (xplasma, xne);
	    }


      for (nion = 0; nion < nions; nion++)
	{

	  /* if the ion is being treated by macro_pops then use the populations just computed */
	  if ((ion[nion].macro_info == 1) && (geo.macro_simple == 0)
	      && (geo.macro_ioniz_mode == 1))
	    {
	      newden[nion] = xplasma->density[nion];
	    }

	  /*Set some floor so future divisions are sensible */
	  if (newden[nion] < DENSITY_MIN)
	    newden[nion] = DENSITY_MIN;
	}
      xnew = get_ne (newden);
      if (xnew < DENSITY_MIN)
	xnew = DENSITY_MIN;

      /* Check to see whether the search for xne has converged and if so exit loop */
      if (fabs ((xne - xnew) / (xnew)) < FRACTIONAL_ERROR || xnew < 1.e-6)
	break;

      /* else start another iteration of the main loop */
      xne = (xnew + xne) / 2.;	/* Make a new estimate of xne */
      niterate++;
    }
  /* End of main iteration loop */

  if (niterate == MAXITERATIONS)
    {
      Error
	("nebular_concentrations: failed to converge:nh %8.2e www %8.2e t_e %8.2e  t_r %8.2e \n",
	 nh, www, t_e, t_r);
      return (-1);
    }

/* Finally transfer the calculated densities to the real density array */

  xplasma->ne = xnew;
  for (nion = 0; nion < nions; nion++)
    {
      /* If statement added here to suppress interference with macro populations (SS Apr 04) */
      if (ion[nion].macro_info == 0 || geo.macro_ioniz_mode == 0
	  || geo.macro_simple == 1)
	{
	  xplasma->density[nion] = newden[nion];
	}
    }
  return (0);
}





/***********************************************************
                                       Space Telescope Science Institute

  Synopsis:   
	lucy_mazzali1(nh,t_r,t_e,www,nelem,ne,density,xne,newden) calculates ion
	densities of a single element (defined by nelem) according to a modified on
	the spot aprroximation, in this case equation 11 of Mazzali and Lucy which
	attempts to consider ionzations from excieted and ground state levels.
 
  Arguments:		

	double nh,ne		number density of H atoms and the electron density
	double t_r,t_e		temperature of the radiation field and the electrons in degrees
	double density[]	densities of individual ions under pure Saha conditions
	double www		dilution factor for the radiation field
	int nelem;		the element number for which the calculation is carried out

  Returns:
 	double newden[]		the modified concentrations of the individual ions. Array 
 				elements of density correspond to those ions in the structure ions.
 
 	nebular_concentrations returns 0 if it converged to an answer, -1 otherwise.  On an
 	abnormal return the density array and ne are left unchanged.
 	
 Description:	

	This is a first attempt to fudge the ionization equation in the wind to account 
	for the fact that one is not sitting in a BB radiation field.  The routine assumes one
	has already put the concentrations of of the ions under LTE conditions for a temperature
	t_r into density.  It uses the same dumb procedure as for "concentrations."  

 
  Notes:
	It's probably OK but it would be worthwhile worrying whether I have introduced 
	any problems by setting the floor to any species and ne of DENSITY_MIN	


  History:
 
	98may	ksl	Coded as a a separate routine for each element
	07mar	ksl	Convert warnings to errors to stop many repeads
	12july 	nsh	Modified to use external code to compute zeta.

**************************************************************/


int 
lucy_mazzali1 (double nh, double t_r, double t_e, double www, int nelem, double ne, double density[], double xne, double newden[])
{
  double fudge;			// dummy, interpfrac; 0712 zeta calculation moved into zeta.c
  double fudge2, q;
  double sum, a;
//  int ilow, ihi; 0712 nsh zeta moved into subroutine
  int first, last, nion;
  double numerator, denominator;
<<<<<<< HEAD
=======

  if (ele[nelem].z==26) {
	  Debug("Working on Fe\n");
  }

>>>>>>> 9eeed264
  if (t_r > MIN_TEMP)
    {
      fudge = www * sqrt (t_e / t_r);

//NSH 0712These lines now moved into zeta.c we retain the caculation of sqrt t_e/t_r
      /* now get the right place in the ground_frac tables  CK */
//      dummy = t_e / TMIN - 1.;
//      ilow = dummy;           /* have now truncated to integer below */
//      ihi = ilow + 1;         /*these are the indeces bracketing the true value */
//      interpfrac = (dummy - ilow);    /*this is the interpolation fraction */
//      if (ilow < 0)
//      {
//        ilow = 0;
//        ihi = 0;
//        interpfrac = 1.;
//      }
//    if (ihi > 19)
//      {
//        ilow = 19;
//        ihi = 19;
//        interpfrac = 1.;
//      }

    }
  else
    {
      Error_silent
	("lucy_mazzali1: t_r too low www %8.2e t_e %8.2e  t_r %8.2e \n", www,
	 t_e, t_r);
      fudge = 0.0;
//      interpfrac = 0.0;
//      ihi = ilow = 0;
    }

  if (fudge < MIN_FUDGE || MAX_FUDGE < fudge)
    {
      Error_silent
	("lucy_mazzali1: fudge>10 www %8.2e t_e %8.2e  t_r %8.2e \n",
	 www, t_e, t_r);
    }

  /* Initialization of fudges complete */

  first = ele[nelem].firstion;	/*identify the position of the first and last ion in the array */
  last = first + ele[nelem].nions;	/*  So for H which has 2 ions, H1 and H2, first will generally
					   be 0 and last will be 2 so the for loop below will just be done once for nion = 1 */


  while (density[first] < 1.1 * DENSITY_MIN)
    {
      newden[first] = DENSITY_MIN;
      first++;
    }
  while (density[last - 1] < 1.1 * DENSITY_MIN)
    {
      newden[last - 1] = DENSITY_MIN;
      last--;
    }

  sum = newden[first] = 1.;
  for (nion = first + 1; nion < last; nion++)
    {
      numerator = newden[nion - 1] * fudge * (ne) * density[nion];
      denominator = density[nion - 1] * xne;
      q = numerator / denominator;

      /* now apply the Mazzali and  Lucy fudge, i.e. zeta + w (1-zeta)
         first find fraction of recombinations going directly to
         the ground state for this temperature and ion */

      fudge2 = compute_zeta (t_e, nion - 1, 2);	/* NSH 1207 - call external function, mode 2 uses chianti and badnell data to try to take account of DR in zeta - if atomic data is not read in, then the old interpolated zeta will be returned */


/* NSH 0712 - Old way of doing it, not moved into routines in zeta.c 
	ground_frac[nion - 1].frac[ilow] +
	interpfrac * (ground_frac[nion - 1].frac[ihi] -
		      ground_frac[nion - 1].frac[ilow]); */
      /*Since nion-1 points at state i-1 (saha: n_i/n_i-1) we want ground_frac[nion-1].
         Note that we NEVER access the last ion for any element in that way
         which is just as well since you can't have recombinations INTO
         a fully ionized state -- The corresponding lines in recombination.out 
         are just dummies to make reading the data easier */
      fudge2 = fudge2 + www * (1.0 - fudge2);
      newden[nion] = fudge2 * q;
      sum += newden[nion];
// This is the equation being calculated
//              sum+=newden[nion]=newden[nion-1]*fudge*(*ne)*density[nion]/density[nion-1]/xne;
    }
  a = nh * ele[nelem].abun / sum;
  for (nion = first; nion < last; nion++)
    newden[nion] *= a;



  return (0);
}

/***********************************************************
                       Space Telescope Science Institute

 Synopsis:   
  	fix_concentrations(xplasma,mode) sets the concentrations of individual ions
  	assuming hard coded ionization fractions that are read from a file
  
 Arguments:		


 Returns:
	
Description:	

	The first time the routine is called it reads the file specified by
	geo.con_file which populates the force_con array.

	On subsequent calls the values of one of an xplasma element are 
	modified.

	The format of the file is fairly obvious

	Element.z   Ion   ion_fraction

	6            4       1

	would set the CIV fraction to 1.  
	
	Note there is nothing forcing the totals to be anything sensible.


 	

Notes:
	To change the ions that you want to fix, simply update con_force,
	AND MAKE SURE NFORCE IS SET TO THE NUMBER OF IONS

History:
 	97sep13	ksl	Adapted from concentrations
 	98may	ksl	Moved ne calculation to separate subroutine
	01mar	ksl	Moved specification of fixed concentrations to a file
	04dec	ksl	54e -- previously a specific file fixed.dat was
			read.  With this change, the concentration file
			name is read as part of the inputs
	080802	ksl	60b -- Made fix_concentrations calls resemble
			those of other routines of the same type

**************************************************************/

int fix_con_start = 0;
struct force_con
{
  int z, istate;
  float frac;
}
con_force[10];
int nforce;

int 
fix_concentrations (PlasmaPtr xplasma, int mode)			// 0=saha using tr, 1=saha using te, 2= Lucy & Mazzali

{
  int nelem, nion;
  int n;
  double get_ne ();
  FILE *fopen (), *cptr;
  char line[LINELENGTH];

  double nh;

  nh = xplasma->rho * rho2nh;


  /* Define the element and ion which will be present in the wind */


  if (fix_con_start == 0)
    {
      if ((cptr = fopen (geo.fixed_con_file, "r")) == NULL)
	{
	  Error
	    ("fix_concentrations: Could not open %s to read concentrations\n",
	     geo.fixed_con_file);
	  exit (0);
	}

      nforce = 0;
      while (fgets (line, LINELENGTH, cptr) != NULL && nforce < 10)
	{
	  if ((n =
	       sscanf (line, "%d %d %f", &con_force[nforce].z,
		       &con_force[nforce].istate,
		       &con_force[nforce].frac)) != 3)
	    {
	      Error ("fix_concentrations: Read %d items from %s\n", n, line);
	    }
	  Log ("Fixing element %d istate %d to fraction %f\n",
	       con_force[nforce].z, con_force[nforce].istate,
	       con_force[nforce].frac);
	  nforce++;
	}

      fix_con_start = 1;
      fclose (cptr);
    }

  /* Set all the ion abundances to 0 and *ne to 0 */
  for (nion = 0; nion < nions; nion++)
    xplasma->density[nion] = 0;

  /* Search for matches and if one is found set the density of that ion to be the density of that
     atom */
  for (n = 0; n < nforce; n++)
    {
      nion = 0;
      while (nion < nions &&
	     !(ion[nion].z == con_force[n].z
	       && ion[nion].istate == con_force[n].istate))
	nion++;
      if (nion < nions)
	{			/* There was a match */
	  /* Find the element associated with the ion */
	  nelem = 0;
	  while (nelem < nelements && ele[nelem].z != con_force[n].z)
	    nelem++;
	  /* Increment the ion density and the electron density */
	  xplasma->density[nion] = nh * ele[nelem].abun * con_force[n].frac;
	}
    }

  xplasma->ne = get_ne (xplasma->density);

  partition_functions (xplasma, 0);

  return (0);
}




/***********************************************************
                                       Space Telescope Science Institute

  Synopsis:   
	get_ne simple calculates the electron density given the 
	densities of each ion.
  
  Arguments:		


  Returns:
 	
  Description:	

 
  Notes:

  	This makes use of the fact that the densities are stored
	in ion order.

  History:


**************************************************************/

double 
get_ne (double density[])
{
  int n;
  double ne;
  ne = 0;
  for (n = 0; n < nions; n++)
    {
      ne += density[n] * (ion[n].istate - 1);
    }
  return (ne);
}<|MERGE_RESOLUTION|>--- conflicted
+++ resolved
@@ -756,14 +756,11 @@
 //  int ilow, ihi; 0712 nsh zeta moved into subroutine
   int first, last, nion;
   double numerator, denominator;
-<<<<<<< HEAD
-=======
 
   if (ele[nelem].z==26) {
 	  Debug("Working on Fe\n");
   }
 
->>>>>>> 9eeed264
   if (t_r > MIN_TEMP)
     {
       fudge = www * sqrt (t_e / t_r);
