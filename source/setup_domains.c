
/***********************************************************/
/** @file   setup_domains.c
 * @author ksl
 * @date   January, 2018
 * @brief  Get the parameters needed to describe winds
 *
 * File containing several routines that collectively
 * define the components to a wind in python. Each component
 * of the wind is said to be a domain, and the information
 * for each domain is stored in the elements of zdom
 ***********************************************************/

#include <stdio.h>
#include <stdlib.h>
#include <string.h>
#include <math.h>

#include "atomic.h"
#include "python.h"


/**********************************************************/
/** 
 * @brief       Get inputs that describe a particular component of the wind
 *
 * @param [in] ndom  The number (begining with 0) of this particular domain
 * @return  0 
 *
 * Sets up the one domain, which includes defining wind type, e.g whether
 * it is a shell, or a biconical flow, or an imported model, as well
 * as the type of coordinate system and its simensions.
 *
 * If the wind is to be imported from a file, it is imported in this
 * routine.
 *
 * ###Notes###
 * 1801 -   Refactored into this file in 1801.  Updates in the
 *          fall of 17 were made to allow for importing models.
 *          Note that cyl_var coordinates are not currently 
 *          working
***********************************************************/


int
get_domain_params (ndom)
     int ndom;
{
  char answer[LINELENGTH];

  if (ndom >= geo.ndomain)
  {
    Error ("Trying to get grid params for a non-existent domain!\n");
    Exit (0);
  }

  strcpy (answer, "SV");

  if (geo.system_type == SYSTEM_TYPE_STAR)
  {
    strcpy (answer, "star");
  }

  zdom[ndom].wind_type = rdchoice ("Wind.type(SV,star,hydro,corona,kwd,homologous,shell,imported)", "0,1,3,4,5,6,9,10", answer);

  /* For a shell wind, we define the coordinate system in shell_wind */
  if (zdom[ndom].wind_type == SHELL)
  {
    return (0);
  }

  strcat (zdom[ndom].name, "Wind");

  /* Define the coordinate system for the grid and allocate memory for the wind structure */

  strcpy (answer, "cylindrical");

  if (geo.system_type == SYSTEM_TYPE_STAR)
  {
    strcpy (answer, "spherical");
  }

  zdom[ndom].coord_type = rdchoice ("Wind.coord_system(spherical,cylindrical,polar,cyl_var)", "0,1,2,3", answer);

  if (zdom[ndom].wind_type == IMPORT)   // Do not define dimensions for imported model
  {
    import_wind (ndom);
  }
  else
  {
    rdint ("Wind.dim.in.x_or_r.direction", &zdom[ndom].ndim);
    if (zdom[ndom].coord_type > SPHERICAL)
    {
      rdint ("Wind.dim.in.z_or_theta.direction", &zdom[ndom].mdim);
      if (zdom[ndom].mdim < 4)
      {
        Error ("python: domain mdim must be at least 4 to allow for boundaries\n");
        Exit (0);
      }
    }
    else
    {
      zdom[ndom].mdim = 1;
    }
  }

  /* Check that NDIM_MAX is greater than NDIM and MDIM.  */

  if ((zdom[ndom].ndim > NDIM_MAX) || (zdom[ndom].mdim > NDIM_MAX))
  {
    Error ("NDIM_MAX %d is less than NDIM %d or MDIM %d. Fix in python.h and recompile\n", NDIM_MAX, zdom[ndom].ndim, zdom[ndom].mdim);
    Exit (0);
  }

  /* If we are in advanced then allow the user to modify scale lengths */
  if (modes.iadvanced)
  {
    strcpy (answer, "no");
    modes.adjust_grid = rdchoice ("@Diag.adjust_grid(yes,no)", "1,0", answer);

    if (modes.adjust_grid)
    {
      Log ("You have opted to adjust the grid scale lengths\n");
      rddoub ("@geo.xlog_scale", &zdom[ndom].xlog_scale);
      if (zdom[ndom].coord_type > SPHERICAL)
        rddoub ("@geo.zlog_scale", &zdom[ndom].zlog_scale);
    }
  }

  zdom[ndom].ndim2 = zdom[ndom].ndim * zdom[ndom].mdim;

  return (0);
}




/**********************************************************/
/**   
 * @brief       Get detailed particular component of the wind
 *
 * @param [in] ndom  The number (begining with 0) of this particular domain
 * @return  0 
 *
 * Continues the setup of a single domain begun in get_domain_params.    
 *
 * Much of this routine is a steering routine that calls other
 * subroutines depending on the type of wind, e.g sv, for this
 * particular wind domain.
 *
 *
 * ###Notes###
 * 1801 -   Refactored into this file in 1801.  

***********************************************************/

int
get_wind_params (ndom)
     int ndom;
{
  int import_t_init = FALSE;

  /* Now get parameters that are specific to a given wind model

     Note: When one adds a new model, the only things that should be read in and modified
     are parameters in geo.  This is in order to preserve the ability to continue a calculation
     with the same basic wind geometry, without reading in all of the input parameters.  
   */

  zdom[ndom].rmax = 0;

  if (zdom[ndom].wind_type == STAR)
  {
    get_stellar_wind_params (ndom);
  }
  else if (zdom[ndom].wind_type == SV)
  {
    get_sv_wind_params (ndom);
  }
  else if (zdom[ndom].wind_type == HYDRO)
  {
    get_hydro_wind_params (ndom);
  }
  else if (zdom[ndom].wind_type == CORONA)
  {
    get_corona_params (ndom);
  }
  else if (zdom[ndom].wind_type == KNIGGE)
  {
    get_knigge_wind_params (ndom);
  }
  else if (zdom[ndom].wind_type == HOMOLOGOUS)
  {
    get_homologous_params (ndom);
  }
  else if (zdom[ndom].wind_type == SHELL)       //NSH 18/2/11 This is a new wind type to produce a thin shell.
  {
    get_shell_wind_params (ndom);
  }
  else if (zdom[ndom].wind_type == IMPORT)
  {
    /*
     * At this stage, we should set the boundaries for the wind imported wind
     * as this will avoid the situation where one has to provide Wind.radmax
     * or Wind.t.init when these have already been set by the data which
     * has been read in.
     *
     * Note there is a horrid spaghetti variable which is a flag for if the
     * temperature has been provided or not.
     */

    import_t_init = import_set_wind_boundaries (ndom);
  }
  else
  {
    Error ("get_wind_params(%i): unknown wind type %d\n", __LINE__, zdom[ndom].wind_type);
    Exit (0);
  }

  /* For many models, zdom[ndom].rmax is defined within the get_parameter file, e.g
   * for stellar wind, but for others zdom[ndom].rmax can be set independently of
   * the details of the model for thesse, we clean up at the end. Ultimately
   * we may want to push all of this into ghe various get_..._params routines
   * but for now we just check if zdom[ndom].rmax has been set already and if not
   * we ask a generic quesiton here.  Because we ultimately may want to change this
   * we throw an error at this point
   *
   * These are models known not to have zdom[ndom].rmax defined as part of the model
   *
   * sv, knigge, 
   *
   * Others currently have it defined within get_whatever_params
   *
   * stellar, homologous, shell, corona
   *
   * Note that we define the maximum wind radius elsewhere in Python, so we should
   * not check for the error condition here, as there is no reason to supply Wind.radmax
   * for an imported model.
   */

<<<<<<< HEAD
  if (zdom[ndom].wind_type != IMPORT)
    check_domain_boundaries (ndom);

  zdom[ndom].twind = 40000;
  rddoub ("Wind.t.init", &zdom[ndom].twind);

  /* Get the filling factor of the wind */
  /* JM 1606 -- the filling factor is now specified on a domain by domain basis. See #212
     XXX allows any domain to be allowed a filling factor but this should be modified when
     we know what we are doing with inputs for multiple domains. Could create confusion */

  zdom[ndom].fill = 1.;
  rddoub ("Wind.filling_factor(1=smooth,<1=clumped)", &zdom[ndom].fill);

  return (0);
}


void
check_domain_boundaries (int ndom)
{
=======
>>>>>>> b84b3498
  Log ("Checking wind boundaries for domain %i\n", ndom);

  if (zdom[ndom].rmax == 0)
  {
<<<<<<< HEAD
    Error ("check_domain_boundaries: zdom[ndom].rmax 0 for wind type %d\n", zdom[ndom].wind_type);
=======
    if (zdom[ndom].wind_type != SV || zdom[ndom].wind_type != KNIGGE)   // Not an error for these models, see above
      Error ("get_wind_params: zdom[ndom].rmax = 0 for wind type %d\n", zdom[ndom].wind_type);
>>>>>>> b84b3498

    if (geo.system_type == SYSTEM_TYPE_AGN || geo.system_type == SYSTEM_TYPE_BH)
    {
      zdom[ndom].rmax = 50. * geo.rstar;
    }
    else
    {
      zdom[ndom].rmax = 1e12;
    }

    rddoub ("Wind.radmax(cm)", &zdom[ndom].rmax);
<<<<<<< HEAD
    if (zdom[ndom].rmax <= 0)
    {
      Error ("check_domain_boundaries: wind.radmax <= 0. Should be positive, non-zero number\n");
      Exit (1);
    }
=======
    if (zdom[ndom].rmax == 0)
    {
      Error ("get_wind_params: wind.radmax == 0. Should be non-zero number!\n");
      Exit (1);
    }
    if (zdom[ndom].rmax < 0)
    {
      Error ("get_wind_params: Wind.rmax %e < 0 -- multiplying by -1\n", zdom[ndom].rmax);
      zdom[ndom].rmax *= -1;
    }
>>>>>>> b84b3498
  }

  /* Next lines are to assure that we have the largest possible value of the
   * sphere surrounding the system
   * JM 1710 -- if this is the first domain, then initialise geo.rmax see #305
   */

  if ((zdom[ndom].rmax > geo.rmax) || ndom == 0)
  {
    geo.rmax = zdom[ndom].rmax;
  }
<<<<<<< HEAD

  geo.rmax_sq = geo.rmax * geo.rmax;
=======

  geo.rmax_sq = geo.rmax * geo.rmax;

  if (zdom[ndom].rmax <= zdom[ndom].rmin)
  {
    Error ("get_wind_params: rmax (%10.4e) less than or equal to rmin %10.4e in domain %d\n", zdom[ndom].rmax, zdom[ndom].rmin, ndom);
    Exit (1);
  }

  /*
   * Only query for Wind.t.init if the model is not imported, or if it is an
   * imported model and no temperature has been provided with the model
   */

  zdom[ndom].twind = 40000;
  if (zdom[ndom].wind_type != IMPORT || (zdom[ndom].wind_type == IMPORT && import_t_init))
  {
    rddoub ("Wind.t.init", &zdom[ndom].twind);
    if (zdom[ndom].twind == 0)
    {
      Error ("get_wind_params: Wind.t.init == 0. Increase the temperature!\n", zdom[ndom].twind);
      Exit (1);
    }
    if (zdom[ndom].twind < 0)
    {
      Error ("get_wind_params: Wind.t.init %e < 0 -- multiplying by -1\n", zdom[ndom].twind);
      zdom[ndom].twind *= -1;
    }
  }

  /* Get the filling factor of the wind */
  /* JM 1606 -- the filling factor is now specified on a domain by domain basis. See #212
     XXX allows any domain to be allowed a filling factor but this should be modified when
     we know what we are doing with inputs for multiple domains. Could create confusion */

  zdom[ndom].fill = 1.;
  rddoub ("Wind.filling_factor(1=smooth,<1=clumped)", &zdom[ndom].fill);
  if (zdom[ndom].fill > 1)
  {
    Error ("get_wind_params: filling factor f = %e > 1\n", zdom[ndom].fill);
    Exit (1);
  }
  if (zdom[ndom].fill < 0)
  {
    Error ("get_wind_params: negative filling factor f = %e -- multiplying by -1\n", zdom[ndom].fill);
    zdom[ndom].fill *= -1;
  }
>>>>>>> b84b3498

  if (zdom[ndom].rmax <= zdom[ndom].rmin)
  {
    Error ("check_domain_boundaries: rmax (%10.4e) less than or equal to rmin %10.4e in domain %d\n", zdom[ndom].rmax, zdom[ndom].rmin,
           ndom);
    Exit (1);
  }
}


/**********************************************************/
/** 
 * @brief      sets up the windcones for each domain
 *
 * @return     Always returns 0
 *
 * @details
 * 
 * This routine takes input variables, the minimim and maximum
 * radius of the wind at the disk, and the flow angles bounding
 * the wind, and calculates the variables used to define the cones
 * that bound each wind domain involving biconical flows.
 *
 * ### Notes ###
 *
 * The routine cycles through all of the existing domains, and
 * uses variables which have been read in or entered previously.
 *
 * The input variables that are used are typicall, wind_rho_min, wind_rho_max
 * and wind_thetamin and max.  They are defined in routines like,
 * get_sv_parameters.
 *
 * The angles thetamin and
 * thetamax are all defined from the z axis, so that an angle of 0
 * is a flow that is perpindicular to to the disk and one that is
 * close to 90 degrees will be parallel to the plane of the disk
 *
 * The routine files a structure of type cone, that contain, an element
 * z,  the place where the windcone intercepts the z axis, and an element
 * dzdr is the slope of the cone
 *
 * Wind cones are defined azimuthally around the z axis.
 *
 * For models that are not biconical flows, the windcones are set 
 * to include the entire domain.
 * 
 *
 **********************************************************/

int
setup_windcone ()
{
  int ndom;

  for (ndom = 0; ndom < geo.ndomain; ndom++)
  {

    if (zdom[ndom].wind_thetamin > 0.0)
    {
      zdom[ndom].windcone[0].dzdr = 1. / tan (zdom[ndom].wind_thetamin);
      zdom[ndom].windcone[0].z = (-zdom[ndom].wind_rho_min / tan (zdom[ndom].wind_thetamin));
    }
    else
    {
      zdom[ndom].windcone[0].dzdr = VERY_BIG;
      zdom[ndom].windcone[0].z = -VERY_BIG;;
    }


    if (zdom[ndom].wind_thetamax > 0.0)
    {
      zdom[ndom].windcone[1].dzdr = 1. / tan (zdom[ndom].wind_thetamax);
      zdom[ndom].windcone[1].z = (-zdom[ndom].wind_rho_max / tan (zdom[ndom].wind_thetamax));
    }
    else
    {
      zdom[ndom].windcone[1].dzdr = VERY_BIG;
      zdom[ndom].windcone[1].z = -VERY_BIG;;
    }
  }
  return (0);
}<|MERGE_RESOLUTION|>--- conflicted
+++ resolved
@@ -238,12 +238,75 @@
    * for an imported model.
    */
 
-<<<<<<< HEAD
-  if (zdom[ndom].wind_type != IMPORT)
-    check_domain_boundaries (ndom);
+  Log ("Checking wind boundaries for domain %i\n", ndom);
+
+  if (zdom[ndom].rmax == 0)
+  {
+    if (zdom[ndom].wind_type != SV || zdom[ndom].wind_type != KNIGGE)   // Not an error for these models, see above
+      Error ("get_wind_params: zdom[ndom].rmax = 0 for wind type %d\n", zdom[ndom].wind_type);
+
+    if (geo.system_type == SYSTEM_TYPE_AGN || geo.system_type == SYSTEM_TYPE_BH)
+    {
+      zdom[ndom].rmax = 50. * geo.rstar;
+    }
+    else
+    {
+      zdom[ndom].rmax = 1e12;
+    }
+
+    rddoub ("Wind.radmax(cm)", &zdom[ndom].rmax);
+    if (zdom[ndom].rmax == 0)
+    {
+      Error ("get_wind_params: wind.radmax == 0. Should be non-zero number!\n");
+      Exit (1);
+    }
+    if (zdom[ndom].rmax < 0)
+    {
+      Error ("get_wind_params: Wind.rmax %e < 0 -- multiplying by -1\n", zdom[ndom].rmax);
+      zdom[ndom].rmax *= -1;
+    }
+  }
 
   zdom[ndom].twind = 40000;
   rddoub ("Wind.t.init", &zdom[ndom].twind);
+
+
+  /* Next lines are to assure that we have the largest possible value of the
+   * sphere surrounding the system
+   * JM 1710 -- if this is the first domain, then initialise geo.rmax see #305
+   */
+  if ((ndom == 0) || (zdom[ndom].rmax > geo.rmax))
+  {
+    geo.rmax = zdom[ndom].rmax;
+  }
+  geo.rmax_sq = geo.rmax * geo.rmax;
+
+  if (zdom[ndom].rmax <= zdom[ndom].rmin)
+  {
+    Error ("get_wind_params: rmax (%10.4e) less than or equal to rmin %10.4e in domain %d\n", zdom[ndom].rmax, zdom[ndom].rmin, ndom);
+    Exit (1);
+  }
+
+  /*
+   * Only query for Wind.t.init if the model is not imported, or if it is an
+   * imported model and no temperature has been provided with the model
+   */
+
+  zdom[ndom].twind = 40000;
+  if (zdom[ndom].wind_type != IMPORT || (zdom[ndom].wind_type == IMPORT && import_t_init))
+  {
+    rddoub ("Wind.t.init", &zdom[ndom].twind);
+    if (zdom[ndom].twind == 0)
+    {
+      Error ("get_wind_params: Wind.t.init == 0. Increase the temperature!\n", zdom[ndom].twind);
+      Exit (1);
+    }
+    if (zdom[ndom].twind < 0)
+    {
+      Error ("get_wind_params: Wind.t.init %e < 0 -- multiplying by -1\n", zdom[ndom].twind);
+      zdom[ndom].twind *= -1;
+    }
+  }
 
   /* Get the filling factor of the wind */
   /* JM 1606 -- the filling factor is now specified on a domain by domain basis. See #212
@@ -252,126 +315,21 @@
 
   zdom[ndom].fill = 1.;
   rddoub ("Wind.filling_factor(1=smooth,<1=clumped)", &zdom[ndom].fill);
+  if (zdom[ndom].fill > 1)
+  {
+    Error ("get_wind_params: filling factor f = %e > 1\n", zdom[ndom].fill);
+    Exit (1);
+  }
+  if (zdom[ndom].fill < 0)
+  {
+    Error ("get_wind_params: negative filling factor f = %e -- multiplying by -1\n", zdom[ndom].fill);
+    zdom[ndom].fill *= -1;
+  }
 
   return (0);
 }
 
 
-void
-check_domain_boundaries (int ndom)
-{
-=======
->>>>>>> b84b3498
-  Log ("Checking wind boundaries for domain %i\n", ndom);
-
-  if (zdom[ndom].rmax == 0)
-  {
-<<<<<<< HEAD
-    Error ("check_domain_boundaries: zdom[ndom].rmax 0 for wind type %d\n", zdom[ndom].wind_type);
-=======
-    if (zdom[ndom].wind_type != SV || zdom[ndom].wind_type != KNIGGE)   // Not an error for these models, see above
-      Error ("get_wind_params: zdom[ndom].rmax = 0 for wind type %d\n", zdom[ndom].wind_type);
->>>>>>> b84b3498
-
-    if (geo.system_type == SYSTEM_TYPE_AGN || geo.system_type == SYSTEM_TYPE_BH)
-    {
-      zdom[ndom].rmax = 50. * geo.rstar;
-    }
-    else
-    {
-      zdom[ndom].rmax = 1e12;
-    }
-
-    rddoub ("Wind.radmax(cm)", &zdom[ndom].rmax);
-<<<<<<< HEAD
-    if (zdom[ndom].rmax <= 0)
-    {
-      Error ("check_domain_boundaries: wind.radmax <= 0. Should be positive, non-zero number\n");
-      Exit (1);
-    }
-=======
-    if (zdom[ndom].rmax == 0)
-    {
-      Error ("get_wind_params: wind.radmax == 0. Should be non-zero number!\n");
-      Exit (1);
-    }
-    if (zdom[ndom].rmax < 0)
-    {
-      Error ("get_wind_params: Wind.rmax %e < 0 -- multiplying by -1\n", zdom[ndom].rmax);
-      zdom[ndom].rmax *= -1;
-    }
->>>>>>> b84b3498
-  }
-
-  /* Next lines are to assure that we have the largest possible value of the
-   * sphere surrounding the system
-   * JM 1710 -- if this is the first domain, then initialise geo.rmax see #305
-   */
-
-  if ((zdom[ndom].rmax > geo.rmax) || ndom == 0)
-  {
-    geo.rmax = zdom[ndom].rmax;
-  }
-<<<<<<< HEAD
-
-  geo.rmax_sq = geo.rmax * geo.rmax;
-=======
-
-  geo.rmax_sq = geo.rmax * geo.rmax;
-
-  if (zdom[ndom].rmax <= zdom[ndom].rmin)
-  {
-    Error ("get_wind_params: rmax (%10.4e) less than or equal to rmin %10.4e in domain %d\n", zdom[ndom].rmax, zdom[ndom].rmin, ndom);
-    Exit (1);
-  }
-
-  /*
-   * Only query for Wind.t.init if the model is not imported, or if it is an
-   * imported model and no temperature has been provided with the model
-   */
-
-  zdom[ndom].twind = 40000;
-  if (zdom[ndom].wind_type != IMPORT || (zdom[ndom].wind_type == IMPORT && import_t_init))
-  {
-    rddoub ("Wind.t.init", &zdom[ndom].twind);
-    if (zdom[ndom].twind == 0)
-    {
-      Error ("get_wind_params: Wind.t.init == 0. Increase the temperature!\n", zdom[ndom].twind);
-      Exit (1);
-    }
-    if (zdom[ndom].twind < 0)
-    {
-      Error ("get_wind_params: Wind.t.init %e < 0 -- multiplying by -1\n", zdom[ndom].twind);
-      zdom[ndom].twind *= -1;
-    }
-  }
-
-  /* Get the filling factor of the wind */
-  /* JM 1606 -- the filling factor is now specified on a domain by domain basis. See #212
-     XXX allows any domain to be allowed a filling factor but this should be modified when
-     we know what we are doing with inputs for multiple domains. Could create confusion */
-
-  zdom[ndom].fill = 1.;
-  rddoub ("Wind.filling_factor(1=smooth,<1=clumped)", &zdom[ndom].fill);
-  if (zdom[ndom].fill > 1)
-  {
-    Error ("get_wind_params: filling factor f = %e > 1\n", zdom[ndom].fill);
-    Exit (1);
-  }
-  if (zdom[ndom].fill < 0)
-  {
-    Error ("get_wind_params: negative filling factor f = %e -- multiplying by -1\n", zdom[ndom].fill);
-    zdom[ndom].fill *= -1;
-  }
->>>>>>> b84b3498
-
-  if (zdom[ndom].rmax <= zdom[ndom].rmin)
-  {
-    Error ("check_domain_boundaries: rmax (%10.4e) less than or equal to rmin %10.4e in domain %d\n", zdom[ndom].rmax, zdom[ndom].rmin,
-           ndom);
-    Exit (1);
-  }
-}
 
 
 /**********************************************************/
