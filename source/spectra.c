

/***********************************************************/
/** @file  spectra.c
 * @author ksl
 * @date   May, 2018
 *
 * @brief
 *
 * The subroutines in this file handle allocating, incrementing, and writing out the
 * spectrum arrays for Python
 *
***********************************************************/

#include <stdio.h>
#include <stdlib.h>
#include <string.h>
#include <math.h>

#include "atomic.h"
#include "python.h"

int spec_initialized = FALSE;

/**********************************************************/
/**
 * @brief  Allocate memory for the arrays in xxspec.
 * @param  nspec  The number of spectra to allocate.
 *
 * @details
 *
 * NWAVE_MAX bins is allocated. This is done because the ionization and spectral
 * cycles use a different number of wavelength bins.
 *
 ********************************************************/

void
spectrum_allocate (int nspec)
{
  int i;

  for (i = 0; i < nspec; ++i)
  {
    if ((xxspec[i].f = calloc (NWAVE_MAX, sizeof (*xxspec[i].f))) == NULL)
    {
      Error ("Unable to allocate memory for xxspec[%d].f array with %d bins\n", i, NWAVE_MAX);
      Exit (EXIT_FAILURE);
    }
    if ((xxspec[i].lf = calloc (NWAVE_MAX, sizeof (*xxspec[i].lf))) == NULL)
    {
      Error ("Unable to allocate memory for xxspec[%d].lf array with %d bins\n", i, NWAVE_MAX);
      Exit (EXIT_FAILURE);
    }
    if ((xxspec[i].f_wind = calloc (NWAVE_MAX, sizeof (*xxspec[i].f_wind))) == NULL)
    {
      Error ("Unable to allocate memory for xxspec[%d].f_wind array with %d bins\n", i, NWAVE_MAX);
      Exit (EXIT_FAILURE);
    }
    if ((xxspec[i].lf_wind = calloc (NWAVE_MAX, sizeof (*xxspec[i].lf_wind))) == NULL)
    {
      Error ("Unable to allocate memory for xxspec[%d].lf_wind array with %d bins\n", i, NWAVE_MAX);
      Exit (EXIT_FAILURE);
    }
  }
}




/**********************************************************/
/**
 * @brief      allocates space for and initializes the spectrum arrays, storing
 * the criteria that are later used to create each spectrum.
 *
 * @param [in] double  f1   The minimum frequency for the spectra to be created
 * @param [in] double  f2   The maximum frequency in the spectra
 * @param [in] int  nangle   The number of different inclination angles (or more properly the number of spectra) to be created
 * @param [in] double  angle[]   The inclination angles associated with each spectrum
 * @param [in] double  phase[]   The orbital phase associated with each spectrum
 * @param [in] int  scat_select[]   A parameter for each spectrum which allows one to construct spectra with specifid numbers of scatters
 * @param [in] int  top_bot_select[]   A code which allows one to select photons only from below or above the disk
 * @param [in] int  select_extract   FALSE for Live or Die option, TRUE  for a normal extraction
 * @param [in] double  rho_select[]   Rho coordinates for extracting only photons in a particular region
 * @param [in] double  z_select[]   Z cooordiante for selecting only photons that scattered or were created in a praticular region
 * @param [in] double  az_select[]  Aximuthal angle for selecting only photons in a particular region
 * @param [in] double  r_select[]   Radius of the region from which to select photons
 * @return     Always returns 0
 *
 * @details
 * The first time spectrum_init  is called (i.e. if ispec_start=0), it allocates memory
 * for the various spectrum arrays.  (This is done one time, so one needs to allocate
 * space for all the arrays even though they are not all used in the ionization step).
 * The total number of spectra created is nangle+MSPEC.)
 *
 * On subsequent calls to  spectrum_init, it rezeros all the spectrum information and
 * calculates the other information associated with each spectrum, such as the
 * angle cosines and the names of each spectrum.
 *
 * ### Notes ###
 * angle[],phase[] and scat_select[] only apply to the spectra extracted at
 * specific angles.  angle[0], phase[0], and scat_select[0] all affect spec[3]
 *
 * scat_select allows one to select spectra with a specific number of scattere or range og
 * scatters.  If nscat > 999 select all.  This is the normal case. The rest are used
 * largely for diagnostic purposes.  If 0 <nscat < MAXScat selected only photons which
 * have scattered nscat times.  If nscat is negattive, then all photons with more than |nscat| re
 * included.
 *
 * If top_bot_select is 0, then all photons are counted in the spectrum; if > 0, then only
 * photons above the disk plane are selected, if <0 only those from below the disk plane are selected.
 *
 * rho_select,z_select,az_select,r_select define a region of space and can be used
 * to create spectra only from photons that scattered or were created in these particular
 * regions.  It is normally only used for diagnostic reasons
 *
 *
 * Warning - Do not put anything in this routine that does anything but initialize
 * or reinitialize the spectrum structures. This is important because this routine
 * is not accessed if one is continuing an old calculation of the detailed spectrum.
 * It is still used on a restart where the detailed spectral cycles have not begun
 * because in that case the spectra are not saved.
 *
 **********************************************************/
int
spectrum_init (f1, f2, nangle, angle, phase, scat_select, top_bot_select, select_extract, rho_select, z_select, az_select, r_select)
     double f1, f2;
     int nangle;
     double angle[], phase[];
     int scat_select[], top_bot_select[];
     int select_extract;
     double rho_select[], z_select[], az_select[], r_select[];
{
  int i, n;
  int nspec, nbins;
  double freqmin, freqmax, dfreq;
  double lfreqmin, lfreqmax, ldfreq;
  double x1, x2;
  char dummy[20];

  nspec = nangle + MSPEC;

  /* Allocate memory for the spectrum arrays the first time routine is called */

  if (spec_initialized == FALSE)
  {
    nspectra = nspec;           /* Note that nspectra is a global variable */
    xxspec = calloc (sizeof (spectrum_dummy), nspec);
    if (xxspec == NULL)
    {
      Error ("spectrum_init: Could not allocate memory for %d spectra with %d wavelengths\n", nspec, NWAVE_EXTRACT);
      Exit (EXIT_FAILURE);
    }
    spectrum_allocate (nspec);
    spec_initialized = TRUE;    /* This is to prevent reallocation of the same arrays on multiple calls to spectrum_init */
  }

  /* Zero or rezero all spectral matrices */

  for (i = 0; i <= MAXSCAT; i++)
    nscat[i] = nres[i] = 0;

  for (i = 0; i < NSTAT; i++)
    nstat[i] = 0;

  /* Setup bins for linear and logarithmic spectrum. During the ionization
   * and spectral cycles, we use a different number of wavelength bins. */

  if (geo.ioniz_or_extract == CYCLE_IONIZ)
  {
    nbins = NWAVE_IONIZ;
  }
  else
  {
    nbins = NWAVE_EXTRACT;
  }

  freqmin = f1;
  freqmax = f2;
  dfreq = (freqmax - freqmin) / nbins;

  lfreqmin = log10 (freqmin);
  lfreqmax = log10 (freqmax);
  ldfreq = (lfreqmax - lfreqmin) / nbins;

  for (n = 0; n < nspec; n++)
  {
    xxspec[n].lmn[0] = xxspec[n].lmn[1] = xxspec[n].lmn[2] = 0.0;
    xxspec[n].renorm = 1.0;
    xxspec[n].freqmin = freqmin;
    xxspec[n].freqmax = freqmax;
    xxspec[n].dfreq = dfreq;
    xxspec[n].lfreqmin = lfreqmin;
    xxspec[n].lfreqmax = lfreqmax;
    xxspec[n].ldfreq = ldfreq;

    for (i = 0; i < NSTAT; i++)
    {
      xxspec[n].nphot[i] = 0;
    }

    for (i = 0; i < NWAVE_MAX; i++)     // NWAVE_MAX is on purpose
    {
      xxspec[n].f[i] = 0;
      xxspec[n].lf[i] = 0;
      xxspec[n].f_wind[i] = 0;
      xxspec[n].lf_wind[i] = 0;
    }
  }

  strcpy (xxspec[SPEC_CREATED].name, "Created");
  strcpy (xxspec[SPEC_CWIND].name, "WCreated");
  strcpy (xxspec[SPEC_EMITTED].name, "Emitted");
  strcpy (xxspec[SPEC_CENSRC].name, "CenSrc");
  strcpy (xxspec[SPEC_DISK].name, "Disk");
  strcpy (xxspec[SPEC_WIND].name, "Wind");
  strcpy (xxspec[SPEC_HITSURF].name, "HitSurf");
  strcpy (xxspec[SPEC_SCATTERED].name, "Scattered");

  for (n = MSPEC; n < nspec; n++)
  {

    /*
       We want to set up the direction cosines for extractions.  We have to be careful
       about the sense of the orbital phase within the program.  Viewed from the "north"
       pole in a system with the secondary along the x axis the observer moves clockwise
       and phases just before 0 should be in the +x + y quadrant (since we have the disk and
       wind rotating counter clockwise as viewed from the top.  Another way of saying this
       is at phases just before 0, e.g. 0.98, the observer sees the receding side of the
       disk. The minus sign in the terms associated with phase are to make this happen.
       02feb ksl
     */

    sprintf (xxspec[n].name, "A%02.0f", angle[n - MSPEC]);
    xxspec[n].lmn[0] = sin (angle[n - MSPEC] / RADIAN) * cos (-phase[n - MSPEC] * 360. / RADIAN);
    xxspec[n].lmn[1] = sin (angle[n - MSPEC] / RADIAN) * sin (-phase[n - MSPEC] * 360. / RADIAN);
    xxspec[n].lmn[2] = cos (angle[n - MSPEC] / RADIAN);
    Log_silent ("Angle %e Angle cosines:%e %e %e\n", angle[n - MSPEC], xxspec[n].lmn[0], xxspec[n].lmn[1], xxspec[n].lmn[2]);

    /* Initialize variables needed for live or die option.

       There are  various issues associated with extracting a spectrum
       at inclinations near 0 or 90 deg in the live or die mode

       At 90 degrees, the isseus arise, because we normally
       extract on both sides of the disk, that is to say if we want to
       get the flux at 45d, we actually use bands at 45 and 135 degrees,
       explicitly assuming that the program only deals with winds which are
       biconical.

       But if we choose 90 degrees for extraction we are extracting
       basically from 88-92 degrees, not as in the case of 45, from 43-47, and
       133-137.

       Similar issues occur at very low inclination angles near the poles.

     */


    x1 = angle[n - MSPEC] - DANG_LIVE_OR_DIE;
    x2 = angle[n - MSPEC] + DANG_LIVE_OR_DIE;

    /* Adjust when the direction one wishes to extract is close to the poles */
    if (x1 < 0.)
      x1 = 0;
    if (x2 > 180.)
      x2 = 180.;

    /* Adjust when the direction one wishes to extract is close to the disk or xy plane */

    if (x1 < 90 && x2 > 90)
    {
      if (90 - x1 < x2 - 90)
      {
        x1 = 90;
      }
      else
      {
        x2 = 90;
      }
    }

    x1 = fabs (cos (x1 / RADIAN));
    x2 = fabs (cos (x2 / RADIAN));
    if (x1 > x2)
    {
      xxspec[n].mmax = x1;
      xxspec[n].mmin = x2;
    }
    else
    {
      xxspec[n].mmax = x2;
      xxspec[n].mmin = x1;
    }

    if (select_extract == FALSE)        // We are in Live or Die mode
    {
      xxspec[n].renorm = 1. / (xxspec[n].mmax - xxspec[n].mmin);

    }
    else                        // No renormalization in extract mode
      xxspec[n].renorm = 1.;

    /* Completed initialization of variables for live or die */

    strcpy (dummy, "");
    sprintf (dummy, "P%04.2f", phase[n - MSPEC]);
    strcat (xxspec[n].name, dummy);
    xxspec[n].nscat = scat_select[n - MSPEC];
    if (xxspec[n].nscat < MAXSCAT)
    {                           /* Then conditions have been place on the
                                   number of scatters to be included so update the names */
      strcpy (dummy, "");
      if (xxspec[n].nscat > MAXSCAT)
        sprintf (dummy, "_sc:all");
      if (xxspec[n].nscat >= 0)
        sprintf (dummy, "_sc:%d", xxspec[n].nscat);
      else
        sprintf (dummy, "_sc:>%d", -xxspec[n].nscat);
      strcat (xxspec[n].name, dummy);
    }
    xxspec[n].top_bot = top_bot_select[n - MSPEC];
    if (xxspec[n].top_bot != 0)
    {                           /* Then conditions have been placed on the last
                                   location of the photon so update the names */
      strcpy (dummy, "");
      if (xxspec[n].top_bot == 1)
        sprintf (dummy, "_top");
      else if (xxspec[n].top_bot == -1)
        sprintf (dummy, "_bot");
      else if (xxspec[n].top_bot == 2)
      {
        sprintf (dummy, "_pos");
        xxspec[n].x[0] = rho_select[n - MSPEC] * cos (az_select[n - MSPEC] / RADIAN);
        xxspec[n].x[1] = rho_select[n - MSPEC] * sin (az_select[n - MSPEC] / RADIAN);
        xxspec[n].x[2] = z_select[n - MSPEC];
        xxspec[n].r = r_select[n - MSPEC];

      }
      else
      {
        Error ("spectrum_init: Unknown option %d\n", xxspec[n].top_bot);
        Exit (0);

      }
      strcat (xxspec[n].name, dummy);
    }
  }

  return (0);
}




/**********************************************************/
/**
 * @brief      Increments the spectrum arrays
 *  	after each flight of photons is processed (during ionization
 *  	cycles and for detailed spectra in the Live or Die option).
 *
 * @param [in] PhotPtr  p   A flight of photons
 * @param [in] int  nangle  The number of different angles and phases for which to create detailed spectra
 * @param [in] int  select_extract   Parameter to select whether to use the Live or Die (0) or extract option
 * @return     Always returns 0
 *
 * @details
 * This routine increments the total spectrum arrays based on what has happened to each
 * photon during ionization cycles.  In the Live or Die option, the spectra at specific angles
 * are also created here when detailed spectra are created.
 *
 * The routine is called after each batch of photons has been transported through the wind and
 * prints some intermediate results to assure the user that the program is still running.
 *
 * ### Notes ###
 * Summing up of the spectra in the "extract" option is done in extract.c
 *
 * spectrum_init has to be called prior to spectrum_create to set
 * up the frequency limits, etc. of the spectra.
 *
 * Two versions of the spectra are created, one with linear binning and one with
 * with logarithmic binning.
 *
 *
 **********************************************************/

int
spectrum_create (p, nangle, select_extract)
     PhotPtr p;
     int nangle;
     int select_extract;

{
  int nphot, istat, j, k, k1, n;
  int nspec, nwave, spectype;
  double freqmin, freqmax, dfreq, ldfreq;
  double x1;
  int mscat, mtopbot;
  double delta;
  double nlow, nhigh;
  int k_orig, k1_orig;
  int iwind;                    // Variable defining whether this is a wind photon
  int max_scat, max_res;

  if (geo.ioniz_or_extract == CYCLE_IONIZ)
  {
    nwave = NWAVE_IONIZ;
  }
  else
  {
    nwave = NWAVE_EXTRACT;
  }

  /* Setup frequency boundaries, etc using values set in spectrum_int */

  freqmin = xxspec[SPEC_CREATED].freqmin;
  freqmax = xxspec[SPEC_CREATED].freqmax;
  dfreq = xxspec[SPEC_CREATED].dfreq;
  ldfreq = xxspec[SPEC_CREATED].ldfreq;

  nspec = nangle + MSPEC;
  nlow = 0.0;                   // variable to store the number of photons that have frequencies which are too low
  nhigh = 0.0;                  // variable to store the number of photons that have frequencies which are too high
  delta = 0.0;                  // fractional frequency error allowod

  for (nphot = 0; nphot < NPHOT; nphot++)
  {
    if ((j = p[nphot].nscat) < 0 || j > MAXSCAT)
      nscat[MAXSCAT]++;
    else
      nscat[j]++;

    if ((j = p[nphot].nrscat) < 0 || j > MAXSCAT)
      nres[MAXSCAT]++;
    else
      nres[j]++;

    /*
     * Determine whether this is a wind photon, that is was it created in the
     * wind or scattered by the wind
     */

    iwind = FALSE;
    if (p[nphot].origin == PTYPE_WIND || p[nphot].origin == PTYPE_WIND_MATOM || p[nphot].nscat > 0)
    {
      iwind = TRUE;
    }

    /* Find the bins that need to be incremented in the logarithimic and linear grid. This
     * has to be done twice, because we want this for the original and final frequencey of
     * the photoon
     */

    k1 = (int) ((log10 (p[nphot].freq) - log10 (freqmin)) / ldfreq);
    if (k1 < 0)
    {
      k1 = 0;
    }
    if (k1 > nwave - 1)
    {
      k1 = nwave - 1;
    }

    k1_orig = (int) ((log10 (p[nphot].freq_orig) - log10 (freqmin)) / ldfreq);
    if (k1_orig < 0)
    {
      k1_orig = 0;
    }
    if (k1_orig > nwave - 1)
    {
      k1_orig = nwave - 1;
    }


    k = (int) ((p[nphot].freq - freqmin) / dfreq);
    if (k < 0)
    {
      if (((1. - p[nphot].freq / freqmin) > delta) && (geo.rt_mode != RT_MODE_MACRO))
        nlow = nlow + 1;
      k = 0;
    }
    else if (k > nwave - 1)
    {
      if (((1. - freqmax / p[nphot].freq) > delta) && (geo.rt_mode != RT_MODE_MACRO))
        nhigh = nhigh + 1;
      k = nwave - 1;
    }

    k_orig = (int) ((p[nphot].freq_orig - freqmin) / dfreq);
    if (k_orig < 0)
    {
      if (((1. - p[nphot].freq_orig / freqmin) > delta) && (geo.rt_mode != RT_MODE_MACRO))
        nlow = nlow + 1;
      k_orig = 0;
    }
    else if (k_orig > nwave - 1)
    {
      if (((1. - freqmax / p[nphot].freq_orig) > delta) && (geo.rt_mode != RT_MODE_MACRO))
        nhigh = nhigh + 1;
      k_orig = nwave - 1;
    }

    /* Having worked out what spectral bins to increment, we now actually increment the various spectra */

    istat = p[nphot].istat;

    if (p[nphot].origin == PTYPE_WIND || p[nphot].origin == PTYPE_WIND_MATOM)
    {
      xxspec[SPEC_CWIND].f[k_orig] += p[nphot].w_orig;
      xxspec[SPEC_CWIND].lf[k1_orig] += p[nphot].w_orig;
      xxspec[SPEC_CWIND].nphot[istat]++;
    }
    else
    {
      xxspec[SPEC_CREATED].f[k_orig] += p[nphot].w_orig;
      xxspec[SPEC_CREATED].lf[k1_orig] += p[nphot].w_orig;
      xxspec[SPEC_CREATED].nphot[istat]++;
    }

    if (iwind)
    {
      xxspec[SPEC_CREATED].f_wind[k_orig] += p[nphot].w_orig;
      xxspec[SPEC_CREATED].lf_wind[k1_orig] += p[nphot].w_orig;
    }

    if (istat == P_ESCAPE)
    {
      xxspec[SPEC_EMITTED].f[k] += p[nphot].w;
      xxspec[SPEC_EMITTED].lf[k1] += p[nphot].w;
      if (iwind)
      {
        xxspec[SPEC_EMITTED].f_wind[k] += p[nphot].w;
        xxspec[SPEC_EMITTED].lf_wind[k1] += p[nphot].w;
      }
      xxspec[SPEC_EMITTED].nphot[istat]++;
      spectype = p[nphot].origin;

      /* When a photon that originated for example in the BL which has a type of PTYPE_BL is scattered in the wind by 
       * a macro atom it's type is increased by 10.  When we want to construct a spectrum for photons originating
       * from the boundary layer we need to subtract 10 from the type.    See python.h 
       */
      if (spectype >= 10)
        spectype -= 10;

      if (p[nphot].nmacro == 0 && (spectype == PTYPE_STAR || spectype == PTYPE_BL || spectype == PTYPE_AGN))
      {
        xxspec[SPEC_CENSRC].f[k] += p[nphot].w;
        xxspec[SPEC_CENSRC].lf[k1] += p[nphot].w;
        if (iwind)
        {
          xxspec[SPEC_CENSRC].f_wind[k] += p[nphot].w;
          xxspec[SPEC_CENSRC].lf_wind[k1] += p[nphot].w;
        }
        xxspec[SPEC_CENSRC].nphot[istat]++;
      }
      else if (p[nphot].nmacro == 0 && spectype == PTYPE_DISK)
      {
        xxspec[SPEC_DISK].f[k] += p[nphot].w;
        xxspec[SPEC_DISK].lf[k1] += p[nphot].w;
        if (iwind)
        {
          xxspec[SPEC_DISK].f_wind[k] += p[nphot].w;
          xxspec[SPEC_DISK].lf_wind[k1] += p[nphot].w;
        }
        xxspec[SPEC_DISK].nphot[istat]++;
      }
      else if (spectype == PTYPE_WIND || p[nphot].nmacro > 0)
      {
        /* In macro atom mode a photon is regarded as being in the wind if it has had a macro atom interaction */
        xxspec[SPEC_WIND].f[k] += p[nphot].w;   /* wind spectrum */
        xxspec[SPEC_WIND].lf[k1] += p[nphot].w; /* logarithmic wind spectrum */
        if (iwind)
        {
          xxspec[SPEC_WIND].f_wind[k] += p[nphot].w;    /* emitted spectrum */
          xxspec[SPEC_WIND].lf_wind[k1] += p[nphot].w;  /* logarithmic emitted spectrum */
        }
        xxspec[SPEC_WIND].nphot[istat]++;
      }
      else
      {
        Error ("spectrum_create: Unknown photon type %d\n", spectype);
      }

      /* For Live or Die option, increment the spectra here */
      if (select_extract == FALSE)
      {
        x1 = fabs (p[nphot].lmn[2]);
        for (n = MSPEC; n < nspec; n++)
        {

          /* Complicated if statement to allow one to choose whether to construct the spectrum
             from all photons or just from photons which have scattered a specific number
             of times.  */

          if (((mscat = xxspec[n].nscat) > 999 ||
               p[nphot].nscat == mscat ||
               (mscat < 0 && p[nphot].nscat >= (-mscat))) && ((mtopbot = xxspec[n].top_bot) == 0 || (mtopbot * p[nphot].x[2]) > 0))
          {
            if (xxspec[n].mmin < x1 && x1 < xxspec[n].mmax)
            {
              xxspec[n].f[k] += p[nphot].w;
              xxspec[n].lf[k1] += p[nphot].w;
              if (iwind)
              {
                xxspec[n].f_wind[k] += p[nphot].w;
                xxspec[n].lf_wind[k1] += p[nphot].w;
              }
            }
          }
        }
      }
    }
    else if (istat == P_HIT_STAR || istat == P_HIT_DISK)
    {
      xxspec[SPEC_HITSURF].nphot[istat]++;
    }

    if (istat == P_ESCAPE && (p[nphot].nscat > 0 || p[nphot].nrscat > 0))
    {
      xxspec[SPEC_SCATTERED].f[k] += p[nphot].w;
      xxspec[SPEC_SCATTERED].lf[k1] += p[nphot].w;
      if (p[nphot].w > 0 && p[nphot].w < 1e-100)
      {
        Log ("spectrum_create: very small weight %e (%e) for phot %d\n", p[nphot].w, p[nphot].w_orig, nphot);
      }
      if (iwind)
      {
        xxspec[SPEC_SCATTERED].f_wind[k] += p[nphot].w;
        xxspec[SPEC_SCATTERED].lf_wind[k1] += p[nphot].w;
      }
      if (istat < 0 || istat > NSTAT - 1)
        xxspec[SPEC_SCATTERED].nphot[NSTAT - 1]++;
      else
        xxspec[SPEC_SCATTERED].nphot[istat]++;
    }

    if (istat < 0 || istat > NSTAT - 1)
      nstat[NSTAT - 1]++;
    else
      nstat[istat]++;
  }

  /* At this point all of the spectra have been incremented and so we performe a simple check on the number of
     photons were lost and then we print out some statistics having to do with the number of 
     scatters each photon has undergone.
   */

  if ((nlow / nphot > 0.05) || (nhigh / nphot > 0.05))
  {
    Error ("spectrum_create: Fraction of photons lost: %4.2f wi/ freq. low, %4.2f w/freq hi\n", nlow / nphot, nhigh / nphot);
  }
  else
  {
    Log ("spectrum_create: Fraction of photons lost:  %4.2f wi/ freq. low, %4.2f w/freq hi\n", nlow / nphot, nhigh / nphot);
  }



  max_scat = max_res = 0;

  for (j = 1; j < MAXSCAT; j++)
  {
    if (nscat[j] > 0)
    {
      max_scat = j;
    }
    if (nres[j] > max_res)
    {
      max_res = j;
    }
  }

  Log ("\nNo. of photons which have scattered n times.     The max number of scatters seen was %d\n", max_scat);

  for (j = 0; j <= max_scat; j++)
  {
<<<<<<< HEAD
    Log ("%-6.3g", (double) nscat[j]);
=======
    Log ("%-9.3g", (double) nscat[j]);
>>>>>>> 688b9ef0
    if ((j % 10) == 9)
      Log ("\n");
  }

  Log ("\nNumber of photons resonantly scattering n times.  The max number of scatters seen was %d\n", max_res);
  for (j = 0; j <= max_res; j++)
  {
<<<<<<< HEAD
    Log ("%-6.3g", (double) nres[j]);
=======
    Log ("%-9.3g", (double) nres[j]);
>>>>>>> 688b9ef0
    if ((j % 10) == 9)
      Log ("\n");
  }
  Log ("\nNo of photons and their fates\n!!PhotFate: ");
  for (j = 0; j < NSTAT; j++)
  {
<<<<<<< HEAD
    Log ("%-6.3g", (double) nstat[j]);
=======
    Log ("%-9.3g", (double) nstat[j]);
>>>>>>> 688b9ef0
    if ((j % 10) == 9)
      Log ("\n");
  }
  Log ("\n");



  Log ("Photons contributing to the various spectra\n");
  Log ("                      Inwind    Scat      Esc       Star      >nscat    err       Absorb    Disk     Sec        Adiab(matom)\n");
  for (n = 0; n < nspectra; n++)
  {
    Log ("%20s ", xxspec[n].name);
    for (j = 0; j < NSTAT; j++)
<<<<<<< HEAD
      Log (" %-7.3g", (double) xxspec[n].nphot[j]);
=======
      Log (" %-9.3g", (double) xxspec[n].nphot[j]);
>>>>>>> 688b9ef0
    Log ("\n");
  }


  return (0);

}





/**********************************************************/
/**
 * @brief      add a single photon to a specific spectrum
 * on the fly  
 *
 * @param [in] PhoPtr p  A single photon
 * @param [in] int spec_id  The spectrum to be incremented   
 * @return     Always returns 0
 *
 * @details
 *
 * This routine allows a spectrum to be incremented during 
 * during its flight through the wind.  It is necessary
 * for example if one wishes to record when a photon
 * hits the disk (and is reflected).
 *
 * ### Notes ###
 * The routine assumes one wants to use the current 
 * frequency/weight of the photon.  If for certain spectra
 * one wants to record the original frequency or weight
 * some additional logic is required.  
 *
 * If spectra are accumulated during the flight of photons
 * through the plasma one needs to avoid double counting
 * in spectrum_create
 *
 **********************************************************/


int
spec_add_one (p, spec_type)
     PhotPtr p;
     int spec_type;
{
  int k;
  int iwind;
  double freq;

  freq = p->freq;


  iwind = FALSE;
  if (p->origin == PTYPE_WIND || p->origin == PTYPE_WIND_MATOM || p->nscat > 0)
  {
    iwind = TRUE;
  }


  k = (freq - xxspec[spec_type].freqmin) / xxspec[spec_type].dfreq;

  if (k > NWAVE_EXTRACT - 1)
    k = NWAVE_EXTRACT - 1;
  else if (k < 0)
    k = 0;

  xxspec[spec_type].f[k] += p->w;

  if (iwind)
  {
    xxspec[SPEC_SCATTERED].f_wind[k] += p->w;
  }

  k = (log10 (freq) - xxspec[spec_type].lfreqmin) / xxspec[spec_type].ldfreq;

  if (k > NWAVE_EXTRACT - 1)
    k = NWAVE_EXTRACT - 1;
  else if (k < 0)
    k = 0;

  xxspec[spec_type].lf[k] += p->w;
  if (iwind)
  {
    xxspec[SPEC_SCATTERED].lf_wind[k] += p->w;
  }

  return (0);

}




/**********************************************************/
/**
 * @brief      writes out the spectra to a file
 *
 * @param [in] char  filename[]   The name of the file to write
 * @param [in] int  nspecmin   The number of the first spectrum to write
 * @param [in] int  nspecmax   The number of the last spectrum to write              .
 * @param [in] int  select_spectype   The type of spectral file you want to create
 * @param [in, out] double  renorm   This is renormalization which incrementally decreases to
 * one as the detailed spectral calculation goes forward.  It
 * was added to allow one to print out the spectrum at the
 * end of each cycle, rather than the end of the entire
 * calculation.
 * @param [in] int loglin FALSE to print the spectrum out in linear units, TRUE in log units
 * @param [in] int iwind If FALSE, print out the normal spectrum; if TRUE, print
 * out only photons that were scattered or created in the wind.
 *
 * @return     Always returns 0, unless there is a major problem in which case the program
 * exits
 *
 * @details
 * This simple routine simply writes the spectra to a file in an easily interpretable
 * ascii format.  The spectra will have already been created (using spectrum_create). 
 *
 * Normally one would write all of the spectra in one go, but  one can use
 * spectrum summary to write various spectra to various files by using the variables
 * nspecmin and nspecmax.
 *
 * Normally s[0],s[1],and s[2] will be the escaping, scattered, and absorbed spectrum.
 * The rest will be those which have been "extracted".
 *
 * It is called multiple times. In Python, it is currently called at two different
 * locations in the code, once at the
 * end of each ionization cycle  and at the end of each spectrum cycle.               
 * 
 * For the the spectrum cycles, the spectrum is 
 * and renormalized so that the overall normalization of the source
 * does not change.  This enables one to plot  the spectrum as the routine
 * is continuing to calculate the detatiled spectra, improving the statistics
 *
 * The rooutine is called separately to write the spectra out with a linear and
 * logarithmic binning.
 *
 * The file includes a copy of the .pf file inputs for the program so that one can
 * track exactly what inputs wre used to create the spectrum.
 *
 * ### Notes ###
 *
 **********************************************************/

int
spectrum_summary (filename, nspecmin, nspecmax, select_spectype, renorm, loglin, iwind)
     char filename[];
     int loglin;
     int nspecmin, nspecmax;
     int select_spectype;
     double renorm;
     int iwind;

{
  FILE *fopen (), *fptr;
  int i, n;
  int nwave;
  char string[LINELENGTH];
  double freq, freqmin, dfreq, freq1;
  double lfreqmin, ldfreq;
  double x, dd;

  if (geo.ioniz_or_extract == CYCLE_IONIZ)
  {
    nwave = NWAVE_IONIZ;
  }
  else
  {
    nwave = NWAVE_EXTRACT;
  }

  /* Open or reopen a file for writing the spectrum */
  if ((fptr = fopen (filename, "w")) == NULL)
  {
    Error ("spectrum_summary: Unable to open %s for writing\n", filename);
    Exit (0);
  }

  /* Check that nspecmin and nspecmax are reasonable */
  if (nspecmin < 0 || nspecmax < 0 || nspecmin > nspecmax)
  {
    Error ("spectrum_summary: nspecmin %d or nspecmax %d not reasonable \n", nspecmin, nspecmax);
    Exit (0);
  }

  /* Construct and write a header string  for the output file */
  fprintf (fptr, "# Python Version %s\n", VERSION);
  fprintf (fptr, "# Git commit hash %s\n", GIT_COMMIT_HASH);

  get_time (string);
  fprintf (fptr, "# Date	%s\n#  \n", string);

  if (select_spectype == SPECTYPE_RAW)
  {
    fprintf (fptr, "\n# Units: L_nu spectrum (erg/s/Hz)\n\n");
  }
  else if (select_spectype == SPECTYPE_FLAMBDA)
  {
    fprintf (fptr, "\n# Units: flambda spectrum (erg/s/cm^-2/A) at %.1f parsecs\n\n", D_SOURCE);
  }
  else if (select_spectype == SPECTYPE_FNU)
  {
    fprintf (fptr, "\n# Units: Lnu spectrum (erg/s/Hz) at %.1f parsecs\n\n", D_SOURCE);
  }
  else
  {
    Error ("spectrum_summary: Unknown select_spectype %d\n", select_spectype);
    Exit (0);
  }


  /* Save all of the parameter file information to the spectrum file */

  rdpar_save (fptr);


  /* Write the rest of the header for the spectrum file */

  fprintf (fptr, "# \nFreq.        Lambda    ");

  for (n = nspecmin; n <= nspecmax; n++)
  {
    fprintf (fptr, " %-10s", xxspec[n].name);
  }


  fprintf (fptr, "\n");


  /* Ignore the end bins because they include all photons outside the frequency range and there may be some
     as a result of the fact that the bb function generate some IR photons */

  dd = 4. * PI * (D_SOURCE * PC) * (D_SOURCE * PC);

  if (loglin == FALSE)          /* Then were are writing out the linear version of the spectra */
  {
    freqmin = xxspec[nspecmin].freqmin;
    dfreq = xxspec[nspecmin].dfreq;
    for (i = 1; i < nwave - 1; i++)
    {
      freq = freqmin + i * dfreq;
      fprintf (fptr, "%-8e %9.3f ", freq, VLIGHT * 1e8 / freq);
      for (n = nspecmin; n <= nspecmax; n++)
      {
        x = xxspec[n].f[i] * xxspec[n].renorm;
        if (iwind)
        {
          x = xxspec[n].f_wind[i] * xxspec[n].renorm;
        }


        if (select_spectype == SPECTYPE_FLAMBDA)
        {                       /* flambda */
          x *= (freq * freq * 1e-8) / (dfreq * dd * VLIGHT);
        }
        else if (select_spectype == SPECTYPE_FNU)
        {                       /*fnu */
          x /= (dfreq * dd);
        }
        else if (select_spectype == SPECTYPE_RAW)
        {                       /*generated spectrum */
          x /= (dfreq);         //With log spectra implemented, we should divide by nu, so log and lin spectra agree
        }
        fprintf (fptr, " %10.5g", x * renorm);
      }


      fprintf (fptr, "\n");
    }
  }
  else if (loglin == TRUE)
  {
    freq1 = lfreqmin = xxspec[nspecmin].lfreqmin;
    ldfreq = xxspec[nspecmin].ldfreq;

    for (i = 1; i < nwave - 1; i++)
    {
      freq = pow (10., (lfreqmin + i * ldfreq));
      dfreq = freq - freq1;
      fprintf (fptr, "%-8e %.3f ", freq, VLIGHT * 1e8 / freq);
      for (n = nspecmin; n <= nspecmax; n++)
      {
        x = xxspec[n].lf[i] * xxspec[n].renorm;
        if (iwind)
        {
          x = xxspec[n].lf_wind[i] * xxspec[n].renorm;
        }

        if (select_spectype == SPECTYPE_FLAMBDA)
        {                       /* flambda */
          x *= (freq * freq * 1e-8) / (dfreq * dd * VLIGHT);
        }
        else if (select_spectype == SPECTYPE_FNU)
        {                       /*fnu */
          x /= (dfreq * dd);
        }
        else if (select_spectype == SPECTYPE_RAW)
        {                       /*generated spectrum */
          x /= (dfreq);
        }
        fprintf (fptr, " %10.5g", x * renorm);
      }


      fprintf (fptr, "\n");
      freq1 = freq;
    }
  }
  fclose (fptr);

  return (0);

}









/**********************************************************/
/**
 * @brief      renormalizes the detailed spectra in case
 * of a restart
 *
 * @param [in] int  nangle   The number of discrete angles
 * @return     Always returns 0
 *
 * @details
 *
 * This routine deals with a very special case when one is
 * restarting a previous run, and adding spectral cycles to
 * obtain a detailed spectrum with higher statistics.
 *
 * In the previous run, the spectral will have been normalized
 * so that one gets the correct flux for the simulation.  We
 * are now computing additional spectral cycles, so we have
 * to reduce the fluxes for the spectral cycles that are read
 * in, so we can continue.
 * 	renorm_factor = (cycles in old pf file) / (cycles in new pf file)
 * 
 * Restarts can also occur when one is just completing a previous
 * run, without increasing the number of cycles, and in this case
 * no renormalization is required.
 * ### Notes ###
 * see Issue #134 and more importantly #503
 *
 **********************************************************/

int
spectrum_restart_renormalise (nangle)
     int nangle;
{
  double renorm_factor;
  int n, m, nspec;

  if (geo.pcycles == geo.pcycles_renorm)
  {
    return (0);
  }

  nspec = nangle + MSPEC;

  /* If we have gooten to this point, then the number of pcycles to which the
   * spectrum has been renormalized has changed, and so we must renormalize
   * the spectrum.  The original spectrum current is normalized to g
   * geo.pcycle/geo.pcycles_renorm of the final value.  We want the psectrum
   * to be geo.pcycles/geo.pcycles of the final value, so the renormlization
   * factor is geo.pcycles_renorm/geo.pcycles.
   */


  renorm_factor = ((double) geo.pcycles_renorm) / ((double) geo.pcycles);


  Log ("spectrum_restart_renormalise:  %d %d %d %f\n", geo.pcycle, geo.pcycles_renorm, geo.pcycles, renorm_factor);

  /* loop over each spectrum column and each wavelength bin */
  for (n = 0; n < nspec; n++)
  {
    for (m = 0; m < NWAVE_EXTRACT; m++)
    {
      xxspec[n].f[m] *= renorm_factor;
      xxspec[n].lf[m] *= renorm_factor;
    }
  }

  return (0);
}<|MERGE_RESOLUTION|>--- conflicted
+++ resolved
@@ -673,11 +673,7 @@
 
   for (j = 0; j <= max_scat; j++)
   {
-<<<<<<< HEAD
-    Log ("%-6.3g", (double) nscat[j]);
-=======
     Log ("%-9.3g", (double) nscat[j]);
->>>>>>> 688b9ef0
     if ((j % 10) == 9)
       Log ("\n");
   }
@@ -685,22 +681,14 @@
   Log ("\nNumber of photons resonantly scattering n times.  The max number of scatters seen was %d\n", max_res);
   for (j = 0; j <= max_res; j++)
   {
-<<<<<<< HEAD
-    Log ("%-6.3g", (double) nres[j]);
-=======
     Log ("%-9.3g", (double) nres[j]);
->>>>>>> 688b9ef0
     if ((j % 10) == 9)
       Log ("\n");
   }
   Log ("\nNo of photons and their fates\n!!PhotFate: ");
   for (j = 0; j < NSTAT; j++)
   {
-<<<<<<< HEAD
-    Log ("%-6.3g", (double) nstat[j]);
-=======
     Log ("%-9.3g", (double) nstat[j]);
->>>>>>> 688b9ef0
     if ((j % 10) == 9)
       Log ("\n");
   }
@@ -714,11 +702,7 @@
   {
     Log ("%20s ", xxspec[n].name);
     for (j = 0; j < NSTAT; j++)
-<<<<<<< HEAD
-      Log (" %-7.3g", (double) xxspec[n].nphot[j]);
-=======
       Log (" %-9.3g", (double) xxspec[n].nphot[j]);
->>>>>>> 688b9ef0
     Log ("\n");
   }
 
