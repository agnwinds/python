--- conflicted
+++ resolved
@@ -139,21 +139,9 @@
 
   nspec = nangle + MSPEC;
 
-<<<<<<< HEAD
   /* Allocate memory for the spectrum arrays the first time routine is called */
 
   if (spec_initialized == FALSE)
-=======
-  /* Lines to set up a logarithmic spectrum */
-
-  lfreqmin = log10 (freqmin);
-  lfreqmax = log10 (freqmax);
-  ldfreq = (lfreqmax - lfreqmin) / NWAVE;
-
-  /* Create the spectrum arrays the first time routine is called */
-
-  if (i_spec_start == 0)
->>>>>>> 5463dc66
   {
     nspectra = nspec;           /* Note that nspectra is a global variable */
     xxspec = calloc (sizeof (spectrum_dummy), nspec);
@@ -162,21 +150,11 @@
       Error ("spectrum_init: Could not allocate memory for %d spectra with %d wavelengths\n", nspec, NWAVE_EXTRACT);
       Exit (EXIT_FAILURE);
     }
-<<<<<<< HEAD
     spectrum_allocate (nspec);
     spec_initialized = TRUE;    /* This is to prevent reallocation of the same arrays on multiple calls to spectrum_init */
   }
 
-  Log_silent ("Zeroing or re-zeroing all %d spectral matrices\n", nspec);
-=======
-
-    nspectra = nspec;           /* Note that nspectra is a global variable */
-
-    i_spec_start = 1;
-  }
-
   /* Zero or rezero all spectral matrices */
->>>>>>> 5463dc66
 
   for (i = 0; i <= MAXSCAT; i++)
     nscat[i] = nres[i] = 0;
@@ -267,10 +245,10 @@
        extract on both sides of the disk, that is to say if we want to
        get the flux at 45d, we actually use bands at 45 and 135 degrees,
        explicitly assuming that the program only deals with winds which are
-       biconical.  
+       biconical.
 
        But if we choose 90 degrees for extraction we are extracting
-       basically from 88-92 degrees, not as in the case of 45, from 43-47, and 
+       basically from 88-92 degrees, not as in the case of 45, from 43-47, and
        133-137.
 
        Similar issues occur at very low inclination angles near the poles.
@@ -319,7 +297,7 @@
       xxspec[n].renorm = 1. / (xxspec[n].mmax - xxspec[n].mmin);
 
     }
-    else                        // No renormalization in extract mode 
+    else                        // No renormalization in extract mode
       xxspec[n].renorm = 1.;
 
     /* Completed initialization of variables for live or die */
@@ -370,11 +348,6 @@
 
   return (0);
 }
-
-
-
-
-
 
 
 
