/* bb.c */
double planck(double t, double freqmin, double freqmax);
double get_rand_pow(double x1, double x2, double alpha);
double get_rand_exp(double alpha_min, double alpha_max);
double integ_planck_d(double alphamin, double alphamax);
int init_integ_planck_d(void);
double planck_d(double alpha, void *params);
double planck_d_2(double alpha, void *params);
double emittance_bb(double freqmin, double freqmax, double t);
double check_fmax(double fmax, double temp);
/* atomicdata.c */
int get_atomic_data(char masterfile[]);
/* atomicdata_init.c */
int init_atomic_data(void);
/* atomicdata_sub.c */
int atomicdata2file(void);
int index_lines(void);
int index_phot_top(void);
int index_inner_cross(void);
void indexx(int n, float arrin[], int indx[]);
int limit_lines(double freqmin, double freqmax);
int check_xsections(void);
double q21(struct lines *line_ptr, double t);
double q12(struct lines *line_ptr, double t);
double a21(struct lines *line_ptr);
double upsilon(int n_coll, double u0);
int fraction(double value, double array[], int npts, int *ival, double *f, int mode);
int linterp(double x, double xarray[], double yarray[], int xdim, double *y, int mode);
/* python.c */
int main(int argc, char *argv[]);
/* photon2d.c */
int translate(WindPtr w, PhotPtr pp, double tau_scat, double *tau, int *nres);
int translate_in_space(PhotPtr pp);
double ds_to_wind(PhotPtr pp, int *ndom_current);
int translate_in_wind(WindPtr w, PhotPtr p, double tau_scat, double *tau, int *nres);
double ds_in_cell(int ndom, PhotPtr p);
/* photon_gen.c */
int define_phot(PhotPtr p, double f1, double f2, long nphot_tot, int ioniz_or_final, int iwind, int freq_sampling);
double populate_bands(int ioniz_or_final, int iwind, struct xbands *band);
int xdefine_phot(double f1, double f2, int ioniz_or_final, int iwind, int print_mode);
int phot_status(void);
int xmake_phot(PhotPtr p, double f1, double f2, int ioniz_or_final, int iwind, double weight, int iphot_start, int nphotons);
int star_init(double freqmin, double freqmax, int ioniz_or_final, double *f);
int photo_gen_star(PhotPtr p, double r, double t, double weight, double f1, double f2, int spectype, int istart, int nphot);
int photo_gen_disk(PhotPtr p, double weight, double f1, double f2, int spectype, int istart, int nphot);
int phot_gen_sum(char filename[], char mode[]);
double bl_init(double lum_bl, double t_bl, double freqmin, double freqmax, int ioniz_or_final, double *f);
int photon_checks(PhotPtr p, double freqmin, double freqmax, char *comment);
/* parse.c */
int parse_command_line(int argc, char *argv[]);
void help(void);
/* saha.c */
int nebular_concentrations(PlasmaPtr xplasma, int mode);
int concentrations(PlasmaPtr xplasma, int mode);
int saha(PlasmaPtr xplasma, double ne, double t);
int lucy(PlasmaPtr xplasma);
int lucy_mazzali1(double nh, double t_r, double t_e, double www, int nelem, double ne, double density[], double xne, double newden[]);
int fix_concentrations(PlasmaPtr xplasma, int mode);
double get_ne(double density[]);
/* spectra.c */
int spectrum_init(double f1, double f2, int nangle, double angle[], double phase[], int scat_select[], int top_bot_select[], int select_extract, double rho_select[], double z_select[], double az_select[], double r_select[]);
int spectrum_create(PhotPtr p, int nangle, int select_extract);
int spec_add_one(PhotPtr p, int spec_type);
int spectrum_summary(char filename[], int nspecmin, int nspecmax, int select_spectype, double renorm, int loglin, int iwind);
int spectrum_restart_renormalise(int nangle);
/* wind2d.c */
int define_wind(void);
int where_in_grid(int ndom, double x[]);
int vwind_xyz(int ndom, PhotPtr p, double v[]);
int wind_div_v(void);
double rho(WindPtr w, double x[]);
int mdot_wind(WindPtr w, double z, double rmax);
int get_random_location(int n, double x[]);
int zero_scatters(void);
int check_corners_inwind(int n);
int check_grid(void);
/* wind.c */
int where_in_wind(double x[], int *ndomain);
double model_velocity(int ndom, double x[], double v[]);
int model_vgrad(int ndom, double x[], double v_grad[][3]);
double get_div_v_in_cmf_frame(int ndom, double *x);
double model_rho(int ndom, double x[]);
int wind_check(WindPtr www, int n);
/* vvector.c */
double dot(double a[], double b[]);
double length(double a[]);
int renorm(double a[], double scalar);
int rescale(double a[], double scalar, double b[]);
int cross(double a[], double b[], double c[]);
int vmove(double u[], double lmn[], double s, double result[]);
int vsub(double u[], double v[], double result[]);
int vadd(double u[], double v[], double result[]);
int stuff_v(double vin[], double vout[]);
double dot_tensor_vec(double tensor[3][3], double vin[3], double vout[3]);
int project_from_xyz_cyl(double a[], double b[], double result[]);
int project_from_cyl_xyz(double a[], double b[], double result[]);
int create_basis(double u[], double v[], struct basis *basis_new);
int project_from(struct basis *basis_from, double v_in[], double v_out[]);
int project_to(struct basis *basis_from, double v_in[], double v_out[]);
int reorient(struct basis *basis_from, struct basis *basis_to, double v_from[], double v_to[]);
/* recipes.c */
double *vector(int i, int j);
void free_vector(double *a, int i, int j);
double num_int(double (*func)(double, void *), double a, double b, double eps);
double zero_find(double (*func)(double, void *), double x_lo, double x_hi, double tol);
double func_minimiser(double a, double m, double b, double (*func)(double, void *), double tol, double *xmin);
/* trans_phot.c */
int trans_phot(WindPtr w, PhotPtr p, int iextract);
int trans_phot_single(WindPtr w, PhotPtr p, int iextract);
/* phot_util.c */
int init_dummy_phot(PhotPtr p);
int stuff_phot(PhotPtr pin, PhotPtr pout);
int move_phot(PhotPtr pp, double ds);
int comp_phot(PhotPtr p1, PhotPtr p2);
double ds_to_cone(ConePtr cc, struct photon *p);
double ds_to_sphere(double r, struct photon *p);
double ds_to_sphere2(double x[], double r, struct photon *p);
int quadratic(double a, double b, double c, double r[]);
double ds_to_plane(struct plane *pl, struct photon *p);
double ds_to_closest_approach(double x[], struct photon *p, double *impact_parameter);
double ds_to_cylinder(double rho, struct photon *p);
/* resonate.c */
double calculate_ds(WindPtr w, PhotPtr p, double tau_scat, double *tau, int *nres, double smax, int *istat);
int select_continuum_scattering_process(double kap_cont, double kap_es, double kap_ff, PlasmaPtr xplasma);
double kappa_bf(PlasmaPtr xplasma, double freq, int macro_all);
int kbf_need(double fmin, double fmax);
double sobolev(WindPtr one, double x[], double den_ion, struct lines *lptr, double dvds);
int scatter(PhotPtr p, int *nres, int *nnscat);
/* radiation.c */
int radiation(PhotPtr p, double ds);
double kappa_ff(PlasmaPtr xplasma, double freq);
double sigma_phot(struct topbase_phot *x_ptr, double freq);
double den_config(PlasmaPtr xplasma, int nconf);
double pop_kappa_ff_array(void);
double mean_intensity(PlasmaPtr xplasma, double freq, int mode);
/* estimators_simple.c */
int update_banded_estimators(PlasmaPtr xplasma, PhotPtr p, double ds, double w_ave, int ndom);
int update_flux_estimators(PlasmaPtr xplasma, PhotPtr phot_mid, double ds_obs, double w_ave, int ndom);
int update_force_estimators(PlasmaPtr xplasma, PhotPtr p, PhotPtr phot_mid, double ds, double w_ave, int ndom, double z, double frac_ff, double frac_auger, double frac_tot);
int normalise_simple_estimators(PlasmaPtr xplasma);
/* setup_files.c */
int init_log_and_windsave(int restart_stat);
int setup_created_files(void);
/* wind_updates2d.c */
int wind_update(WindPtr (w));
int wind_rad_init(void);
int report_bf_simple_ionpool(void);
/* windsave.c */
int wind_save(char filename[]);
int wind_read(char filename[]);
int wind_complete(WindPtr w);
int spec_save(char filename[]);
int spec_read(char filename[]);
/* extract.c */
int extract(WindPtr w, PhotPtr p, int itype);
int extract_one(WindPtr w, PhotPtr pp, int itype, int nspec);
/* cdf.c */
int cdf_gen_from_func(CdfPtr cdf, double (*func)(double, void *), double xmin, double xmax, int njumps, double jump[]);
double gen_array_from_func(double (*func)(double, void *), double xmin, double xmax, int pdfsteps);
int cdf_gen_from_array(CdfPtr cdf, double x[], double y[], int n_xy, double xmin, double xmax);
double cdf_get_rand(CdfPtr cdf);
int cdf_limit(CdfPtr cdf, double xmin, double xmax);
double cdf_get_rand_limit(CdfPtr cdf);
int cdf_to_file(CdfPtr cdf, char filename[]);
int cdf_check(CdfPtr cdf);
int calc_cdf_gradient(CdfPtr cdf);
int cdf_array_fixup(double *x, double *y, int n_xy);
/* roche.c */
int binary_basics(void);
int hit_secondary(PhotPtr p);
double pillbox(PhotPtr p, double *smin, double *smax);
double phi(double s, void *params);
double dphi_ds(double s, void *params);
double roche_width(double x, void *params);
double roche2_width_max(void);
/* random.c */
int randvec(double a[], double r);
int randvcos(double lmn[], double north[]);
double vcos(double x, void *params);
int init_rand(int seed);
double random_number(double min, double max);
/* stellar_wind.c */
int get_stellar_wind_params(int ndom);
double stellar_velocity(int ndom, double x[], double v[]);
double stellar_rho(int ndom, double x[]);
/* homologous.c */
int get_homologous_params(int ndom);
double homologous_velocity(int ndom, double x[], double v[]);
double homologous_rho(int ndom, double x[]);
/* hydro_import.c */
int get_hydro_wind_params(int ndom);
int get_hydro(int ndom);
double hydro_velocity(int ndom, double x[], double v[]);
double hydro_rho(double x[]);
double hydro_temp(double x[]);
int rtheta_make_hydro_grid(WindPtr w, int ndom);
int rtheta_hydro_volumes(int ndom, WindPtr w);
int hydro_frac(double coord, double coord_array[], int imax, int *cell1, int *cell2, double *frac);
double hydro_interp_value(double array[], int im, int ii, int jm, int jj, double f1, double f2);
int hydro_restart(int ndom);
/* corona.c */
int get_corona_params(int ndom);
double corona_velocity(int ndom, double x[], double v[]);
double corona_rho(int ndom, double x[]);
/* knigge.c */
int get_knigge_wind_params(int ndom);
double kn_velocity(int ndom, double x[], double v[]);
double kn_rho(int ndom, double x[]);
double kn_vzero(double r);
double kn_wind_mdot_integral(double r, void *params);
double kn_rho_zero(int ndom, double r);
/* disk.c */
double tdisk(double m, double mdot, double r);
double teff(double t, double x);
double gdisk(double mass, double mdot, double rmin);
double geff(double g0, double x);
double vdisk(double x[], double v[]);
double zdisk(double r);
double ds_to_disk(struct photon *p, int allow_negative, int *hit);
double disk_height(double s, void *params);
/* lines.c */
double total_line_emission(WindPtr one, double f1, double f2);
double lum_lines(WindPtr one, int nmin, int nmax);
double two_level_atom(struct lines *line_ptr, PlasmaPtr xplasma, double *d1, double *d2);
double line_nsigma(struct lines *line_ptr, PlasmaPtr xplasma);
double scattering_fraction(struct lines *line_ptr, PlasmaPtr xplasma);
double p_escape(struct lines *line_ptr, PlasmaPtr xplasma);
double p_escape_from_tau(double tau);
int line_heat(PlasmaPtr xplasma, PhotPtr pp, int nres);
/* continuum.c */
double one_continuum(int spectype, double t, double g, double freqmin, double freqmax);
double emittance_continuum(int spectype, double freqmin, double freqmax, double t, double g);
double model_int(double lambda, void *params);
/* emission.c */
double wind_luminosity(double f1, double f2, int mode);
double total_emission(WindPtr one, double f1, double f2);
int photo_gen_wind(PhotPtr p, double weight, double freqmin, double freqmax, int photstart, int nphot);
double one_line(WindPtr one, int *nres);
double total_free(WindPtr one, double t_e, double f1, double f2);
double ff(WindPtr one, double t_e, double freq);
double one_ff(WindPtr one, double f1, double f2);
double gaunt_ff(double gsquared);
/* cooling.c */
double cooling(PlasmaPtr xxxplasma, double t);
double xtotal_emission(WindPtr one, double f1, double f2);
double adiabatic_cooling(WindPtr one, double t);
double shock_heating(WindPtr one);
double wind_cooling(void);
/* recomb.c */
double fb_topbase_partial(double freq);
double fb_topbase_partial2(double freq, void *params);
double integ_fb(double t, double f1, double f2, int nion, int fb_choice, int mode);
double total_fb(WindPtr one, double t, double f1, double f2, int fb_choice, int mode);
double one_fb(WindPtr one, double f1, double f2);
int num_recomb(PlasmaPtr xplasma, double t_e, int mode);
double fb(PlasmaPtr xplasma, double t, double freq, int ion_choice, int fb_choice);
int init_freebound(double t1, double t2, double f1, double f2);
double get_nrecomb(double t, int nion, int mode);
double get_fb(double t, int nion, int narray, int fb_choice, int mode);
double xinteg_fb(double t, double f1, double f2, int nion, int fb_choice);
double xinteg_inner_fb(double t, double f1, double f2, int nion, int fb_choice);
double total_rrate(int nion, double T);
double gs_rrate(int nion, double T);
int sort_and_compress(double *array_in, double *array_out, int npts);
int compare_doubles(const void *a, const void *b);
double matom_select_bf_freq(WindPtr one, int nconf);
/* diag.c */
int get_standard_care_factors(void);
int get_extra_diagnostics(void);
int init_extra_diagnostics(void);
int save_photon_stats(WindPtr one, PhotPtr p, double ds, double w_ave);
int save_extract_photons(int n, PhotPtr p, PhotPtr pp);
int save_photons(PhotPtr p, char comment[]);
int track_scatters(PhotPtr p, int nplasma, char *comment);
int Diag(char *format, ...);
/* sv.c */
int get_sv_wind_params(int ndom);
double sv_velocity(double x[], double v[], int ndom);
double sv_rho(int ndom, double x[]);
double sv_find_wind_rzero(int ndom, double p[]);
int sv_zero_init(double p[]);
double sv_zero_r(double r, void *params);
double sv_theta_wind(int ndom, double r);
double sv_wind_mdot_integral(double r, void *params);
/* ionization.c */
int ion_abundances(PlasmaPtr xplasma, int mode);
int convergence(PlasmaPtr xplasma);
int check_convergence(void);
int one_shot(PlasmaPtr xplasma, int mode);
double calc_te(PlasmaPtr xplasma, double tmin, double tmax);
double zero_emit2(double t, void *params);
double zero_emit(double t);
/* levels.c */
int levels(PlasmaPtr xplasma, int mode);
/* gradv.c */
double dvwind_ds_cmf(PhotPtr p);
int dvds_ave(void);
/* reposition.c */
int reposition(PhotPtr p);
/* anisowind.c */
int randwind_thermal_trapping(PhotPtr p, int *nnscat);
/* wind_util.c */
int coord_fraction(int ndom, int ichoice, double x[], int ii[], double frac[], int *nelem);
int where_in_2dcell(int ichoice, double x[], int n, double *fx, double *fz);
int wind_n_to_ij(int ndom, int n, int *i, int *j);
int wind_ij_to_n(int ndom, int i, int j, int *n);
int wind_x_to_n(double x[], int *n);
/* density.c */
double get_ion_density(int ndom, double x[], int nion);
/* bands.c */
int bands_init(int imode, struct xbands *band);
int freqs_init(double freqmin, double freqmax);
/* time.c */
double timer(void);
int get_time(char curtime[]);
struct timeval init_timer_t0(void);
void print_timer_duration(char *msg, struct timeval timer_t0);
/* matom.c */
int matom(PhotPtr p, int *nres, int *escape);
double b12(struct lines *line_ptr);
double alpha_sp(struct topbase_phot *cont_ptr, PlasmaPtr xplasma, int ichoice);
double scaled_alpha_sp_integral_band_limited(struct topbase_phot *cont_ptr, PlasmaPtr xplasma, int ichoice, double fmin, double fmax);
double alpha_sp_integrand(double freq, void *params);
int kpkt(PhotPtr p, int *nres, int *escape, int mode);
int fake_matom_bb(PhotPtr p, int *nres, int *escape);
int fake_matom_bf(PhotPtr p, int *nres, int *escape);
int emit_matom(WindPtr w, PhotPtr p, int *nres, int upper, double fmin, double fmax);
double matom_emit_in_line_prob(WindPtr one, struct lines *line_ptr_emit);
/* estimators_macro.c */
int bf_estimators_increment(WindPtr one, PhotPtr p, double ds);
int bb_estimators_increment(WindPtr one, PhotPtr p, double tau_sobolev, double dvds, int nn);
int mc_estimator_normalise(int n);
double total_fb_matoms(PlasmaPtr xplasma, double t_e, double f1, double f2);
double total_bb_cooling(PlasmaPtr xplasma, double t_e);
double macro_bb_heating(PlasmaPtr xplasma, double t_e);
double macro_bf_heating(PlasmaPtr xplasma, double t_e);
int bb_simple_heat(PlasmaPtr xplasma, PhotPtr p, double tau_sobolev, int nn);
int check_stimulated_recomb(PlasmaPtr xplasma);
int get_dilute_estimators(PlasmaPtr xplasma);
double get_gamma(struct topbase_phot *cont_ptr, PlasmaPtr xplasma);
double gamma_integrand(double freq, void *params);
double get_gamma_e(struct topbase_phot *cont_ptr, PlasmaPtr xplasma);
double gamma_e_integrand(double freq, void *params);
double get_alpha_st(struct topbase_phot *cont_ptr, PlasmaPtr xplasma);
double alpha_st_integrand(double freq, void *params);
double get_alpha_st_e(struct topbase_phot *cont_ptr, PlasmaPtr xplasma);
double alpha_st_e_integrand(double freq, void *params);
/* wind_sum.c */
int xtemp_rad(WindPtr w);
/* cylindrical.c */
double cylind_ds_in_cell(int ndom, PhotPtr p);
int cylind_make_grid(int ndom, WindPtr w);
int cylind_wind_complete(int ndom, WindPtr w);
int cylind_volumes(int ndom, WindPtr w);
int cylind_where_in_grid(int ndom, double x[]);
int cylind_get_random_location(int n, double x[]);
int cylind_extend_density(int ndom, WindPtr w);
int cylind_is_cell_in_wind(int n);
/* rtheta.c */
double rtheta_ds_in_cell(int ndom, PhotPtr p);
int rtheta_make_grid(WindPtr w, int ndom);
int rtheta_make_cones(int ndom, WindPtr w);
int rtheta_wind_complete(int ndom, WindPtr w);
int rtheta_volumes(int ndom, WindPtr w);
int rtheta_where_in_grid(int ndom, double x[]);
int rtheta_get_random_location(int n, double x[]);
int rtheta_extend_density(int ndom, WindPtr w);
int rtheta_is_cell_in_wind(int n);
/* spherical.c */
double spherical_ds_in_cell(int ndom, PhotPtr p);
int spherical_make_grid(WindPtr w, int ndom);
int spherical_wind_complete(int ndom, WindPtr w);
int spherical_volumes(int ndom, WindPtr w);
int spherical_where_in_grid(int ndom, double x[]);
int spherical_get_random_location(int n, double x[]);
int spherical_extend_density(int ndom, WindPtr w);
/* cylind_var.c */
double cylvar_ds_in_cell(int ndom, PhotPtr p);
int cylvar_make_grid(WindPtr w, int ndom);
int cylvar_wind_complete(int ndom, WindPtr w);
int cylvar_volumes(int ndom, WindPtr w);
int cylvar_where_in_grid(int ndom, double x[], int ichoice, double *fx, double *fz);
int cylvar_get_random_location(int n, double x[]);
int cylvar_extend_density(int ndom, WindPtr w);
int cylvar_coord_fraction(int ndom, int ichoice, double x[], int ii[], double frac[], int *nelem);
/* bilinear.c */
int bilin(double x[], double x00[], double x01[], double x10[], double x11[], double *f, double *g);
int xquadratic(double a, double b, double c, double r[]);
/* gridwind.c */
int create_maps(void);
int calloc_wind(int nelem);
int calloc_plasma(int nelem);
int check_plasma(PlasmaPtr xplasma, char message[]);
int calloc_macro(int nelem);
int calloc_estimators(int nelem);
int calloc_dyn_plasma(int nelem);
/* partition.c */
int partition_functions(PlasmaPtr xplasma, int mode);
int partition_functions_2(PlasmaPtr xplasma, int xnion, double temp, double weight);
/* signal.c */
int xsignal(char *root, char *format, ...);
int xsignal_rm(char *root);
int set_max_time(char *root, double t);
int check_time(char *root);
/* agn.c */
double agn_init(double r, double lum, double alpha, double freqmin, double freqmax, int ioniz_or_final, double *f);
double emittance_pow(double freqmin, double freqmax, double alpha);
double emittance_bpow(double freqmin, double freqmax, double alpha);
int photo_gen_agn(PhotPtr p, double r, double alpha, double weight, double f1, double f2, int spectype, int istart, int nphot);
/* shell_wind.c */
int get_shell_wind_params(int ndom);
int shell_make_grid(WindPtr w, int ndom);
/* compton.c */
double kappa_comp(PlasmaPtr xplasma, double freq);
double kappa_ind_comp(PlasmaPtr xplasma, double freq);
double total_comp(WindPtr one, double t_e);
double klein_nishina(double nu);
int compton_dir(PhotPtr p);
double compton_func(double f, void *params);
double sigma_compton_partial(double f, double x);
double alpha(double nu);
double beta(double nu);
double comp_cool_integrand(double nu, void *params);
/* zeta.c */
double compute_zeta(double temp, int nion, int mode);
/* dielectronic.c */
int compute_dr_coeffs(double temp);
double total_dr(WindPtr one, double t_e);
/* spectral_estimators.c */
int spectral_estimators(PlasmaPtr xplasma);
double pl_alpha_func_log(double alpha);
double pl_alpha_func_log2(double alpha, void *params);
double pl_logmean(double alpha, double lnumin, double lnumax);
double pl_log_w(double j, double alpha, double lnumin, double lnumax);
double pl_log_stddev(double alpha, double lnumin, double lnumax);
double exp_temp_func(double exp_temp);
double exp_temp_func2(double exp_temp, void *params);
double exp_mean(double exp_temp, double numin, double numax);
double exp_w(double j, double exp_temp, double numin, double numax);
double exp_stddev(double exp_temp, double numin, double numax);
/* matom_diag.c */
int matom_emiss_report(void);
/* disk_init.c */
double disk_init(double rmin, double rmax, double m, double mdot, double freqmin, double freqmax, int ioniz_or_final, double *ftot);
int qdisk_init(double rmin, double rmax, double m, double mdot);
int qdisk_save(char *diskfile, double ztot);
int read_non_standard_disk_profile(char *tprofile);
/* direct_ion.c */
int compute_di_coeffs(double T);
double q_ioniz_dere(int nion, double t_e);
double total_di(WindPtr one, double t_e);
int compute_qrecomb_coeffs(double T);
double q_recomb_dere(struct topbase_phot *cont_ptr, double electron_temperature);
double q_ioniz(struct topbase_phot *cont_ptr, double electron_temperature);
double q_recomb(struct topbase_phot *cont_ptr, double electron_temperature);
/* pi_rates.c */
double calc_pi_rate(int nion, PlasmaPtr xplasma, int mode, int type);
double tb_planck(double freq, void *params);
double tb_logpow(double freq, void *params);
double tb_exp(double freq, void *params);
/* matrix_ion.c */
int matrix_ion_populations(PlasmaPtr xplasma, int mode);
int populate_ion_rate_matrix(double rate_matrix[nions][nions], double pi_rates[nions], double inner_rates[n_inner_tot], double rr_rates[nions], double b_temp[nions], double xne, double nh1, double nh2);
int solve_matrix(double *a_data, double *b_data, int nrows, double *x, int nplasma);
/* para_update.c */
int communicate_estimators_para(void);
int gather_spectra_para(void);
int communicate_matom_estimators_para(void);
/* setup_star_bh.c */
double get_stellar_params(void);
int get_bl_and_agn_params(double lstar);
/* setup_domains.c */
int get_domain_params(int ndom);
int get_wind_params(int ndom);
int setup_windcone(void);
int init_windcone(double r, double z, double dzdr, int allow_negative_dzdr, ConePtr one_windcone);
/* setup_disk.c */
double get_disk_params(void);
/* photo_gen_matom.c */
double get_kpkt_f(void);
double get_kpkt_heating_f(void);
double get_matom_f(int mode);
int photo_gen_kpkt(PhotPtr p, double weight, int photstart, int nphot);
int photo_gen_matom(PhotPtr p, double weight, int photstart, int nphot);
/* macro_gov.c */
int macro_gov(PhotPtr p, int *nres, int matom_or_kpkt, int *which_out);
int macro_pops(PlasmaPtr xplasma, double xne);
/* windsave2table_sub.c */
int do_windsave2table(char *root, int ion_switch);
int create_master_table(int ndom, char rootname[]);
int create_heat_table(int ndom, char rootname[]);
int create_convergence_table(int ndom, char rootname[]);
int create_velocity_gradient_table(int ndom, char rootname[]);
int create_ion_table(int ndom, char rootname[], int iz, int ion_switch);
double *get_ion(int ndom, int element, int istate, int iswitch, char *name);
double *get_one(int ndom, char variable_name[]);
int get_one_array_element(int ndom, char variable_name[], int array_dim, double xval[]);
int create_spec_table(int ndom, char rootname[]);
int create_detailed_cell_spec_table(int ncell, char rootname[]);
int create_big_detailed_spec_table(int ndom, char *rootname);
/* import.c */
int import_wind(int ndom);
int import_wind2(int ndom, char *filename);
int import_set_wind_boundaries(int ndom);
int import_make_grid(WindPtr w, int ndom);
double import_velocity(int ndom, double *x, double *v);
double import_rho(int ndom, double *x);
double import_temperature(int ndom, double *x, int return_t_e);
/* import_spherical.c */
int import_1d(int ndom, char *filename);
int import_spherical_setup_boundaries(int ndom);
int spherical_make_grid_import(WindPtr w, int ndom);
double velocity_1d(int ndom, double *x, double *v);
double rho_1d(int ndom, double *x);
double temperature_1d(int ndom, double *x, int return_t_e);
/* import_cylindrical.c */
int import_cylindrical(int ndom, char *filename);
int import_cylindrical_setup_boundaries(int ndom);
int cylindrical_make_grid_import(WindPtr w, int ndom);
double velocity_cylindrical(int ndom, double *x, double *v);
double rho_cylindrical(int ndom, double *x);
double temperature_cylindrical(int ndom, double *x, int return_t_e);
/* import_rtheta.c */
int import_rtheta(int ndom, char *filename);
int import_rtheta_setup_boundaries(int ndom);
int rtheta_make_grid_import(WindPtr w, int ndom);
double velocity_rtheta(int ndom, double *x, double *v);
double rho_rtheta(int ndom, double *x);
double temperature_rtheta(int ndom, double *x, int return_t_e);
/* reverb.c */
double delay_to_observer(PhotPtr pp);
int delay_dump_prep(int restart_stat);
int delay_dump_finish(void);
int delay_dump_combine(int i_ranks);
int delay_dump(PhotPtr p, int np);
int delay_dump_single(PhotPtr pp, int i_spec);
/* paths.c */
Wind_Paths_Ptr wind_paths_constructor(WindPtr wind);
int reverb_init(WindPtr wind);
int wind_paths_init(WindPtr wind);
int line_paths_add_phot(WindPtr wind, PhotPtr pp, int *nres);
int wind_paths_add_phot(WindPtr wind, PhotPtr pp);
int simple_paths_gen_phot(PhotPtr pp);
double r_draw_from_path_histogram(Wind_Paths_Ptr PathPtr);
int wind_paths_gen_phot(WindPtr wind, PhotPtr pp);
int line_paths_gen_phot(WindPtr wind, PhotPtr pp, int nres);
int wind_paths_evaluate_single(Wind_Paths_Ptr paths);
int wind_paths_evaluate(WindPtr wind, int i_rank);
int wind_paths_dump(WindPtr wind, int rank_global);
int wind_paths_output_dump(WindPtr wind, int i_rank);
int wind_paths_point_index(int i, int j, int k, int i_top, DomainPtr dom);
int wind_paths_sphere_point_index(int i, int j, int k);
int wind_paths_output_vtk(WindPtr wind, int ndom);
/* setup.c */
int init_geo(void);
int get_spectype(int yesno, char *question, int *spectype);
int init_advanced_modes(void);
int init_observers(void);
PhotPtr init_photons(void);
int init_ionization(void);
double setup_dfudge(void);
/* run.c */
int calculate_ionization(int restart_stat);
int make_spectra(int restart_stat);
/* brem.c */
double integ_brem(double freq, void *params);
double brem_d(double alpha, void *params);
double get_rand_brem(double freqmin, double freqmax);
/* synonyms.c */
int get_question_name_length(char question[]);
int are_synonym_lists_valid(void);
int is_input_line_synonym_for_question(char question[], char input_line[]);
/* walls.c */
int walls(PhotPtr p, PhotPtr pold, double *normal);
/* xtest.c */
int xtest(void);
/* setup_reverb.c */
int get_meta_params(void);
/* setup_line_transfer.c */
int get_line_transfer_mode(void);
int line_transfer_help_message(void);
/* cv.c */
double wdrad(double m);
double diskrad(double m1, double m2, double period);
double roche2(double q, double a);
double logg(double mass, double rwd);
<<<<<<< HEAD
/* macro_accelerate.c */
void calc_matom_matrix(PlasmaPtr xplasma, double **matom_matrix);
int fill_kpkt_rates(PlasmaPtr xplasma, int *escape, int *istat);
double f_matom_emit_accelerate(WindPtr w, PhotPtr p, int *nres, int upper, double fmin, double fmax);
double f_kpkt_emit_accelerate(PhotPtr p, int *nres, int *escape, int mode, double fmin, double fmax);
=======
/* import_calloc.c */
void calloc_import(int coord_type, int ndom);
void free_import(int coord_type, int ndom);
/* charge_exchange.c */
int compute_ch_ex_coeffs(double T);
double ch_ex_heat(WindPtr one, double t_e);
/* frame.c */
int check_frame(PhotPtr p, enum frame desired_frame, char *msg);
int observer_to_local_frame(PhotPtr p_in, PhotPtr p_out);
int local_to_observer_frame(PhotPtr p_in, PhotPtr p_out);
int observer_to_local_frame_disk(PhotPtr p_in, PhotPtr p_out);
int local_to_observer_frame_disk(PhotPtr p_in, PhotPtr p_out);
double observer_to_local_frame_ds(PhotPtr p_obs, double ds_obs);
double local_to_observer_frame_ds(PhotPtr p_obs, double ds_cmf);
double observer_to_local_frame_velocity(double *v_obs, double *v, double *v_cmf);
double local_to_observer_frame_velocity(double *v_cmf, double *v, double *v_obs);
int local_to_observer_frame_ruler_transform(double v[], double dx_cmf[], double dx_obs[]);
int observer_to_local_frame_ruler_transform(double v[], double dx_obs[], double dx_cmf[]);
>>>>>>> 3f1d1dab
/* py_wind_sub.c */
int zoom(int direction);
int overview(WindPtr w, char rootname[]);
int position_summary(WindPtr w);
int abs_summary(WindPtr w, char rootname[], int ochoice);
int shock_heating_summary(WindPtr w, char rootname[], int ochoice);
int adiabatic_cooling_summary(WindPtr w, char rootname[], int ochoice);
int lum_summary(WindPtr w, char rootname[], int ochoice);
int photo_summary(WindPtr w, char rootname[], int ochoice);
int recomb_summary(WindPtr w, char rootname[], int ochoice);
int electron_summary(WindPtr w, char rootname[], int ochoice);
int rho_summary(WindPtr w, char rootname[], int ochoice);
int plasma_cell(WindPtr w, char rootname[], int ochoice);
int freq_summary(WindPtr w, char rootname[], int ochoice);
int nphot_summary(WindPtr w, char rootname[], int ochoice);
int temp_summary(WindPtr w, char rootname[], int ochoice);
int temp_rad(WindPtr w, char rootname[], int ochoice);
int weight_summary(WindPtr w, char rootname[], int ochoice);
int velocity_summary(WindPtr w, char rootname[], int ochoice);
int mo_summary(WindPtr w, char rootname[], int ochoice);
int vol_summary(WindPtr w, char rootname[], int ochoice);
int wind_element(WindPtr w);
int tau_h_summary(WindPtr w, char rootname[], int ochoice);
int coolheat_summary(WindPtr w, char rootname[], int ochoice);
int complete_file_summary(WindPtr w, char root[], int ochoice);
int wind_reg_summary(WindPtr w, char rootname[], int ochoice);
int dvds_summary(WindPtr w, char rootname[], int ochoice);
int IP_summary(WindPtr w, char rootname[], int ochoice);
int alpha_summary(WindPtr w, char rootname[], int ochoice);
int J_summary(WindPtr w, char rootname[], int ochoice);
int J_scat_summary(WindPtr w, char rootname[], int ochoice);
int phot_split(WindPtr w, char rootname[], int ochoice);
int thompson(WindPtr w, char rootname[], int ochoice);
int nscat_split(WindPtr w, char rootname[], int ochoice);
int convergence_summary(WindPtr w, char rootname[], int ochoice);
int convergence_all(WindPtr w, char rootname[], int ochoice);
int model_bands(WindPtr w, char rootname[], int ochoice);
int heatcool_summary(WindPtr w, char rootname[], int ochoice);
int complete_physical_summary(WindPtr w, char rootname[], int ochoice);
int complete_ion_summary(WindPtr w, char rootname[], int ochoice);
double get_density_or_frac(PlasmaPtr xplasma, int element, int istate, int frac_choice);
int find_ion(int element, int istate);
int find_element(int element);
int get_los_dvds(WindPtr w, char rootname[], int ochoice);
int grid_summary(WindPtr w, char rootname[], int ochoice);
int flux_summary(WindPtr w, char rootname[], int ochoice);
/* py_wind_ion.c */
int ion_summary(WindPtr w, int element, int istate, int iswitch, char rootname[], int ochoice);
int tau_ave_summary(WindPtr w, int element, int istate, double freq, char rootname[], int ochoice);
int line_summary(WindPtr w, char rootname[], int ochoice);
int total_emission_summary(WindPtr w, char rootname[], int ochoice);
int modify_te(WindPtr w, char rootname[], int ochoice);
int partial_measure_summary(WindPtr w, int element, int istate, char rootname[], int ochoice);
int collision_summary(WindPtr w, char rootname[], int ochoice);
/* py_wind_write.c */
int write_array(char filename[], int choice);
int display(char name[]);
/* py_wind_macro.c */
int xadiabatic_cooling_summary(WindPtr w, char rootname[], int ochoice);
int macro_summary(WindPtr w, char rootname[], int ochoice);
int ion_overview(int icell);
int config_overview(int n, int icell);
int depcoef_overview(int icell);
int copy_plasma(PlasmaPtr x1, PlasmaPtr x2);
int dealloc_copied_plasma(PlasmaPtr xcopy);
int depcoef_overview_specific(int version, int nconfig, WindPtr w, char rootname[], int ochoice);
int level_popsoverview(int nplasma, WindPtr w, char rootname[], int ochoice);
int level_emissoverview(int nlev, WindPtr w, char rootname[], int ochoice);
int level_escapeoverview(int nlev, WindPtr w, char rootname[], int ochoice);
int level_tauoverview(int nlev, WindPtr w, char rootname[], int ochoice);
/* py_wind.c */
int main(int argc, char *argv[]);
int one_choice(int choice, char *root, int ochoice);
void py_wind_help(void);
/* windsave2table.c */
void parse_arguments(int argc, char *argv[], char root[], int *ion_switch, int *spec_switch);
int main(int argc, char *argv[]);
/* windsave2table_sub.c */
int do_windsave2table(char *root, int ion_switch);
int create_master_table(int ndom, char rootname[]);
int create_heat_table(int ndom, char rootname[]);
int create_convergence_table(int ndom, char rootname[]);
int create_velocity_gradient_table(int ndom, char rootname[]);
int create_ion_table(int ndom, char rootname[], int iz, int ion_switch);
double *get_ion(int ndom, int element, int istate, int iswitch, char *name);
double *get_one(int ndom, char variable_name[]);
int get_one_array_element(int ndom, char variable_name[], int array_dim, double xval[]);
int create_spec_table(int ndom, char rootname[]);
int create_detailed_cell_spec_table(int ncell, char rootname[]);
int create_big_detailed_spec_table(int ndom, char *rootname);<|MERGE_RESOLUTION|>--- conflicted
+++ resolved
@@ -584,13 +584,6 @@
 double diskrad(double m1, double m2, double period);
 double roche2(double q, double a);
 double logg(double mass, double rwd);
-<<<<<<< HEAD
-/* macro_accelerate.c */
-void calc_matom_matrix(PlasmaPtr xplasma, double **matom_matrix);
-int fill_kpkt_rates(PlasmaPtr xplasma, int *escape, int *istat);
-double f_matom_emit_accelerate(WindPtr w, PhotPtr p, int *nres, int upper, double fmin, double fmax);
-double f_kpkt_emit_accelerate(PhotPtr p, int *nres, int *escape, int mode, double fmin, double fmax);
-=======
 /* import_calloc.c */
 void calloc_import(int coord_type, int ndom);
 void free_import(int coord_type, int ndom);
@@ -609,7 +602,11 @@
 double local_to_observer_frame_velocity(double *v_cmf, double *v, double *v_obs);
 int local_to_observer_frame_ruler_transform(double v[], double dx_cmf[], double dx_obs[]);
 int observer_to_local_frame_ruler_transform(double v[], double dx_obs[], double dx_cmf[]);
->>>>>>> 3f1d1dab
+/* macro_accelerate.c */
+void calc_matom_matrix(PlasmaPtr xplasma, double **matom_matrix);
+int fill_kpkt_rates(PlasmaPtr xplasma, int *escape, int *istat);
+double f_matom_emit_accelerate(WindPtr w, PhotPtr p, int *nres, int upper, double fmin, double fmax);
+double f_kpkt_emit_accelerate(PhotPtr p, int *nres, int *escape, int mode, double fmin, double fmax);
 /* py_wind_sub.c */
 int zoom(int direction);
 int overview(WindPtr w, char rootname[]);
