--- conflicted
+++ resolved
@@ -4,12 +4,8 @@
 double get_rand_exp(double alpha_min, double alpha_max);
 double integ_planck_d(double alphamin, double alphamax);
 int init_integ_planck_d(void);
-<<<<<<< HEAD
-double planck_d(double alpha);
-=======
 double planck_d(double alpha, void *params);
 double planck_d_2(double alpha);
->>>>>>> d453a421
 double emittance_bb(double freqmin, double freqmax, double t);
 double check_fmax(double fmax, double temp);
 /* get_atomicdata.c */
@@ -97,22 +93,11 @@
 int project_to(struct basis *basis_from, double v_in[], double v_out[]);
 int reorient(struct basis *basis_from, struct basis *basis_to, double v_from[], double v_to[]);
 /* recipes.c */
-<<<<<<< HEAD
-double qromb(double (*func)(double), double a, double b, double eps);
-double trapzd(double (*func)(double), double a, double b, int n);
-void polint(double xa[], double ya[], int n, double x, double *y, double *dy);
-double zbrent(double (*func)(double), double x1, double x2, double tol);
-double *vector(int i, int j);
-void free_vector(double *a, int i, int j);
-double rtsafe(void (*funcd)(double, double *, double *), double x1, double x2, double xacc);
-double golden(double ax, double bx, double cx, double (*f)(double), double tol, double *xmin);
-=======
 double *vector(int i, int j);
 void free_vector(double *a, int i, int j);
 double num_int(double (*func)(double, void *), double a, double b, double eps);
 double zero_find(double (*func)(double, void *), double x_lo, double x_hi, double tol);
 double func_minimiser(double a, double m, double b, double (*func)(double, void *), double tol, double *xmin);
->>>>>>> d453a421
 /* trans_phot.c */
 int trans_phot(WindPtr w, PhotPtr p, int iextract);
 int trans_phot_single(WindPtr w, PhotPtr p, int iextract);
@@ -175,25 +160,12 @@
 int cdf_array_fixup(double *x, double *y, int n_xy);
 /* roche.c */
 int binary_basics(void);
-<<<<<<< HEAD
-double ds_to_roche_2(PhotPtr p);
-int hit_secondary(PhotPtr p);
-double pillbox(PhotPtr p, double *smin, double *smax);
-double phi(double s);
-double dphi_ds(double s);
-double d2phi_ds2(double s);
-double roche_width(double x);
-double roche2_width_max(void);
-void roche(double s, double *value, double *derivative);
-void roche_deriv(double s, double *value, double *derivative);
-=======
 int hit_secondary(PhotPtr p);
 double pillbox(PhotPtr p, double *smin, double *smax);
 double phi(double s, void *params);
 double dphi_ds(double s, void *params);
 double roche_width(double x, void *params);
 double roche2_width_max(void);
->>>>>>> d453a421
 /* random.c */
 int randvec(double a[], double r);
 int randvcos(double lmn[], double north[]);
@@ -228,11 +200,7 @@
 double kn_velocity(int ndom, double x[], double v[]);
 double kn_rho(int ndom, double x[]);
 double kn_vzero(double r);
-<<<<<<< HEAD
-double kn_wind_mdot_integral(double r);
-=======
 double kn_wind_mdot_integral(double r, void *params);
->>>>>>> d453a421
 double kn_rho_zero(int ndom, double r);
 /* disk.c */
 double tdisk(double m, double mdot, double r);
@@ -242,11 +210,7 @@
 double vdisk(double x[], double v[]);
 double zdisk(double r);
 double ds_to_disk(struct photon *p, int allow_negative);
-<<<<<<< HEAD
-void disk_deriv(double s, double *value, double *derivative);
-=======
 double disk_height(double s, void *params);
->>>>>>> d453a421
 int qdisk_init(void);
 int qdisk_save(char *diskfile, double ztot);
 int read_non_standard_disk_profile(char *tprofile);
@@ -262,11 +226,7 @@
 /* continuum.c */
 double one_continuum(int spectype, double t, double g, double freqmin, double freqmax);
 double emittance_continuum(int spectype, double freqmin, double freqmax, double t, double g);
-<<<<<<< HEAD
-double model_int(double lambda);
-=======
 double model_int(double lambda, void *params);
->>>>>>> d453a421
 /* emission.c */
 double wind_luminosity(double f1, double f2);
 double total_emission(WindPtr one, double f1, double f2);
@@ -284,10 +244,7 @@
 double wind_cooling(void);
 /* recomb.c */
 double fb_topbase_partial(double freq);
-<<<<<<< HEAD
-=======
 double fb_topbase_partial2(double freq, void *params);
->>>>>>> d453a421
 double integ_fb(double t, double f1, double f2, int nion, int fb_choice, int mode);
 double total_fb(WindPtr one, double t, double f1, double f2, int fb_choice, int mode);
 double one_fb(WindPtr one, double f1, double f2);
@@ -317,25 +274,16 @@
 double sv_rho(int ndom, double x[]);
 double sv_find_wind_rzero(int ndom, double p[]);
 int sv_zero_init(double p[]);
-<<<<<<< HEAD
-double sv_zero_r(double r);
-double sv_theta_wind(int ndom, double r);
-double sv_wind_mdot_integral(double r);
-=======
 double sv_zero_r(double r, void *params);
 double sv_theta_wind(int ndom, double r);
 double sv_wind_mdot_integral(double r, void *params);
->>>>>>> d453a421
 /* ionization.c */
 int ion_abundances(PlasmaPtr xplasma, int mode);
 int convergence(PlasmaPtr xplasma);
 int check_convergence(void);
 int one_shot(PlasmaPtr xplasma, int mode);
 double calc_te(PlasmaPtr xplasma, double tmin, double tmax);
-<<<<<<< HEAD
-=======
 double zero_emit2(double t, void *params);
->>>>>>> d453a421
 double zero_emit(double t);
 /* levels.c */
 int levels(PlasmaPtr xplasma, int mode);
@@ -366,20 +314,12 @@
 int matom(PhotPtr p, int *nres, int *escape);
 double b12(struct lines *line_ptr);
 double alpha_sp(struct topbase_phot *cont_ptr, PlasmaPtr xplasma, int ichoice);
-<<<<<<< HEAD
 double scaled_alpha_sp_integral_band_limited(struct topbase_phot *cont_ptr, PlasmaPtr xplasma, int ichoice, double fmin, double fmax);
-double alpha_sp_integrand(double freq);
+double alpha_sp_integrand(double freq, void *params);
 int kpkt(PhotPtr p, int *nres, int *escape, int mode);
 int fake_matom_bb(PhotPtr p, int *nres, int *escape);
 int fake_matom_bf(PhotPtr p, int *nres, int *escape);
 int emit_matom(WindPtr w, PhotPtr p, int *nres, int upper, double fmin, double fmax);
-=======
-double alpha_sp_integrand(double freq, void *params);
-int kpkt(PhotPtr p, int *nres, int *escape, int mode);
-int fake_matom_bb(PhotPtr p, int *nres, int *escape);
-int fake_matom_bf(PhotPtr p, int *nres, int *escape);
-int emit_matom(WindPtr w, PhotPtr p, int *nres, int upper);
->>>>>>> d453a421
 double matom_emit_in_line_prob(WindPtr one, struct lines *line_ptr_emit);
 /* estimators.c */
 int bf_estimators_increment(WindPtr one, PhotPtr p, double ds);
@@ -393,21 +333,6 @@
 int check_stimulated_recomb(PlasmaPtr xplasma);
 int get_dilute_estimators(PlasmaPtr xplasma);
 double get_gamma(struct topbase_phot *cont_ptr, PlasmaPtr xplasma);
-<<<<<<< HEAD
-double gamma_integrand(double freq);
-double get_gamma_e(struct topbase_phot *cont_ptr, PlasmaPtr xplasma);
-double gamma_e_integrand(double freq);
-double get_alpha_st(struct topbase_phot *cont_ptr, PlasmaPtr xplasma);
-double alpha_st_integrand(double freq);
-double get_alpha_st_e(struct topbase_phot *cont_ptr, PlasmaPtr xplasma);
-double alpha_st_e_integrand(double freq);
-/* wind_sum.c */
-int xtemp_rad(WindPtr w);
-/* yso.c */
-int get_yso_wind_params(int ndom);
-double yso_velocity(int ndom, double x[], double v[]);
-double yso_rho(int ndom, double x[]);
-=======
 double gamma_integrand(double freq, void *params);
 double get_gamma_e(struct topbase_phot *cont_ptr, PlasmaPtr xplasma);
 double gamma_e_integrand(double freq, void *params);
@@ -417,7 +342,6 @@
 double alpha_st_e_integrand(double freq, void *params);
 /* wind_sum.c */
 int xtemp_rad(WindPtr w);
->>>>>>> d453a421
 /* cylindrical.c */
 double cylind_ds_in_cell(int ndom, PhotPtr p);
 int cylind_make_grid(int ndom, WindPtr w);
@@ -487,19 +411,11 @@
 double total_comp(WindPtr one, double t_e);
 double klein_nishina(double nu);
 int compton_dir(PhotPtr p, PlasmaPtr xplasma);
-<<<<<<< HEAD
-double compton_func(double f);
-double sigma_compton_partial(double f, double x);
-double alpha(double nu);
-double beta(double nu);
-double comp_cool_integrand(double nu);
-=======
 double compton_func(double f, void *params);
 double sigma_compton_partial(double f, double x);
 double alpha(double nu);
 double beta(double nu);
 double comp_cool_integrand(double nu, void *params);
->>>>>>> d453a421
 /* zeta.c */
 double compute_zeta(double temp, int nion, int mode);
 /* dielectronic.c */
@@ -508,18 +424,12 @@
 /* spectral_estimators.c */
 int spectral_estimators(PlasmaPtr xplasma);
 double pl_alpha_func_log(double alpha);
-<<<<<<< HEAD
-=======
 double pl_alpha_func_log2(double alpha, void *params);
->>>>>>> d453a421
 double pl_logmean(double alpha, double lnumin, double lnumax);
 double pl_log_w(double j, double alpha, double lnumin, double lnumax);
 double pl_log_stddev(double alpha, double lnumin, double lnumax);
 double exp_temp_func(double exp_temp);
-<<<<<<< HEAD
-=======
 double exp_temp_func2(double exp_temp, void *params);
->>>>>>> d453a421
 double exp_mean(double exp_temp, double numin, double numax);
 double exp_w(double j, double exp_temp, double numin, double numax);
 double exp_stddev(double exp_temp, double numin, double numax);
@@ -535,15 +445,9 @@
 double q_recomb(struct topbase_phot *cont_ptr, double electron_temperature);
 /* pi_rates.c */
 double calc_pi_rate(int nion, PlasmaPtr xplasma, int mode, int type);
-<<<<<<< HEAD
-double tb_planck1(double freq);
-double tb_logpow1(double freq);
-double tb_exp1(double freq);
-=======
 double tb_planck(double freq, void *params);
 double tb_logpow(double freq, void *params);
 double tb_exp(double freq, void *params);
->>>>>>> d453a421
 /* matrix_ion.c */
 int matrix_ion_populations(PlasmaPtr xplasma, int mode);
 int populate_ion_rate_matrix(double rate_matrix[nions][nions], double pi_rates[nions], double inner_rates[n_inner_tot], double rr_rates[nions], double b_temp[nions], double xne);
@@ -634,13 +538,6 @@
 int calculate_ionization(int restart_stat);
 int make_spectra(int restart_stat);
 /* brem.c */
-<<<<<<< HEAD
-double integ_brem(double freq);
-double brem_d(double alpha);
-double get_rand_brem(double freqmin, double freqmax);
-/* synonyms.c */
-int check_synonyms(char new_question[], char old_question[]);
-=======
 double integ_brem(double freq, void *params);
 double brem_d(double alpha);
 double get_rand_brem(double freqmin, double freqmax);
@@ -648,7 +545,6 @@
 int get_question_name_length(char question[]);
 int are_synonym_lists_valid(void);
 int is_input_line_synonym_for_question(char question[], char input_line[]);
->>>>>>> d453a421
 /* setup_reverb.c */
 int get_meta_params(void);
 /* setup_line_transfer.c */
@@ -659,14 +555,11 @@
 double diskrad(double m1, double m2, double period);
 double roche2(double q, double a);
 double logg(double mass, double rwd);
-<<<<<<< HEAD
 /* macro_accelerate.c */
 void calc_matom_matrix(PlasmaPtr xplasma, double **matom_matrix);
 int fill_kpkt_rates(PlasmaPtr xplasma, int *escape, int *istat);
 double f_matom_emit_accelerate(WindPtr w, PhotPtr p, int *nres, int upper, double fmin, double fmax);
 double f_kpkt_emit_accelerate(PhotPtr p, int *nres, int *escape, int mode, double fmin, double fmax);
-=======
->>>>>>> d453a421
 /* py_wind_sub.c */
 int zoom(int direction);
 int overview(WindPtr w, char rootname[]);
