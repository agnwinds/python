/* bb.c */
double planck(double t, double freqmin, double freqmax);
double get_rand_pow(double x1, double x2, double alpha);
double get_rand_exp(double alpha_min, double alpha_max);
double integ_planck_d(double alphamin, double alphamax);
int init_integ_planck_d(void);
double planck_d(double alpha);
double emittance_bb(double freqmin, double freqmax, double t);
double check_fmax(double fmin, double fmax, double temp);
/* get_atomicdata.c */
int get_atomic_data(char masterfile[]);
int index_lines(void);
int index_phot_top(void);
int index_inner_cross(void);
int index_collisions(void);
void indexx(int n, float arrin[], int indx[]);
int limit_lines(double freqmin, double freqmax);
int check_xsections(void);
/* python.c */
int main(int argc, char *argv[]);
/* photon2d.c */
int translate(WindPtr w, PhotPtr pp, double tau_scat, double *tau, int *nres);
int translate_in_space(PhotPtr pp);
double ds_to_wind(PhotPtr pp);
int translate_in_wind(WindPtr w, PhotPtr p, double tau_scat, double *tau, int *nres);
int walls(PhotPtr p, PhotPtr pold);
/* photon_gen.c */
int define_phot(PhotPtr p, double f1, double f2, long nphot_tot, int ioniz_or_final, int iwind, int freq_sampling);
double populate_bands(double f1, double f2, int ioniz_or_final, int iwind, struct xbands *band);
int xdefine_phot(double f1, double f2, int ioniz_or_final, int iwind);
int xmake_phot(PhotPtr p, double f1, double f2, int ioniz_or_final, int iwind, double weight, int iphot_start, int nphotons);
double star_init(double r, double tstar, double freqmin, double freqmax, int ioniz_or_final, double *f);
int photo_gen_star(PhotPtr p, double r, double t, double weight, double f1, double f2, int spectype, int istart, int nphot);
double disk_init(double rmin, double rmax, double m, double mdot, double freqmin, double freqmax, int ioniz_or_final, double *ftot);
int photo_gen_disk(PhotPtr p, double weight, double f1, double f2, int spectype, int istart, int nphot);
int phot_gen_sum(char filename[], char mode[]);
double bl_init(double lum_bl, double t_bl, double freqmin, double freqmax, int ioniz_or_final, double *f);
/* saha.c */
int nebular_concentrations(PlasmaPtr xplasma, int mode);
int concentrations(PlasmaPtr xplasma, int mode);
int saha(PlasmaPtr xplasma, double ne, double t);
int lucy(PlasmaPtr xplasma);
int lucy_mazzali1(double nh, double t_r, double t_e, double www, int nelem, double ne, double density[], double xne, double newden[]);
int fix_concentrations(PlasmaPtr xplasma, int mode);
double get_ne(double density[]);
/* spectra.c */
int spectrum_init(double f1, double f2, int nangle, double angle[], double phase[], int scat_select[], int top_bot_select[], int select_extract, double rho_select[], double z_select[], double az_select[], double r_select[]);
int spectrum_create(PhotPtr p, double f1, double f2, int nangle, int select_extract);
int spectrum_summary(char filename[], char mode[], int nspecmin, int nspecmax, int select_spectype, double renorm, int loglin);
int spectrum_restart_renormalise(int nangle);
/* wind2d.c */
int define_wind(void);
int where_in_grid(int ndom, double x[]);
int vwind_xyz(int ndom, PhotPtr p, double v[]);
int wind_div_v(WindPtr w);
double rho(WindPtr w, double x[]);
int mdot_wind(WindPtr w, double z, double rmax);
int get_random_location(int n, double x[]);
int zero_scatters(void);
int check_corners_inwind(int n);
/* wind.c */
int where_in_wind(double x[], int *ndomain);
int wind_check(WindPtr www, int n);
double model_velocity(int ndom, double x[], double v[]);
int model_vgrad(int ndom, double x[], double v_grad[][3]);
double model_rho(int ndom, double x[]);
/* vvector.c */
double dot(double a[], double b[]);
double length(double a[]);
int renorm(double a[], double scalar);
int cross(double a[], double b[], double c[]);
int vmove(double u[], double lmn[], double s, double result[]);
int vsub(double u[], double v[], double result[]);
int vadd(double u[], double v[], double result[]);
int stuff_v(double vin[], double vout[]);
double dot_tensor_vec(double tensor[3][3], double vin[3], double vout[3]);
int project_from_xyz_cyl(double a[], double b[], double result[]);
int project_from_cyl_xyz(double a[], double b[], double result[]);
int create_basis(double u[], double v[], struct basis *basis_new);
int project_from(struct basis *basis_from, double v_in[], double v_out[]);
int project_to(struct basis *basis_from, double v_in[], double v_out[]);
int reorient(struct basis *basis_from, struct basis *basis_to, double v_from[], double v_to[]);
/* debug.c */
int DebugStr(char *string);
/* recipes.c */
double qromb(double (*func)(double), double a, double b, double eps);
double trapzd(double (*func)(double), double a, double b, int n);
void polint(double xa[], double ya[], int n, double x, double *y, double *dy);
double zbrent(double (*func)(double), double x1, double x2, double tol);
void spline(double x[], double y[], int n, double yp1, double ypn, double y2[]);
void splint(double xa[], double ya[], double y2a[], int n, double x, double *y);
double expint(int n, double x);
double *vector(int i, int j);
void free_vector(double *a, int i, int j);
double rtsafe(void (*funcd)(double, double *, double *), double x1, double x2, double xacc);
double golden(double ax, double bx, double cx, double (*f)(double), double tol, double *xmin);
/* trans_phot.c */
int trans_phot(WindPtr w, PhotPtr p, int iextract);
int trans_phot_single(WindPtr w, PhotPtr p, int iextract);
/* phot_util.c */
int stuff_phot(PhotPtr pin, PhotPtr pout);
int move_phot(PhotPtr pp, double ds);
int comp_phot(PhotPtr p1, PhotPtr p2);
int phot_hist(PhotPtr p, int iswitch);
int phot_history_summarize(void);
double ds_to_cone(ConePtr cc, struct photon *p);
double ds_to_sphere(double r, struct photon *p);
double ds_to_sphere2(double x[], double r, struct photon *p);
int quadratic(double a, double b, double c, double r[]);
double ds_to_plane(struct plane *pl, struct photon *p);
double ds_to_closest_approach(double x[], struct photon *p, double *impact_parameter);
/* resonate.c */
double calculate_ds(WindPtr w, PhotPtr p, double tau_scat, double *tau, int *nres, double smax, int *istat);
int select_continuum_scattering_process(double kap_cont, double kap_es, double kap_ff, PlasmaPtr xplasma);
double kappa_bf(PlasmaPtr xplasma, double freq, int macro_all);
int kbf_need(double fmin, double fmax);
double sobolev(WindPtr one, double x[], double den_ion, struct lines *lptr, double dvds);
int doppler(PhotPtr pin, PhotPtr pout, double v[], int nres);
int scatter(PhotPtr p, int *nres, int *nnscat);
/* radiation.c */
int radiation(PhotPtr p, double ds);
double kappa_ff(PlasmaPtr xplasma, double freq);
double sigma_phot(struct topbase_phot *x_ptr, double freq);
double sigma_phot_verner(struct innershell *x_ptr, double freq);
double den_config(PlasmaPtr xplasma, int nconf);
double pop_kappa_ff_array(void);
int update_banded_estimators(PlasmaPtr xplasma, PhotPtr p, double ds, double w_ave);
double mean_intensity(PlasmaPtr xplasma, double freq, int mode);
/* wind_updates2d.c */
int wind_update(WindPtr (w));
int wind_rad_init(void);
int wind_rad_summary(WindPtr w, char filename[], char mode[]);
int wind_ip(void);
/* windsave.c */
int wind_save(char filename[]);
int wind_read(char filename[]);
int wind_complete(WindPtr w);
int spec_save(char filename[]);
int spec_read(char filename[]);
/* extract.c */
int extract(WindPtr w, PhotPtr p, int itype);
int extract_one(WindPtr w, PhotPtr pp, int itype, int nspec);
/* pdf.c */
int pdf_gen_from_func(PdfPtr pdf, double (*func)(double), double xmin, double xmax, int njumps, double jump[]);
double gen_array_from_func(double (*func)(double), double xmin, double xmax, int pdfsteps);
int pdf_gen_from_array(PdfPtr pdf, double x[], double y[], int n_xy, double xmin, double xmax, int njumps, double jump[]);
double pdf_get_rand(PdfPtr pdf);
int pdf_limit(PdfPtr pdf, double xmin, double xmax);
double pdf_get_rand_limit(PdfPtr pdf);
int pdf_to_file(PdfPtr pdf, char filename[]);
int pdf_check(PdfPtr pdf);
int recalc_pdf_from_cdf(PdfPtr pdf);
/* roche.c */
int binary_basics(void);
double ds_to_roche_2(PhotPtr p);
int hit_secondary(PhotPtr p);
double pillbox(PhotPtr p, double *smin, double *smax);
double phi(double s);
double dphi_ds(double s);
double d2phi_ds2(double s);
double roche_width(double x);
double roche2_width_max(void);
void roche(double s, double *value, double *derivative);
void roche_deriv(double s, double *value, double *derivative);
/* random.c */
int randvec(double a[], double r);
int randvcos(double lmn[], double north[]);
double vcos(double x);
/* stellar_wind.c */
int get_stellar_wind_params(int ndom);
double stellar_velocity(int ndom, double x[], double v[]);
double stellar_rho(int ndom, double x[]);
/* homologous.c */
int get_homologous_params(int ndom);
double homologous_velocity(int ndom, double x[], double v[]);
double homologous_rho(int ndom, double x[]);
/* hydro_import.c */
int get_hydro_wind_params(int ndom);
int get_hydro(int ndom);
double hydro_velocity(double x[], double v[]);
double hydro_rho(double x[]);
double hydro_temp(double x[]);
int rtheta_make_hydro_grid(WindPtr w, int ndom);
int rtheta_hydro_volumes(int ndom, WindPtr w);
int hydro_frac(double coord, double coord_array[], int imax, int *cell1, int *cell2, double *frac);
double hydro_interp_value(double array[], int im, int ii, int jm, int jj, double f1, double f2);
/* corona.c */
int get_corona_params(int ndom);
double corona_velocity(int ndom, double x[], double v[]);
double corona_rho(int ndom, double x[]);
/* knigge.c */
int get_knigge_wind_params(int ndom);
double kn_velocity(int ndom, double x[], double v[]);
double kn_rho(int ndom, double x[]);
double kn_vzero(double r);
double kn_wind_mdot_integral(double r);
double kn_rho_zero(int ndom, double r);
/* disk.c */
double tdisk(double m, double mdot, double r);
double teff(double t, double x);
double gdisk(double mass, double mdot, double rmin);
double geff(double g0, double x);
double vdisk(double x[], double v[]);
double zdisk(double r);
double ds_to_disk(struct photon *p, int miss_return);
void disk_deriv(double s, double *value, double *derivative);
/* lines.c */
double total_line_emission(WindPtr one, double f1, double f2);
double lum_lines(WindPtr one, int nmin, int nmax);
int lum_pdf(PlasmaPtr xplasma, double lumlines);
double q21(struct lines *line_ptr, double t);
double q12(struct lines *line_ptr, double t);
double a21(struct lines *line_ptr);
double two_level_atom(struct lines *line_ptr, PlasmaPtr xplasma, double *d1, double *d2);
double line_nsigma(struct lines *line_ptr, PlasmaPtr xplasma);
double scattering_fraction(struct lines *line_ptr, PlasmaPtr xplasma);
double p_escape(struct lines *line_ptr, PlasmaPtr xplasma);
double p_escape_from_tau(double tau);
int line_heat(PlasmaPtr xplasma, PhotPtr pp, int nres);
/* continuum.c */
double one_continuum(int spectype, double t, double g, double freqmin, double freqmax);
double emittance_continuum(int spectype, double freqmin, double freqmax, double t, double g);
/* emission.c */
double wind_luminosity(double f1, double f2);
double total_emission(WindPtr one, double f1, double f2);
double adiabatic_cooling(WindPtr one, double t);
int photo_gen_wind(PhotPtr p, double weight, double freqmin, double freqmax, int photstart, int nphot);
double one_line(WindPtr one, double freqmin, double freqmax, int *nres);
double total_free(WindPtr one, double t_e, double f1, double f2);
double ff(WindPtr one, double t_e, double freq);
double one_ff(WindPtr one, double f1, double f2);
double gaunt_ff(double gsquared);
/* recomb.c */
double fb_topbase_partial(double freq);
double integ_fb(double t, double f1, double f2, int nion, int fb_choice);
double total_fb(WindPtr one, double t, double f1, double f2);
double one_fb(WindPtr one, double f1, double f2);
int num_recomb(PlasmaPtr xplasma, double t_e);
double fb(PlasmaPtr xplasma, double t, double freq, int ion_choice, int fb_choice);
int init_freebound(double t1, double t2, double f1, double f2);
double get_nrecomb(double t, int nion);
double get_fb(double t, int nion, int narray);
double xinteg_fb(double t, double f1, double f2, int nion, int fb_choice);
int fb_save(char filename[]);
int fb_read(char filename[]);
double total_rrate(int nion, double T);
double gs_rrate(int nion, double T);
/* diag.c */
int open_diagfile(void);
int get_extra_diagnostics(void);
int save_photon_stats(WindPtr one, PhotPtr p, double ds);
/* sv.c */
int get_sv_wind_params(int ndom);
double sv_velocity(double x[], double v[], int ndom);
double sv_rho(int ndom, double x[]);
double sv_find_wind_rzero(int ndom, double p[]);
int sv_zero_init(double p[]);
double sv_zero_r(double r);
double sv_theta_wind(int ndom, double r);
double sv_wind_mdot_integral(double r);
/* ionization.c */
int ion_abundances(PlasmaPtr xplasma, int mode);
int convergence(PlasmaPtr xplasma);
int check_convergence(void);
int one_shot(PlasmaPtr xplasma, int mode);
double calc_te(PlasmaPtr xplasma, double tmin, double tmax);
double zero_emit(double t);
/* ispy.c */
int ispy_init(char filename[], int icycle);
int ispy_close(void);
int ispy(PhotPtr p, int n);
/* levels.c */
int levels(PlasmaPtr xplasma, int mode);
/* gradv.c */
double dvwind_ds(PhotPtr p);
int dvds_ave(void);
/* reposition.c */
int reposition(PhotPtr p);
/* anisowind.c */
int randwind(PhotPtr p, double lmn[3], double north[3]);
double vrandwind(double x);
double reweightwind(PhotPtr p);
int make_pdf_randwind(double tau);
int randwind_thermal_trapping(PhotPtr p, int *nnscat);
/* util.c */
int fraction(double value, double array[], int npts, int *ival, double *f, int mode);
int linterp(double x, double xarray[], double yarray[], int xdim, double *y, int mode);
int coord_fraction(int ndom, int ichoice, double x[], int ii[], double frac[], int *nelem);
int where_in_2dcell(int ichoice, double x[], int n, double *fx, double *fz);
int wind_n_to_ij(int ndom, int n, int *i, int *j);
int wind_ij_to_n(int ndom, int i, int j, int *n);
/* density.c */
double get_ion_density(int ndom, double x[], int nion);
/* detail.c */
int detailed_balance(PlasmaPtr xplasma, int nelem, double newden[]);
int rebalance(double rates_up[], double rates_down[], double fraction[], int ntot);
int wind_update_after_detailed_balance(PlasmaPtr xplasma, int nelem, double newden[]);
/* bands.c */
int bands_init(int imode, struct xbands *band);
int freqs_init(double freqmin, double freqmax);
/* time.c */
double timer(void);
int get_time(char curtime[]);
/* matom.c */
int matom(PhotPtr p, int *nres, int *escape);
double b12(struct lines *line_ptr);
double alpha_sp(struct topbase_phot *cont_ptr, PlasmaPtr xplasma, int ichoice);
double alpha_sp_integrand(double freq);
int kpkt(PhotPtr p, int *nres, int *escape);
int fake_matom_bb(PhotPtr p, int *nres, int *escape);
int fake_matom_bf(PhotPtr p, int *nres, int *escape);
int emit_matom(WindPtr w, PhotPtr p, int *nres, int upper);
/* estimators.c */
int bf_estimators_increment(WindPtr one, PhotPtr p, double ds);
int bb_estimators_increment(WindPtr one, PhotPtr p, double tau_sobolev, double dvds, int nn);
int mc_estimator_normalise(int n);
double total_fb_matoms(PlasmaPtr xplasma, double t_e, double f1, double f2);
double total_bb_cooling(PlasmaPtr xplasma, double t_e);
double macro_bb_heating(PlasmaPtr xplasma, double t_e);
double macro_bf_heating(PlasmaPtr xplasma, double t_e);
int bb_simple_heat(PlasmaPtr xplasma, PhotPtr p, double tau_sobolev, double dvds, int nn);
double get_gamma(struct topbase_phot *cont_ptr, PlasmaPtr xplasma);
double gamma_integrand(double freq);
double get_gamma_e(struct topbase_phot *cont_ptr, PlasmaPtr xplasma);
double gamma_e_integrand(double freq);
double get_alpha_st(struct topbase_phot *cont_ptr, PlasmaPtr xplasma);
double alpha_st_integrand(double freq);
double get_alpha_st_e(struct topbase_phot *cont_ptr, PlasmaPtr xplasma);
double alpha_st_e_integrand(double freq);
/* wind_sum.c */
int xtemp_rad(WindPtr w);
/* yso.c */
int get_yso_wind_params(int ndom);
double yso_velocity(int ndom, double x[], double v[]);
double yso_rho(int ndom, double x[]);
/* elvis.c */
int get_elvis_wind_params(int ndom);
double elvis_velocity(int ndom, double x[], double v[]);
double elvis_rho(int ndom, double x[]);
double elvis_find_wind_rzero(int ndom, double p[]);
int elvis_zero_init(double p[]);
double elvis_zero_r(double r);
double elvis_theta_wind(int ndom, double r);
double elvis_wind_mdot_integral(double r);
double ds_to_pillbox(PhotPtr pp, double rmin, double rmax, double height);
/* cylindrical.c */
double cylind_ds_in_cell(PhotPtr p);
int cylind_make_grid(int ndom, WindPtr w);
int cylind_wind_complete(int ndom, WindPtr w);
int cylind_volumes(int ndom, WindPtr w);
int cylind_where_in_grid(int ndom, double x[]);
int cylind_get_random_location(int n, double x[]);
int cylind_extend_density(int ndom, WindPtr w);
int cylind_is_cell_in_wind(int n);
/* rtheta.c */
double rtheta_ds_in_cell(PhotPtr p);
int rtheta_make_grid(WindPtr w, int ndom);
int rtheta_make_cones(int ndom, WindPtr w);
int rtheta_wind_complete(int ndom, WindPtr w);
int rtheta_volumes(int ndom, WindPtr w);
int rtheta_where_in_grid(int ndom, double x[]);
int rtheta_get_random_location(int n, double x[]);
int rtheta_extend_density(int ndom, WindPtr w);
int rtheta_is_cell_in_wind(int n);
/* spherical.c */
double spherical_ds_in_cell(PhotPtr p);
int spherical_make_grid(WindPtr w, int ndom);
int spherical_wind_complete(int ndom, WindPtr w);
int spherical_volumes(int ndom, WindPtr w);
int spherical_where_in_grid(int ndom, double x[]);
int spherical_get_random_location(int n, double x[]);
int spherical_extend_density(int ndom, WindPtr w);
int shell_make_grid(WindPtr w, int ndom);
/* cylind_var.c */
double cylvar_ds_in_cell(PhotPtr p);
int cylvar_make_grid(WindPtr w, int ndom);
int cylvar_wind_complete(int ndom, WindPtr w);
int cylvar_volumes(int ndom, WindPtr w);
int cylvar_where_in_grid(int ndom, double x[], int ichoice, double *fx, double *fz);
int cylvar_get_random_location(int n, double x[]);
int cylvar_extend_density(int ndom, WindPtr w);
int cylvar_coord_fraction(int ndom, int ichoice, double x[], int ii[], double frac[], int *nelem);
/* bilinear.c */
int bilin(double x[], double x00[], double x01[], double x10[], double x11[], double *f, double *g);
int xquadratic(double a, double b, double c, double r[]);
/* gridwind.c */
int create_maps(int ichoice);
int calloc_wind(int nelem);
int calloc_plasma(int nelem);
int check_plasma(PlasmaPtr xplasma, char message[]);
int calloc_macro(int nelem);
int calloc_estimators(int nelem);
int calloc_dyn_plasma(int nelem);
/* partition.c */
int partition_functions(PlasmaPtr xplasma, int mode);
int partition_functions_2(PlasmaPtr xplasma, int xnion, double temp, double weight);
/* signal.c */
int xsignal(char *root, char *format, ...);
int xsignal_rm(char *root);
int set_max_time(char *root, double t);
int check_time(char *root);
/* auger_ionization.c */
int auger_ionization(PlasmaPtr xplasma);
/* agn.c */
double agn_init(double r, double lum, double alpha, double freqmin, double freqmax, int ioniz_or_final, double *f);
double emittance_pow(double freqmin, double freqmax, double lum, double alpha);
double emittance_bpow(double freqmin, double freqmax, double lum, double alpha);
int photo_gen_agn(PhotPtr p, double r, double alpha, double weight, double f1, double f2, int spectype, int istart, int nphot);
/* shell_wind.c */
int get_shell_wind_params(int ndom);
/* compton.c */
double kappa_comp(PlasmaPtr xplasma, double freq);
double kappa_ind_comp(PlasmaPtr xplasma, double freq);
double total_comp(WindPtr one, double t_e);
double klein_nishina(double nu);
int compton_dir(PhotPtr p, PlasmaPtr xplasma);
double compton_func(double f);
double sigma_compton_partial(double f, double x);
/* torus.c */
double ds_to_cylinder(double rho, struct photon *p);
/* zeta.c */
double compute_zeta(double temp, int nion, int mode);
/* dielectronic.c */
int compute_dr_coeffs(double temp);
double total_dr(WindPtr one, double t_e);
/* spectral_estimators.c */
int spectral_estimators(PlasmaPtr xplasma);
double pl_alpha_func_log(double alpha);
double pl_logmean(double alpha, double lnumin, double lnumax);
double pl_log_w(double j, double alpha, double lnumin, double lnumax);
double pl_log_stddev(double alpha, double lnumin, double lnumax);
double exp_temp_func(double exp_temp);
double exp_mean(double exp_temp, double numin, double numax);
double exp_w(double j, double exp_temp, double numin, double numax);
double exp_stddev(double exp_temp, double numin, double numax);
/* variable_temperature.c */
int variable_temperature(PlasmaPtr xplasma, int mode);
double pi_correct(double xtemp, int nion, PlasmaPtr xplasma, int mode);
double temp_func(double solv_temp);
/* matom_diag.c */
int matom_emiss_report(void);
/* direct_ion.c */
int compute_di_coeffs(double T);
int compute_qrecomb_coeffs(double T);
double total_di(WindPtr one, double t_e);
double total_qrecomb(WindPtr one, double t_e);
double q_ioniz_dere(int nion, double t_e);
double q_ioniz(struct topbase_phot *cont_ptr, double electron_temperature);
double q_recomb_dere(struct topbase_phot *cont_ptr, double electron_temperature);
double q_recomb(struct topbase_phot *cont_ptr, double electron_temperature);
/* pi_rates.c */
double calc_pi_rate(int nion, PlasmaPtr xplasma, int mode, int type);
double tb_planck1(double freq);
double tb_logpow1(double freq);
double tb_exp1(double freq);
/* matrix_ion.c */
int matrix_ion_populations(PlasmaPtr xplasma, int mode);
int populate_ion_rate_matrix(PlasmaPtr xplasma, double rate_matrix[nions][nions], double pi_rates[nions], double inner_rates[n_inner_tot], double rr_rates[nions], double b_temp[nions], double xne, int xelem[nions]);
int solve_matrix(double *a_data, double *b_data, int nrows, double *x);
/* para_update.c */
int communicate_estimators_para(void);
int gather_spectra_para(int nspec_helper, int nspecs);
int communicate_matom_estimators_para(void);
/* setup.c */
int parse_command_line(int argc, char *argv[]);
int init_log_and_windsave(int restart_stat);
int get_grid_params(int ndom);
int get_line_transfer_mode(void);
int get_radiation_sources(void);
int get_wind_params(int ndom);
double get_stellar_params(void);
double get_disk_params(void);
int get_bl_and_agn_params(double lstar);
int get_meta_params(void);
double setup_dfudge(void);
int setup_windcone(void);
int setup_created_files(void);
int get_standard_care_factors(void);
/* photo_gen_matom.c */
double get_kpkt_f(void);
double get_matom_f(int mode);
int photo_gen_kpkt(PhotPtr p, double weight, int photstart, int nphot);
int photo_gen_matom(PhotPtr p, double weight, int photstart, int nphot);
/* macro_gov.c */
int macro_gov(PhotPtr p, int *nres, int matom_or_kpkt, int *which_out);
int macro_pops(PlasmaPtr xplasma, double xne);
/* reverb.c */
double delay_to_observer(PhotPtr pp);
int delay_dump_prep(char filename[], int restart_stat, int i_rank);
int delay_dump_finish(void);
int delay_dump_combine(int iRanks);
int delay_dump(PhotPtr p, int np, int iExtracted);
int delay_dump_single(PhotPtr pp, int extract_phot);
/* paths.c */
Wind_Paths_Ptr wind_paths_constructor(WindPtr wind);
int reverb_init(WindPtr wind, int nangles);
int wind_paths_init(WindPtr wind);
int line_paths_add_phot(WindPtr wind, PhotPtr pp, int *nres);
int wind_paths_add_phot(WindPtr wind, PhotPtr pp);
int simple_paths_gen_phot(PhotPtr pp);
double r_draw_from_path_histogram(Wind_Paths_Ptr PathPtr);
int wind_paths_gen_phot(WindPtr wind, PhotPtr pp);
int line_paths_gen_phot(WindPtr wind, PhotPtr pp, int nres);
int wind_paths_evaluate_single(Wind_Paths_Ptr paths);
int wind_paths_evaluate(WindPtr wind);
int wind_paths_dump(WindPtr wind);
int wind_paths_output_dump(WindPtr wind);
int wind_paths_point_index(int i, int j, int k, int i_top);
<<<<<<< HEAD
int wind_paths_output(WindPtr wind, char c_file_in[]);
/* setup2.c */
int help(void);
int init_geo(void);
int photon_checks(PhotPtr p, double freqmin, double freqmax, char *comment);
int get_spectype(int yesno, char *question, int *spectype);
int qdisk_init(void);
int qdisk_save(char *diskfile, double ztot);
int read_non_standard_disk_profile(char *tprofile);
int init_advanced_modes(void);
int init_observers(void);
PhotPtr init_photons(void);
int init_ionization(void);
/* run.c */
int calculate_ionization(int restart_stat);
int make_spectra(int restart_stat);
/* brem.c */
double emittance_brem(double freqmin, double freqmax, double lum, double t);
double integ_brem(double freq);
double brem_d(double alpha);
double get_rand_brem(double freqmin, double freqmax);
=======
int wind_paths_output_vtk(WindPtr wind, char c_file_in[], int nangles);
>>>>>>> fcb59be0
/* py_wind_sub.c */
int zoom(int direction);
int overview(WindPtr w, char rootname[]);
int position_summary(WindPtr w);
int abs_summary(WindPtr w, char rootname[], int ochoice);
int adiabatic_cooling_summary(WindPtr w, char rootname[], int ochoice);
int lum_summary(WindPtr w, char rootname[], int ochoice);
int photo_summary(WindPtr w, char rootname[], int ochoice);
int recomb_summary(WindPtr w, char rootname[], int ochoice);
int electron_summary(WindPtr w, char rootname[], int ochoice);
int rho_summary(WindPtr w, char rootname[], int ochoice);
int plasma_cell(WindPtr w, char rootname[], int ochoice);
int freq_summary(WindPtr w, char rootname[], int ochoice);
int nphot_summary(WindPtr w, char rootname[], int ochoice);
int temp_summary(WindPtr w, char rootname[], int ochoice);
int temp_rad(WindPtr w, char rootname[], int ochoice);
int weight_summary(WindPtr w, char rootname[], int ochoice);
int velocity_summary(WindPtr w, char rootname[], int ochoice);
int mo_summary(WindPtr w, char rootname[], int ochoice);
int vol_summary(WindPtr w, char rootname[], int ochoice);
int wind_element(WindPtr w);
int tau_h_summary(WindPtr w, char rootname[], int ochoice);
int coolheat_summary(WindPtr w, char rootname[], int ochoice);
int complete_file_summary(WindPtr w, char root[], int ochoice);
int wind_reg_summary(WindPtr w, char rootname[], int ochoice);
int dvds_summary(WindPtr w, char rootname[], int ochoice);
int inner_shell_summary(WindPtr w, char rootname[], int ochoice);
int IP_summary(WindPtr w, char rootname[], int ochoice);
int alpha_summary(WindPtr w, char rootname[], int ochoice);
int J_summary(WindPtr w, char rootname[], int ochoice);
int J_scat_summary(WindPtr w, char rootname[], int ochoice);
int phot_split(WindPtr w, char rootname[], int ochoice);
int thompson(WindPtr w, char rootname[], int ochoice);
int nscat_split(WindPtr w, char rootname[], int ochoice);
int convergence_summary(WindPtr w, char rootname[], int ochoice);
int convergence_all(WindPtr w, char rootname[], int ochoice);
int model_bands(WindPtr w, char rootname[], int ochoice);
int heatcool_summary(WindPtr w, char rootname[], int ochoice);
int complete_physical_summary(WindPtr w, char rootname[], int ochoice);
double get_density_or_frac(PlasmaPtr xplasma, int element, int istate, int frac_choice);
int find_ion(int element, int istate);
int find_element(int element);
int get_los_dvds(WindPtr w, char rootname[], int ochoice);
/* py_wind_ion.c */
int ion_summary(WindPtr w, int element, int istate, int iswitch, char rootname[], int ochoice);
int tau_ave_summary(WindPtr w, int element, int istate, double freq, char rootname[], int ochoice);
int line_summary(WindPtr w, int element, int istate, char rootname[], int ochoice);
int total_emission_summary(WindPtr w, char rootname[], int ochoice);
int modify_te(WindPtr w, char rootname[], int ochoice);
int partial_measure_summary(WindPtr w, int element, int istate, char rootname[], int ochoice);
/* py_wind_write.c */
int write_array(char filename[], int choice);
int display(char name[]);
/* py_wind_macro.c */
int xadiabatic_cooling_summary(WindPtr w, char rootname[], int ochoice);
int macro_summary(WindPtr w, char rootname[], int ochoice);
int ion_overview(int icell);
int config_overview(int n, int icell);
int depcoef_overview(int icell);
int copy_plasma(PlasmaPtr x1, PlasmaPtr x2);
int depcoef_overview_specific(int version, int nconfig, WindPtr w, char rootname[], int ochoice);
int level_popsoverview(int nplasma, WindPtr w, char rootname[], int ochoice);
int level_emissoverview(int nlev, WindPtr w, char rootname[], int ochoice);
int level_escapeoverview(int nlev, WindPtr w, char rootname[], int ochoice);
int level_tauoverview(int nlev, WindPtr w, char rootname[], int ochoice);
/* py_wind.c */
int main(int argc, char *argv[]);
int one_choice(int choice, char *root, int ochoice);
int py_wind_help(void);
/* test_saha.c */<|MERGE_RESOLUTION|>--- conflicted
+++ resolved
@@ -443,7 +443,6 @@
 int compute_di_coeffs(double T);
 int compute_qrecomb_coeffs(double T);
 double total_di(WindPtr one, double t_e);
-double total_qrecomb(WindPtr one, double t_e);
 double q_ioniz_dere(int nion, double t_e);
 double q_ioniz(struct topbase_phot *cont_ptr, double electron_temperature);
 double q_recomb_dere(struct topbase_phot *cont_ptr, double electron_temperature);
@@ -486,14 +485,14 @@
 int macro_pops(PlasmaPtr xplasma, double xne);
 /* reverb.c */
 double delay_to_observer(PhotPtr pp);
-int delay_dump_prep(char filename[], int restart_stat, int i_rank);
+int delay_dump_prep(int restart_stat, int i_rank);
 int delay_dump_finish(void);
-int delay_dump_combine(int iRanks);
+int delay_dump_combine(int i_ranks);
 int delay_dump(PhotPtr p, int np, int iExtracted);
 int delay_dump_single(PhotPtr pp, int extract_phot);
 /* paths.c */
 Wind_Paths_Ptr wind_paths_constructor(WindPtr wind);
-int reverb_init(WindPtr wind, int nangles);
+int reverb_init(WindPtr wind);
 int wind_paths_init(WindPtr wind);
 int line_paths_add_phot(WindPtr wind, PhotPtr pp, int *nres);
 int wind_paths_add_phot(WindPtr wind, PhotPtr pp);
@@ -505,9 +504,9 @@
 int wind_paths_evaluate(WindPtr wind);
 int wind_paths_dump(WindPtr wind);
 int wind_paths_output_dump(WindPtr wind);
-int wind_paths_point_index(int i, int j, int k, int i_top);
-<<<<<<< HEAD
-int wind_paths_output(WindPtr wind, char c_file_in[]);
+int wind_paths_point_index(int i, int j, int k, int i_top, DomainPtr dom);
+int wind_paths_sphere_point_index(int i, int j, int k);
+int wind_paths_output_vtk(WindPtr wind, int ndom);
 /* setup2.c */
 int help(void);
 int init_geo(void);
@@ -528,9 +527,6 @@
 double integ_brem(double freq);
 double brem_d(double alpha);
 double get_rand_brem(double freqmin, double freqmax);
-=======
-int wind_paths_output_vtk(WindPtr wind, char c_file_in[], int nangles);
->>>>>>> fcb59be0
 /* py_wind_sub.c */
 int zoom(int direction);
 int overview(WindPtr w, char rootname[]);
@@ -599,5 +595,4 @@
 /* py_wind.c */
 int main(int argc, char *argv[]);
 int one_choice(int choice, char *root, int ochoice);
-int py_wind_help(void);
-/* test_saha.c */+int py_wind_help(void);