/* bb.c */
double planck(double t, double freqmin, double freqmax);
double get_rand_pow(double x1, double x2, double alpha);
double get_rand_exp(double alpha_min, double alpha_max);
double integ_planck_d(double alphamin, double alphamax);
int init_integ_planck_d(void);
double planck_d(double alpha);
double emittance_bb(double freqmin, double freqmax, double t);
double check_fmax(double fmin, double fmax, double temp);
/* get_atomicdata.c */
int get_atomic_data(char masterfile[]);
int index_lines(void);
int index_phot_top(void);
int index_phot_verner(void);
int index_collisions(void);
void indexx(int n, float arrin[], int indx[]);
int limit_lines(double freqmin, double freqmax);
int tabulate_verner(void);
/* python.c */
int main(int argc, char *argv[]);
int help(void);
int init_geo(void);
int photon_checks(PhotPtr p, double freqmin, double freqmax, char *comment);
int get_spectype(int yesno, char *question, int *spectype);
int qdisk_init(void);
int qdisk_save(char *diskfile, double ztot);
int read_non_standard_disk_profile(char *tprofile);
/* photon2d.c */
int translate(WindPtr w, PhotPtr pp, double tau_scat, double *tau, int *nres);
int translate_in_space(PhotPtr pp);
double ds_to_wind(PhotPtr pp);
int translate_in_wind(WindPtr w, PhotPtr p, double tau_scat, double *tau, int *nres);
int walls(PhotPtr p, PhotPtr pold);
/* photon_gen.c */
int define_phot(PhotPtr p, double f1, double f2, long nphot_tot, int ioniz_or_final, int iwind, int freq_sampling);
double populate_bands(double f1, double f2, int ioniz_or_final, int iwind, struct xbands *band);
int xdefine_phot(double f1, double f2, int ioniz_or_final, int iwind);
int xmake_phot(PhotPtr p, double f1, double f2, int ioniz_or_final, int iwind, double weight, int iphot_start, int nphotons);
double star_init(double r, double tstar, double freqmin, double freqmax, int ioniz_or_final, double *f);
int photo_gen_star(PhotPtr p, double r, double t, double weight, double f1, double f2, int spectype, int istart, int nphot);
double disk_init(double rmin, double rmax, double m, double mdot, double freqmin, double freqmax, int ioniz_or_final, double *ftot);
int photo_gen_disk(PhotPtr p, double weight, double f1, double f2, int spectype, int istart, int nphot);
int phot_gen_sum(char filename[], char mode[]);
double bl_init(double lum_bl, double t_bl, double freqmin, double freqmax, int ioniz_or_final, double *f);
/* saha.c */
int nebular_concentrations(PlasmaPtr xplasma, int mode);
int concentrations(PlasmaPtr xplasma, int mode);
int saha(PlasmaPtr xplasma, double ne, double t);
int lucy(PlasmaPtr xplasma);
int lucy_mazzali1(double nh, double t_r, double t_e, double www, int nelem, double ne, double density[], double xne, double newden[]);
int fix_concentrations(PlasmaPtr xplasma, int mode);
double get_ne(double density[]);
/* spectra.c */
int spectrum_init(double f1, double f2, int nangle, double angle[], double phase[], int scat_select[], int top_bot_select[], int select_extract, double rho_select[], double z_select[], double az_select[], double r_select[]);
int spectrum_create(PhotPtr p, double f1, double f2, int nangle, int select_extract);
int spectrum_summary(char filename[], char mode[], int nspecmin, int nspecmax, int select_spectype, double renorm, int loglin);
int spectrum_restart_renormalise(int nangle);
/* wind2d.c */
int define_wind(void);
int where_in_grid(double x[]);
int vwind_xyz(PhotPtr p, double v[]);
int wind_div_v(WindPtr w);
double rho(WindPtr w, double x[]);
int mdot_wind(WindPtr w, double z, double rmax);
int get_random_location(int n, int icomp, double x[]);
int zero_scatters(void);
int check_corners_inwind(int n, int icomp);
/* wind.c */
int where_in_wind(double x[]);
int wind_check(WindPtr www, int n);
double model_velocity(double x[], double v[]);
int model_vgrad(double x[], double v_grad[][3]);
double model_rho(double x[]);
/* vector.c */
double dot(double a[], double b[]);
double length(double a[]);
int renorm(double a[], double scalar);
int cross(double a[], double b[], double c[]);
int vmove(double u[], double lmn[], double s, double result[]);
int vsub(double u[], double v[], double result[]);
int vadd(double u[], double v[], double result[]);
int stuff_v(double vin[], double vout[]);
double dot_tensor_vec(double tensor[3][3], double vin[3], double vout[3]);
int project_from_xyz_cyl(double a[], double b[], double result[]);
int project_from_cyl_xyz(double a[], double b[], double result[]);
int create_basis(double u[], double v[], struct basis *basis_new);
int project_from(struct basis *basis_from, double v_in[], double v_out[]);
int project_to(struct basis *basis_from, double v_in[], double v_out[]);
int reorient(struct basis *basis_from, struct basis *basis_to, double v_from[], double v_to[]);
/* debug.c */
int DebugStr(char *string);
/* recipes.c */
double qromb(double (*func)(double), double a, double b, double eps);
double trapzd(double (*func)(double), double a, double b, int n);
void polint(double xa[], double ya[], int n, double x, double *y, double *dy);
double zbrent(double (*func)(double), double x1, double x2, double tol);
void spline(double x[], double y[], int n, double yp1, double ypn, double y2[]);
void splint(double xa[], double ya[], double y2a[], int n, double x, double *y);
double expint(int n, double x);
double *vector(int i, int j);
void free_vector(double *a, int i, int j);
double rtsafe(void (*funcd)(double, double *, double *), double x1, double x2, double xacc);
double golden(double ax, double bx, double cx, double (*f)(double), double tol, double *xmin);
/* trans_phot.c */
int trans_phot(WindPtr w, PhotPtr p, int iextract);
/* phot_util.c */
int stuff_phot(PhotPtr pin, PhotPtr pout);
int move_phot(PhotPtr pp, double ds);
int comp_phot(PhotPtr p1, PhotPtr p2);
int phot_hist(PhotPtr p, int iswitch);
int phot_history_summarize(void);
double ds_to_cone(ConePtr cc, struct photon *p);
double ds_to_sphere(double r, struct photon *p);
double ds_to_sphere2(double x[], double r, struct photon *p);
int quadratic(double a, double b, double c, double r[]);
double ds_to_plane(struct plane *pl, struct photon *p);
double ds_to_closest_approach(double x[], struct photon *p, double *impact_parameter);
/* resonate.c */
double calculate_ds(WindPtr w, PhotPtr p, double tau_scat, double *tau, int *nres, double smax, int *istat);
int select_continuum_scattering_process(double kap_cont, double kap_es, double kap_ff, PlasmaPtr xplasma);
double kappa_bf(PlasmaPtr xplasma, double freq, int macro_all);
int kbf_need(double fmin, double fmax);
double sobolev(WindPtr one, PhotPtr p, double den_ion, struct lines *lptr, double dvds);
int doppler(PhotPtr pin, PhotPtr pout, double v[], int nres);
int scatter(PhotPtr p, int *nres, int *nnscat);
/* radiation.c */
int radiation(PhotPtr p, double ds);
double kappa_ff(PlasmaPtr xplasma, double freq);
double sigma_phot(struct photoionization *x_ptr, double freq);
double sigma_phot_topbase(struct topbase_phot *x_ptr, double freq);
double sigma_phot_verner(struct innershell *x_ptr, double freq);
double den_config(PlasmaPtr xplasma, int nconf);
double pop_kappa_ff_array(void);
int update_banded_estimators(PlasmaPtr xplasma, PhotPtr p, double ds, double w_ave);
int save_photon_stats(WindPtr one, PhotPtr p, double ds);
double mean_intensity(PlasmaPtr xplasma, double freq, int mode);
/* wind_updates2d.c */
int wind_update(WindPtr (w));
int wind_rad_init(void);
int wind_rad_summary(WindPtr w, char filename[], char mode[]);
int wind_ip(void);
/* windsave.c */
int wind_save(char filename[]);
int wind_read(char filename[]);
int wind_complete(WindPtr w);
int spec_save(char filename[]);
int spec_read(char filename[]);
/* extract.c */
int extract(WindPtr w, PhotPtr p, int itype);
int extract_one(WindPtr w, PhotPtr pp, int itype, int nspec);
/* pdf.c */
int pdf_gen_from_func(PdfPtr pdf, double (*func)(double), double xmin, double xmax, int njumps, double jump[]);
double gen_array_from_func(double (*func)(double), double xmin, double xmax, int pdfsteps);
int pdf_gen_from_array(PdfPtr pdf, double x[], double y[], int n_xy, double xmin, double xmax, int njumps, double jump[]);
double pdf_get_rand(PdfPtr pdf);
int pdf_limit(PdfPtr pdf, double xmin, double xmax);
double pdf_get_rand_limit(PdfPtr pdf);
int pdf_to_file(PdfPtr pdf, char filename[]);
int pdf_check(PdfPtr pdf);
int recalc_pdf_from_cdf(PdfPtr pdf);
/* roche.c */
int binary_basics(void);
double ds_to_roche_2(PhotPtr p);
int hit_secondary(PhotPtr p);
double pillbox(PhotPtr p, double *smin, double *smax);
double phi(double s);
double dphi_ds(double s);
double d2phi_ds2(double s);
double roche_width(double x);
double roche2_width_max(void);
void roche(double s, double *value, double *derivative);
void roche_deriv(double s, double *value, double *derivative);
/* random.c */
int randvec(double a[], double r);
int randvcos(double lmn[], double north[]);
double vcos(double x);
/* stellar_wind.c */
int get_stellar_wind_params(void);
double stellar_velocity(double x[], double v[]);
double stellar_rho(double x[]);
int stellar_vel_grad(double x[], double velgrad[][3]);
/* homologous.c */
int get_homologous_params(void);
double homologous_velocity(double x[], double v[]);
double homologous_rho(double x[]);
/* proga.c */
int get_proga_wind_params(void);
int get_proga(void);
double proga_velocity(double x[], double v[]);
double proga_rho(double x[]);
double proga_temp(double x[]);
int rtheta_make_zeus_grid(WindPtr w);
int rtheta_zeus_volumes(WindPtr w);
/* corona.c */
int get_corona_params(void);
double corona_velocity(double x[], double v[]);
double corona_rho(double x[]);
/* knigge.c */
int get_knigge_wind_params(void);
double kn_velocity(double x[], double v[]);
double kn_rho(double x[]);
double kn_vzero(double r);
double kn_wind_mdot_integral(double r);
double kn_rho_zero(double r);
/* disk.c */
double tdisk(double m, double mdot, double r);
double teff(double t, double x);
double gdisk(double mass, double mdot, double rmin);
double geff(double g0, double x);
double vdisk(double x[], double v[]);
double zdisk(double r);
double ds_to_disk(struct photon *p, int miss_return);
void disk_deriv(double s, double *value, double *derivative);
/* lines.c */
double total_line_emission(WindPtr one, double f1, double f2);
double lum_lines(WindPtr one, int nmin, int nmax);
int lum_pdf(PlasmaPtr xplasma, double lumlines);
double q21(struct lines *line_ptr, double t);
double q12(struct lines *line_ptr, double t);
double a21(struct lines *line_ptr);
double two_level_atom(struct lines *line_ptr, PlasmaPtr xplasma, double *d1, double *d2);
double line_nsigma(struct lines *line_ptr, PlasmaPtr xplasma);
double scattering_fraction(struct lines *line_ptr, PlasmaPtr xplasma);
double p_escape(struct lines *line_ptr, PlasmaPtr xplasma);
double p_escape_from_tau(double tau);
int line_heat(PlasmaPtr xplasma, PhotPtr pp, int nres);
/* continuum.c */
double one_continuum(int spectype, double t, double g, double freqmin, double freqmax);
double emittance_continuum(int spectype, double freqmin, double freqmax, double t, double g);
/* emission.c */
double wind_luminosity(double f1, double f2);
double total_emission(WindPtr one, double f1, double f2);
double adiabatic_cooling(WindPtr one, double t);
int photo_gen_wind(PhotPtr p, double weight, double freqmin, double freqmax, int photstart, int nphot);
double one_line(WindPtr one, double freqmin, double freqmax, int *nres);
double total_free(WindPtr one, double t_e, double f1, double f2);
double ff(WindPtr one, double t_e, double freq);
double one_ff(WindPtr one, double f1, double f2);
double gaunt_ff(double gsquared);
/* recomb.c */
double fb_verner_partial(double freq);
double fb_topbase_partial(double freq);
double integ_fb(double t, double f1, double f2, int nion, int fb_choice);
double total_fb(WindPtr one, double t, double f1, double f2);
double one_fb(WindPtr one, double f1, double f2);
int num_recomb(PlasmaPtr xplasma, double t_e);
double fb(PlasmaPtr xplasma, double t, double freq, int ion_choice, int fb_choice);
int init_freebound(double t1, double t2, double f1, double f2);
double get_nrecomb(double t, int nion);
double get_fb(double t, int nion, int narray);
double xinteg_fb(double t, double f1, double f2, int nion, int fb_choice);
int fb_save(char filename[]);
int fb_read(char filename[]);
double total_rrate(int nion, double T);
double gs_rrate(int nion, double T);
/* diag.c */
int open_diagfile(void);
/* sv.c */
int get_sv_wind_params(void);
double sv_velocity(double x[], double v[]);
double sv_rho(double x[]);
double sv_find_wind_rzero(double p[]);
int sv_zero_init(double p[]);
double sv_zero_r(double r);
double sv_theta_wind(double r);
double sv_wind_mdot_integral(double r);
/* ionization.c */
int ion_abundances(PlasmaPtr xplasma, int mode);
int convergence(PlasmaPtr xplasma);
int check_convergence(void);
int one_shot(PlasmaPtr xplasma, int mode);
double calc_te(PlasmaPtr xplasma, double tmin, double tmax);
double zero_emit(double t);
/* ispy.c */
int ispy_init(char filename[], int icycle);
int ispy_close(void);
int ispy(PhotPtr p, int n);
/* levels.c */
int levels(PlasmaPtr xplasma, int mode);
/* gradv.c */
double dvwind_ds(PhotPtr p);
int dvds_ave(void);
/* reposition.c */
int reposition(WindPtr w, PhotPtr p);
/* anisowind.c */
int randwind(PhotPtr p, double lmn[3], double north[3]);
double vrandwind(double x);
double reweightwind(PhotPtr p);
int make_pdf_randwind(double tau);
int randwind_thermal_trapping(PhotPtr p, int *nnscat);
/* util.c */
int fraction(double value, double array[], int npts, int *ival, double *f, int mode);
int linterp(double x, double xarray[], double yarray[], int xdim, double *y, int mode);
int coord_fraction(int ichoice, double x[], int ii[], double frac[], int *nelem);
int where_in_2dcell(int ichoice, double x[], int n, double *fx, double *fz);
int wind_n_to_ij(int n, int *i, int *j);
int wind_ij_to_n(int i, int j, int *n);
/* density.c */
double get_ion_density(PhotPtr p, int nion);
/* detail.c */
int detailed_balance(PlasmaPtr xplasma, int nelem, double newden[]);
int rebalance(double rates_up[], double rates_down[], double fraction[], int ntot);
int wind_update_after_detailed_balance(PlasmaPtr xplasma, int nelem, double newden[]);
/* bands.c */
int bands_init(int imode, struct xbands *band);
int freqs_init(double freqmin, double freqmax);
/* time.c */
double timer(void);
int get_time(char curtime[]);
/* matom.c */
int matom(PhotPtr p, int *nres, int *escape);
double b12(struct lines *line_ptr);
double alpha_sp(struct topbase_phot *cont_ptr, PlasmaPtr xplasma, int ichoice);
double alpha_sp_integrand(double freq);
int kpkt(PhotPtr p, int *nres, int *escape);
int fake_matom_bb(PhotPtr p, int *nres, int *escape);
int fake_matom_bf(PhotPtr p, int *nres, int *escape);
int macro_pops(PlasmaPtr xplasma, double xne);
int macro_gov(PhotPtr p, int *nres, int matom_or_kpkt, int *which_out);
double get_kpkt_f(void);
double get_matom_f(int mode);
int photo_gen_kpkt(PhotPtr p, double weight, int photstart, int nphot);
int photo_gen_matom(PhotPtr p, double weight, int photstart, int nphot);
int emit_matom(WindPtr w, PhotPtr p, int *nres, int upper);
double q_ioniz(struct topbase_phot *cont_ptr, double electron_temperature);
double q_recomb(struct topbase_phot *cont_ptr, double electron_temperature);
/* estimators.c */
int bf_estimators_increment(WindPtr one, PhotPtr p, double ds);
int bb_estimators_increment(WindPtr one, PhotPtr p, double tau_sobolev, double dvds, int nn);
int mc_estimator_normalise(int n);
double total_fb_matoms(PlasmaPtr xplasma, double t_e, double f1, double f2);
double total_bb_cooling(PlasmaPtr xplasma, double t_e);
double macro_bb_heating(PlasmaPtr xplasma, double t_e);
double macro_bf_heating(PlasmaPtr xplasma, double t_e);
int bb_simple_heat(PlasmaPtr xplasma, PhotPtr p, double tau_sobolev, double dvds, int nn);
double get_gamma(struct topbase_phot *cont_ptr, PlasmaPtr xplasma);
double gamma_integrand(double freq);
double get_gamma_e(struct topbase_phot *cont_ptr, PlasmaPtr xplasma);
double gamma_e_integrand(double freq);
double get_alpha_st(struct topbase_phot *cont_ptr, PlasmaPtr xplasma);
double alpha_st_integrand(double freq);
double get_alpha_st_e(struct topbase_phot *cont_ptr, PlasmaPtr xplasma);
double alpha_st_e_integrand(double freq);
/* wind_sum.c */
int xtemp_rad(WindPtr w);
/* yso.c */
int get_yso_wind_params(void);
double yso_velocity(double x[], double v[]);
double yso_rho(double x[]);
/* elvis.c */
int get_elvis_wind_params(void);
double elvis_velocity(double x[], double v[]);
double elvis_rho(double x[]);
double elvis_find_wind_rzero(double p[]);
int elvis_zero_init(double p[]);
double elvis_zero_r(double r);
double elvis_theta_wind(double r);
double elvis_wind_mdot_integral(double r);
double ds_to_pillbox(PhotPtr pp, double rmin, double rmax, double height);
/* cylindrical.c */
double cylind_ds_in_cell(PhotPtr p);
int cylind_make_grid(WindPtr w);
int cylind_wind_complete(WindPtr w);
int cylind_volumes(WindPtr w, int icomp);
int cylind_where_in_grid(double x[]);
int cylind_get_random_location(int n, int icomp, double x[]);
int cylind_extend_density(WindPtr w);
int cylind_is_cell_in_wind(int n, int icomp);
/* rtheta.c */
double rtheta_ds_in_cell(PhotPtr p);
int rtheta_make_grid(WindPtr w);
int rtheta_make_cones(WindPtr w);
int rtheta_wind_complete(WindPtr w);
int rtheta_volumes(WindPtr w, int icomp);
int rtheta_where_in_grid(double x[]);
int rtheta_get_random_location(int n, int icomp, double x[]);
int rtheta_extend_density(WindPtr w);
int rtheta_is_cell_in_wind(int n, int icomp);
/* spherical.c */
double spherical_ds_in_cell(PhotPtr p);
int spherical_make_grid(WindPtr w);
int spherical_wind_complete(WindPtr w);
int spherical_volumes(WindPtr w, int icomp);
int spherical_where_in_grid(double x[]);
int spherical_get_random_location(int n, int icomp, double x[]);
int spherical_extend_density(WindPtr w);
int shell_make_grid(WindPtr w);
/* cylind_var.c */
double cylvar_ds_in_cell(PhotPtr p);
int cylvar_make_grid(WindPtr w);
int cylvar_wind_complete(WindPtr w);
int cylvar_volumes(WindPtr w, int icomp);
int cylvar_where_in_grid(double x[], int ichoice, double *fx, double *fz);
int cylvar_get_random_location(int n, int icomp, double x[]);
int cylvar_extend_density(WindPtr w);
int cylvar_coord_fraction(int ichoice, double x[], int ii[], double frac[], int *nelem);
/* bilinear.c */
int bilin(double x[], double x00[], double x01[], double x10[], double x11[], double *f, double *g);
int xquadratic(double a, double b, double c, double r[]);
/* gridwind.c */
int create_maps(int ichoice);
int calloc_wind(int nelem);
int calloc_plasma(int nelem);
int check_plasma(PlasmaPtr xplasma, char message[]);
int calloc_macro(int nelem);
int calloc_estimators(int nelem);
int calloc_dyn_plasma(int nelem);
/* partition.c */
int partition_functions(PlasmaPtr xplasma, int mode);
int partition_functions_2(PlasmaPtr xplasma, int xnion, double temp, double weight);
/* signal.c */
int xsignal(char *root, char *format, ...);
int xsignal_rm(char *root);
int set_max_time(char *root, double t);
int check_time(char *root);
/* auger_ionization.c */
int auger_ionization(PlasmaPtr xplasma);
/* agn.c */
double agn_init(double r, double lum, double alpha, double freqmin, double freqmax, int ioniz_or_final, double *f);
double emittance_pow(double freqmin, double freqmax, double lum, double alpha);
double emittance_bpow(double freqmin, double freqmax, double lum, double alpha);
int photo_gen_agn(PhotPtr p, double r, double alpha, double weight, double f1, double f2, int spectype, int istart, int nphot);
/* shell_wind.c */
int get_shell_wind_params(void);
/* compton.c */
double kappa_comp(PlasmaPtr xplasma, double freq);
double kappa_ind_comp(PlasmaPtr xplasma, double freq);
double total_comp(WindPtr one, double t_e);
double klein_nishina(double nu);
/* torus.c */
double torus_rho(double x[]);
double ds_to_cylinder(double rho, struct photon *p);
double ds_to_torus(PhotPtr pp);
/* zeta.c */
double compute_zeta(double temp, int nion, int mode);
/* dielectronic.c */
int compute_dr_coeffs(double temp);
double total_dr(WindPtr one, double t_e);
/* spectral_estimators.c */
int spectral_estimators(PlasmaPtr xplasma);
double pl_alpha_func_log(double alpha);
double pl_logmean(double alpha, double lnumin, double lnumax);
double pl_log_w(double j, double alpha, double lnumin, double lnumax);
double pl_log_stddev(double alpha, double lnumin, double lnumax);
double exp_temp_func(double exp_temp);
double exp_mean(double exp_temp, double numin, double numax);
double exp_w(double j, double exp_temp, double numin, double numax);
double exp_stddev(double exp_temp, double numin, double numax);
/* variable_temperature.c */
int variable_temperature(PlasmaPtr xplasma, int mode);
double pi_correct(double xtemp, int nion, PlasmaPtr xplasma, int mode);
double temp_func(double solv_temp);
/* matom_diag.c */
int matom_emiss_report(void);
/* direct_ion.c */
int compute_di_coeffs(double T);
double total_di(WindPtr one, double t_e);
<<<<<<< HEAD
/* reverb.c */
int delay_spectrum_summary(char filename[], char mode[], int nspecmin, int nspecmax, int select_spectype, double renorm, int loglin);
int delay_dump_prep(char filename[], int nspec, int restart_par, int iRank);
int delay_dump(PhotPtr p, int np, int nspec, int iExtracted);
/* wind_keplerian.c */
int get_wind_keplerian_params(void);
double wind_keplerian_velocity(double x[], double v[]);
double wind_keplerian_rho(double x[]);
int wind_keplerian_cyl_volumes(WindPtr w, int icomp);
=======
/* pi_rates.c */
double calc_pi_rate(int nion, PlasmaPtr xplasma, int mode);
double tb_planck1(double freq);
double tb_logpow1(double freq);
double tb_exp1(double freq);
/* matrix_ion.c */
int matrix_ion_populations(PlasmaPtr xplasma, int mode);
int populate_ion_rate_matrix(PlasmaPtr xplasma, double rate_matrix[nions][nions], double pi_rates[nions], double rr_rates[nions], double b_temp[nions], double xne, int xelem[nions]);
int solve_matrix(double *a_data, double *b_data, int nrows, double *x);
/* para_update.c */
int communicate_estimators_para(void);
int gather_spectra_para(int nspec_helper, int nspecs);
int communicate_matom_estimators_para(void);
>>>>>>> ddafbbf3
/* py_wind_sub.c */
int zoom(int direction);
int overview(WindPtr w, char rootname[]);
int position_summary(WindPtr w);
int abs_summary(WindPtr w, char rootname[], int ochoice);
int adiabatic_cooling_summary(WindPtr w, char rootname[], int ochoice);
int lum_summary(WindPtr w, char rootname[], int ochoice);
int photo_summary(WindPtr w, char rootname[], int ochoice);
int recomb_summary(WindPtr w, char rootname[], int ochoice);
int electron_summary(WindPtr w, char rootname[], int ochoice);
int rho_summary(WindPtr w, char rootname[], int ochoice);
int plasma_cell(WindPtr w, char rootname[], int ochoice);
int freq_summary(WindPtr w, char rootname[], int ochoice);
int nphot_summary(WindPtr w, char rootname[], int ochoice);
int temp_summary(WindPtr w, char rootname[], int ochoice);
int temp_rad(WindPtr w, char rootname[], int ochoice);
int weight_summary(WindPtr w, char rootname[], int ochoice);
int velocity_summary(WindPtr w, char rootname[], int ochoice);
int mo_summary(WindPtr w, char rootname[], int ochoice);
int vol_summary(WindPtr w, char rootname[], int ochoice);
int wind_element(WindPtr w);
int tau_h_summary(WindPtr w, char rootname[], int ochoice);
int coolheat_summary(WindPtr w, char rootname[], int ochoice);
int complete_file_summary(WindPtr w, char root[], int ochoice);
int wind_reg_summary(WindPtr w, char rootname[], int ochoice);
int dvds_summary(WindPtr w, char rootname[], int ochoice);
int inner_shell_summary(WindPtr w, char rootname[], int ochoice);
int IP_summary(WindPtr w, char rootname[], int ochoice);
int alpha_summary(WindPtr w, char rootname[], int ochoice);
int J_summary(WindPtr w, char rootname[], int ochoice);
int J_scat_summary(WindPtr w, char rootname[], int ochoice);
int phot_split(WindPtr w, char rootname[], int ochoice);
int thompson(WindPtr w, char rootname[], int ochoice);
int nscat_split(WindPtr w, char rootname[], int ochoice);
int convergence_summary(WindPtr w, char rootname[], int ochoice);
int convergence_all(WindPtr w, char rootname[], int ochoice);
int model_bands(WindPtr w, char rootname[], int ochoice);
int heatcool_summary(WindPtr w, char rootname[], int ochoice);
int complete_physical_summary(WindPtr w, char rootname[], int ochoice);
double get_density_or_frac(PlasmaPtr xplasma, int element, int istate, int frac_choice);
int find_ion(int element, int istate);
int find_element(int element);
/* py_wind_ion.c */
int ion_summary(WindPtr w, int element, int istate, int iswitch, char rootname[], int ochoice);
int tau_ave_summary(WindPtr w, int element, int istate, double freq, char rootname[], int ochoice);
int line_summary(WindPtr w, int element, int istate, char rootname[], int ochoice);
int total_emission_summary(WindPtr w, char rootname[], int ochoice);
int modify_te(WindPtr w, char rootname[], int ochoice);
int partial_measure_summary(WindPtr w, int element, int istate, char rootname[], int ochoice);
/* py_wind_write.c */
int write_array(char filename[], int choice);
int display(char name[]);
/* py_wind_macro.c */
int xadiabatic_cooling_summary(WindPtr w, char rootname[], int ochoice);
int macro_summary(WindPtr w, char rootname[], int ochoice);
int ion_overview(int icell);
int config_overview(int n, int icell);
int depcoef_overview(int icell);
int copy_plasma(PlasmaPtr x1, PlasmaPtr x2);
int depcoef_overview_specific(int version, int nconfig, WindPtr w, char rootname[], int ochoice);
int level_popsoverview(int nplasma, WindPtr w, char rootname[], int ochoice);
int level_emissoverview(int nlev, WindPtr w, char rootname[], int ochoice);
int level_escapeoverview(int nlev, WindPtr w, char rootname[], int ochoice);
int level_tauoverview(int nlev, WindPtr w, char rootname[], int ochoice);
/* py_wind.c */
int main(int argc, char *argv[]);
int one_choice(int choice, char *root, int ochoice);
int py_wind_help(void);
/* test_saha.c */
int main(int argc, char *argv[]);<|MERGE_RESOLUTION|>--- conflicted
+++ resolved
@@ -455,7 +455,6 @@
 /* direct_ion.c */
 int compute_di_coeffs(double T);
 double total_di(WindPtr one, double t_e);
-<<<<<<< HEAD
 /* reverb.c */
 int delay_spectrum_summary(char filename[], char mode[], int nspecmin, int nspecmax, int select_spectype, double renorm, int loglin);
 int delay_dump_prep(char filename[], int nspec, int restart_par, int iRank);
@@ -465,7 +464,6 @@
 double wind_keplerian_velocity(double x[], double v[]);
 double wind_keplerian_rho(double x[]);
 int wind_keplerian_cyl_volumes(WindPtr w, int icomp);
-=======
 /* pi_rates.c */
 double calc_pi_rate(int nion, PlasmaPtr xplasma, int mode);
 double tb_planck1(double freq);
@@ -479,7 +477,6 @@
 int communicate_estimators_para(void);
 int gather_spectra_para(int nspec_helper, int nspecs);
 int communicate_matom_estimators_para(void);
->>>>>>> ddafbbf3
 /* py_wind_sub.c */
 int zoom(int direction);
 int overview(WindPtr w, char rootname[]);
