--- conflicted
+++ resolved
@@ -217,10 +217,6 @@
   int kkk, n;
   double weight_min;
   struct photon pp, pextract;
-<<<<<<< HEAD
-//OLD  struct photon pp_reposition_test;
-=======
->>>>>>> 0f6c8b3a
   int nnscat;
   double x_dfudge_check[3];
   int ndom;
@@ -231,15 +227,6 @@
   tau_scat = -log (1. - random_number (0.0, 1.0));
 
 
-<<<<<<< HEAD
-  /* This is temporary XXXX */
-
-  if (pp.ds != 0)
-  {
-    Error ("Why is ds not 0 %e for photon\n", pp.ds, pp.np);
-  }
-=======
->>>>>>> 0f6c8b3a
 
   weight_min = EPSILON * pp.w;
   istat = P_INWIND;
@@ -267,12 +254,6 @@
        photon at the position of it's last scatter.  In most other cases though we store the final 
        position of the photon. */
 
-<<<<<<< HEAD
-/* Next line looks wrong. It implies that at every step we put pp.ds back to 0, which is
-   not conisistent with the definition of ds, as stated in python.h  ksl 200514 */
-//OLD    pp.ds = 0;                  // EP 11-19: reinitialise for safety
-=======
->>>>>>> 0f6c8b3a
 
     istat = translate (w, &pp, tau_scat, &tau, &current_nres);
 
@@ -496,57 +477,14 @@
       /* Now extract photons if we are in detailed the detailed spectrum portion of the program */
 
       /* N.B. To use the anisotropic scattering option, extract needs to follow scatter.  
-<<<<<<< HEAD
-       *  This is because the reweighting which occurs in extract needs the pdf for scattering 
-=======
        * This is because the reweighting which occurs in extract needs the pdf for scattering 
->>>>>>> 0f6c8b3a
        * to have been initialized.
        */
 
       if (iextract)
       {
         stuff_phot (&pp, &pextract);
-<<<<<<< HEAD
-
-
-        /* This next if statement iss required because in anisotropic scattering mode 2 
-         * we have normalised our rejection method. This means that we have to adjust nnscat by 
-         * this factor, since nnscat will be lower by a factor of
-         * 1/p_norm 
-         */
-
-        if (geo.scatter_mode == SCATTER_MODE_THERMAL && pextract.nres <= NLINES && pextract.nres > -1)
-        {
-          /* we normalised our rejection method by the escape probability along the vector of maximum velocity gradient.
-             First find the sobolev optical depth along that vector. The -1 enforces calculation of the ion density */
-
-          tau_norm = sobolev (&wmain[pextract.grid], pextract.x, -1.0, lin_ptr[pextract.nres], wmain[pextract.grid].dvds_max);
-
-          /* then turn into a probability */
-
-          p_norm = p_escape_from_tau (tau_norm);
-
-        }
-        else
-        {
-          p_norm = 1.0;
-
-          /* nnscat is the quantity associated with this photon being extracted */
-          if (nnscat != 1)
-            Error
-              ("nnscat is %i for photon %i in scatter mode %i! nres %i NLINES %i\n",
-               nnscat, p->np, geo.scatter_mode, pextract.nres, NLINES);
-        }
-
-        /* We then increase weight to account for number of scatters. This is done because in extract we multiply by the
-           escape probability along a given direction, but we also need to divide the weight by the mean escape
-           probability, which is equal to 1/nnscat */
-
-        pextract.w *= nnscat / p_norm;
-=======
         pextract.nnscat = nnscat;
->>>>>>> 0f6c8b3a
         extract (w, &pextract, PTYPE_WIND);     // Treat as wind photon for purpose of extraction
       }
 
@@ -560,15 +498,8 @@
       istat = pp.istat = P_INWIND;
       tau = 0;
 
-<<<<<<< HEAD
-//OLD      stuff_phot (&pp, &pp_reposition_test);
       stuff_v (pp.x, x_dfudge_check);   // this is a vector we use to see if dfudge moved the photon outside the wind cone
 
-      /* reposition is a NOP for non-resonant scatters but nudges the photon forward for resonant scatters */
-=======
-      stuff_v (pp.x, x_dfudge_check);   // this is a vector we use to see if dfudge moved the photon outside the wind cone
-
->>>>>>> 0f6c8b3a
       pp.ds = 0;
       stuff_phot (&pp, p);
 
@@ -590,17 +521,6 @@
         Error ("trans_phot:Status of %9d changed from %d to %d after reposition\n", p->np, p->istat, istat);
       }
 
-<<<<<<< HEAD
-//OLD      /*
-//OLD       * EP 1908 -- see issue #584 for a more complete description of the problem.
-//OLD       * This additional error checking was added due to reposition () pushing
-//OLD       * photons through the disc plane for a geometrically thin accretion disc,
-//OLD       * which would sometimes result in a simulation exiting. The purpose of
-//OLD       * this is to move a photon a reduced distance to ensure that it does not
-//OLD       * get pushed through the disc plane accidentally
-//OLD       */
-=======
->>>>>>> 0f6c8b3a
 
       /*ksl - eliminated reposition_lost_photon from code, as this should not happen anymore.  If it
          does then it needs to be investigated. */
@@ -608,12 +528,6 @@
       if (istat == P_REPOSITION_ERROR)
       {
         Error ("Got reposition error for %d.  INVESTIGATE\n", p->np);
-<<<<<<< HEAD
-//OLD        reposition_lost_disk_photon (&pp_reposition_test);
-//OLD        stuff_phot (&pp_reposition_test, &pp);
-//OLD        istat = walls (&pp, p, normal);
-=======
->>>>>>> 0f6c8b3a
       }
 
       /* JM 1506 -- we don't throw errors here now, but we do keep a track
