

/* This file was created to contain all of the routines associated
	with the attempt to calculate ionic abundances using a
	temperature fixed for each pair of ions to make the uncorrected
	abundance ration roughly equal to 1. There are then correction
	factors applied, either based upon a power law model of
	the true radiation field, or as a dilute blackbody.

	12Feb	nsh	Began coding 
 */

#include <stdio.h>
#include <stdlib.h>
#include <string.h>
#include <math.h>


#include "atomic.h"
#include "python.h"



int niterate;			// Make this a variable that all the subroutines cn see, 
				// so we can decide if we need to recompute the numerators




/***********************************************************
                                       Southampton University

  Synopsis:   

int
variable_temperature (xplasama, mode)  modifies the densities of ions, levels, and
	partition functions of ions within a cell of the wind based upon the mode, 
	and other data contained within the WindPtr itself, such as t_r, t_e, w, 
	based on the "mode".  

        Unlike nebular_concentrations, this code works on pairs of ions at a time, 
	and uses a temperature calculated to be suitable for that particular pair
	to have a ratio of abundances about equal to 1.
  
  Arguments:		
     PlasmaPtr ww;
     int mode;			// 6=correct using a dilute blackbody
     				   7=correct using a broken power law spectrum


  Returns:
 	variable temperature alters portions of the wind ptr.  Exactly how things 
	are changed depends on the mode.
 
 	variable_temperature returns 0 if it converged to an answer, -1 otherwise.  On an
 	abnormal return the density array and ne are left unchanged.
 	
  Description:	


 
  Notes:

  Section 5.3 of Nick's thesis explains the undelying ratinale for the so-called 
  variable temperature models.  The name of the routine is misleading since 
  there correctios are made for both a dilute power law and for a dilute bb. 



  History:
	2012Feb	nsh	Coded and debugged as part of QSO effort. 
        1212Dec nsh	Recoded so that the densities are computed in a 
			temporary array, and only 
			committted to the real density structure once 
			we are sure the code converges.
	2013Sep nsh	ground state fudge computed at the start, and 
			stored in an array rather
			than contiunually recomputing it - sometimes it is expensive.
	

**************************************************************/



double xxxne, xip;

int 
variable_temperature (PlasmaPtr xplasma, int mode)			//   6=correct using dilute blackbody, 7=power law
{
  int nion;			
  double xnew, xsaha;
  double theta, x;
  double get_ne ();
  double t_e, t_r, xtemp, nh, xne, xxne, www;
  double a, b;
  double newden[NIONS];		//NSH 121217 - recoded so density is computed in a temperary array
  // double xip; //ionzation potential of lower ion.
  int nelem, first, last;
//  double t_r_part_correct, NSH 130401 - this variable no longer used in 75. It may come back tho!
  double t_e_part_correct;
  double sum, big;
  double pi_fudge, recomb_fudge, tot_fudge;	/*Two of the correction factors for photoionization rate, and recombination rate */
  double gs_fudge[NIONS];	/*It can be expensive to calculate this, and it only depends on t_e - which is fixed for a run. So 
				   //                 calculate it once, and store it in a temporary array */

  nh = xplasma->rho * rho2nh;	//LTE
  t_e = xplasma->t_e;
  t_r = xplasma->t_r;
  www = xplasma->w;


  /* Copy the current densities into the temporary array */

  for (nion = 0; nion < nions; nion++)
    {
      newden[nion] = xplasma->density[nion]; 

      /* Here we populate the recombination to ground state correction factor used in the LM and Sim ionization
       * equations.  Mode 2 imples we are include the dielectronic correction. There is no recombination fudge for 
       * the neutral ion */

      if (ion[nion].istate != 1)	
	{
	  gs_fudge[nion] = compute_zeta (t_e, nion - 1, 2);	//We call with nion-1, so when we address the array, we will want to ask for nion
	}
    }



  /* make an initial estimate of ne based on H alone,  Our guess
     assumes ion[0] is H1.  Note that x below is the fractional
     ionization of H and should vary from 0 to 1

     Note that in a pure H plasma, the left hand side of the Saha 
     equation can be written as (x*x*nh*nh)/((1-x)*nh)  and can
     then be converted into a quadratic.  That is what is done
     below.  

     Since this is an initial estimate, g factors are ignored
   *
   */

  if (t_e < MIN_TEMP)
    t_e = MIN_TEMP;		/* fudge to prevent divide by zeros */

  xsaha = SAHA * pow (t_e, 1.5);

  theta = xsaha * exp (-ion[0].ip / (BOLTZMANN * t_e)) / nh;

  if (theta < THETAMAX)
    {
      x = (-theta + sqrt (theta * theta + 4 * theta)) / 2.;
      xne = xxne = xxxne = x * nh;
    }
  else
    xne = xxne = xxxne = nh;	/*xxne is just a store so the error can report the starting value of ne. 
                                  xxxne is the shared variable so the temperature solver routine can access it */

  if (xne < 1.e-6)
    xne = xxxne = 1.e-6;	/* Set a minimum ne to assure we can calculate
				   xne the first time through the loop */


  /* At this point we have an initial estimate of ne. */

  niterate = 0;
  while (niterate < MAXITERATIONS)
    {
      /* We loop over all elements */
      for (nelem = 0; nelem < nelements; nelem++)
	{

	  first = ele[nelem].firstion;	/*first and last identify the position in the array */
	  last = first + ele[nelem].nions;	/*  So for H which has 2 ions, H1 and H2, first will 
             					    generally be 0 and last will be 2 so the for loop 
                                                    below will just be done once for nion = 1 */

	  if (first < 0 || first >= nions || last < 0 || last > nions)
	    {
	      Error
		("variable_temperature: Confusion for element %d with first ion %d and last ion %d\n",
		 nelem, first, last);
	      exit (0);
	    }


	  /* and now we loop over all the ions of this element */
	  sum = newden[first] = 1.0;	/* set the density of the first ion of this element to 1.0 
                                           -this is (always??) the neutral ion */

	  big = pow (10., 250. / (last - first));	/*make sure that we will not overflow the last ion */


	  for (nion = first + 1; nion < last; nion++)	/*nion is the upper ion of the pair, 
                                                         last is one above the actual last ion, 
                                                         so the last ion to be considered is last-1 */
	    {

	      tot_fudge = 0.0;	/* NSH 130605 to remove o3 compile error */

	      /* now we need to work out the correct temperature to use */
	      xip = ion[nion - 1].ip;	//the IP is that from the lower to the upper of the pair
	      xtemp = zbrent (temp_func, MIN_TEMP, 1e8, 10);	//work out correct temperature


              /* given this temperature, we need the pair of partition functions for these ions */
	      partition_functions_2 (xplasma, nion, xtemp, 1);	//weight of 1 give us the LTE populations.


             /* and now we need the saha equation linking the two states at our chosen temp 
                NB the partition function of the electron is included in the SAHA factor */

	      xsaha = SAHA * pow (xtemp, 1.5);
	      b = xsaha * xplasma->partition[nion]
		* exp (-ion[nion - 1].ip / (BOLTZMANN * xtemp)) / (xne *
								   xplasma->partition
								   [nion -
								    1]);


	      t_e_part_correct =
		xplasma->partition[nion - 1] / xplasma->partition[nion];
	      partition_functions_2 (xplasma, nion, t_e, 0);	/* Our only real guess here is that the 
                                                                   electron temperature might give a good 
                                                                   estimate of the partition function */

	      t_e_part_correct *=
		(xplasma->partition[nion] / xplasma->partition[nion - 1]);


	      /* we now correct b to take account of the temperature and photon field 
		 t_r and www give the actual radiation field in the cell, xtemp is the temp we used
  		 t_e is the actual electron temperature of the cell*/

	      recomb_fudge = sqrt (t_e / xtemp);

              /* Correct the SAHA equation abundance pair using an actual radiation field modelled as a dilute black body */
	      if (mode == 6)	
		{

		  if (t_r / xtemp < 0.2)	
                 /* If the true radiation temperature is much lower than the temperature at which 
                    the ion is expected to exist, we wont see it, so save time and dont bother 
                    calculating correction factors */
		    {
		      tot_fudge = 0.0;
		    }

		  else
		    {

		      pi_fudge = pi_correct (xtemp, nion, xplasma, mode);

		      tot_fudge =
			pi_fudge * recomb_fudge * (gs_fudge[nion] +
						   xplasma->w * (1 -
							  gs_fudge[nion]));
		    }
		}

              /* correct the SAHA equation abundance pair using an actual radiation field modelled as a broken power law */

	      else if (mode == 7)	
		{
		  pi_fudge = pi_correct (xtemp, nion, xplasma, mode);


		  tot_fudge =
		    pi_fudge * recomb_fudge * gs_fudge[nion] *
		    t_e_part_correct;
		}

	      else
		{
		  Error ("variable_temperature: unknown mode %d\n", mode);
		  exit (0);
		}


	      /* apply correction factors */
	      b *= tot_fudge;
	      if (b > big)
		b = big;	//limit step so there is no chance of overflow
	      a = newden[nion - 1] * b;
	      sum += newden[nion] = a;

	      if (newden[nion] < 0.0)
		{
		  Error
		    ("variable_temperature: ion %i has a negative density %e\n",
		     nion, newden[nion]);
		  mytrap ();
		}
	      if (sane_check (sum))
		Error
		  ("variable_temperature:sane check failed for running density sum=%e, last ion=%i\n",
		   sum, nion);
	    }			//end of loop over ions - we now have a full set of ions for this element



	  a = nh * ele[nelem].abun / sum;	//the scaling factor to get the overall abundance right
	  for (nion = first; nion < last; nion++)
	    {
	      newden[nion] *= a;	//apply scaling
	      if (sane_check (newden[nion]))	//check nothing has gone crazy
		Error
		  ("variable_temperature:sane check failed for density newden=%e, for ion=%i\n",
		   newden[nion], nion);
	    }



         /* Re solve for the macro atom populations with the current guess for ne */
         /* JM1308 -- note that unlike theabove, here we actually modify the xplasma
	    structure for those ions which are being treated as macro ions. This means that the
	    the newden array will contain wrong values for these particular macro ions, but due
            to the if loop at the end of this subroutine they are never passed to xplasma */

	  if (geo.macro_ioniz_mode == 1)
	    {
	      macro_pops (xplasma, xne);
	    }

	  for (nion = 0; nion < nions; nion++)
	    {
             
               /* if the ion is being treated by macro_pops then use the populations just computed 
                  JM1309 -- this was missing prior to python 76c */
	      if ((ion[nion].macro_info == 1) && (geo.macro_simple == 0)
		  && (geo.macro_ioniz_mode == 1))
		{
		  newden[nion] = xplasma->density[nion];
		}

              /*Set some floor so future divisions are sensible */
	      if (newden[nion] < DENSITY_MIN)
		newden[nion] = DENSITY_MIN;
	    }

	  /* Now determine the new value of ne from the ion abundances */
	}			//end of loop over elements

      xnew = get_ne (newden);	/* determine the electron density for this density distribution */


      if (xnew < DENSITY_MIN)
	xnew = DENSITY_MIN;	/* fudge to keep a floor on ne */
      if (fabs ((xne - xnew) / (xnew)) < FRACTIONAL_ERROR || xnew < 1.e-6)
	{
	  break;
	}
      xne = xxxne = (xnew + xne) / 2.;	/*New value of ne */
      niterate++;


      if (niterate == MAXITERATIONS)
	{
	  Error
	    ("variable_temperature: failed to converge t %.2g nh %.2g xnew %.2g\n",
	     t_e, nh, xnew);
	  Error ("variable_temperature: xxne %e theta %e\n", xxne, theta);
	  return (-1);
	}
    }


/* Finally transfer the calculated densities to the real density array. This is only called if the code
 has iterated correctly, if not then the real densities will stay the same as last time*/

  xplasma->ne = xnew;
  for (nion = 0; nion < nions; nion++)
    {
      /* If statement added here to suppress interference with macro populations (SS Apr 04) */
      if (ion[nion].macro_info == 0 || geo.macro_ioniz_mode == 0
	  || geo.macro_simple == 1)
	{
	  xplasma->density[nion] = newden[nion];
	}
    }





  partition_functions (xplasma, 4);	/*WARNING fudge NSH 11/5/14 - this is as a test. 
                                         We really need a better implementation of partition functions and levels
                                        for a power law illuminating spectrum. We found that if we didnt make this call, 
                                        we would end up with undefined levels - which did really crazy things */

  return (0);
}





/***********************************************************
                                       Southampton University

  Synopsis:   
	pi_correct(xtemp,nion,xplasma,mode) calculates the photoionization rate
 	correction factor for the number density of two adjacent levels calculated
	at any temperature. LM is a special case of this where the temperatures
	are the same. Prior to Aug14, this was two routines bb_correct_2 and 
	pl_correct_2. Removing the calculations of the PI rates to a seperate
	routine have allowed the two routines to be combined into 1.
 
  Arguments:		

	double xtemp		the temperature at which the saha abundances were calculated
	int nion;		number of the upper ion in the pair for which the correction factor is
				being calculated.
	PlasmaStr xplasma	The cell currnently under test - this supplied the code with
				the parameters of the radiation field in the cell
	int mode		This is the ionization mode - 6 means we model the specific intensity
				as a dilute blackbody, 7 means it is modelled as a set of power laws
				or exponentials

  Returns:
 	j			the correction factor
 
 
 	
 Description:	


 
  Notes:



  History:
 
<<<<<<< HEAD
	12feb		NSH	Coded as part of the quasar project
	13sep	NSH	Changed to always use the topbase style of data - verner data is now tabulated.

**************************************************************/
int bb_correct_err = 0;

double 
bb_correct_2 (double xtemp, double t_r, double www, int nion)
{
  double q;
  int ion_lower, n;
  double numerator, denominator;
  int ntmin, nvmin;
  double fthresh, fmax, fmaxtemp;



  /* Initialization of fudges complete */

  ion_lower = nion - 1;		/*the call uses nion, which is the upper ion in the pair */


  if (-1 < ion_lower && ion_lower < nions)	//Get cross section for this specific ion_number
    {
      ntmin = ion[ion_lower].ntop_ground;
      nvmin = ion_lower;
    }
  else
    {
      Error ("bb_correct_2: %d is unacceptable value of nion\n", ion_lower);
      //mytrap ();	JM 1410 -- mytrap is deprecated
      exit (0);
      return (1.0);
    }

/*The integration is to correct for photoionization rates from the lower to the upper, so
 all integrals have to be over the lower ion cross section. The integrals use the code in
 power_sub, so the temperature has to be set to an external variable. Annoyingly this is 
 called sim_te....*/

  if (ion[ion_lower].phot_info == 1)	//topbase
    {
      n = ntmin;
      xtop = &phot_top[n];	//use the topbase data
    }
  else if (ion[ion_lower].phot_info == 0)	// verner
    {
      n = nvmin;		//just the ground state ionization fraction.
      xtop = &xphot_tab[ion[n].nxphot];	//Use the tabuled verner data
    }
  else				//no data available
    {
      bb_correct_err++;
      /* 71 - 111229 - ksl - Suppress this error after 100 instances so program does not bomb */
      if (bb_correct_err < 100)
	{
	  Error
	    ("bb_correct: No photoionization xsections for ion %d (element %d, ion state %d),setting sim_frac to 1\n",
	     nion, ion[nion].z, ion[nion].istate);
	}
      else if (bb_correct_err == 100)
	{
	  Error
	    ("xinteg_sim: Suppressing photoionization xsection error, but more photo xsections are needed in atomic data\n");
	}


      q = 1.;
      return (q);
    }
  fthresh = xtop->freq[0];
  fmaxtemp = xtop->freq[xtop->np - 1];
  fmax = check_fmax (fthresh, fmaxtemp, xtemp);
  if (fthresh > fmax)
    {
      Error
	("bb_correct: After checking, fthresh has been set below fmin - we cannot compute denominator\n");
      q = 1.0;
      return (q);
    }

  qromb_temp = t_r;		//The numerator is for the actual radiation temperature

  if (pow
      (((t_r -
	 xxxplasma->PWntemp[ion_lower]) / xxxplasma->PWntemp[ion_lower]),
       2) > 1e-6)
    {
      numerator = www * qromb (tb_planck1, fthresh, fmax, 1.e-4);	//and is corrected for W
      xxxplasma->PWnumer[ion_lower] = numerator;
      xxxplasma->PWntemp[ion_lower] = t_r;
    }
  else
    {
      numerator = xxxplasma->PWnumer[ion_lower];
    }

  if (numerator == 0.0)
    return (0.0);		//There is no need to waste time evaluating the denominator


  qromb_temp = xtemp;		//The denominator is calculated for the LTE rate at our ideal temp

//      Log ("topbase n=%i,nion=%i,temp=%e,fthresh=%e,fmax=%e,hnu=%e,hnu/kt=%e,fmax=%e\n",n,ion_lower,temp,fthresh,fmax,fthresh*H,(fthresh*H)/(temp*BOLTZMANN),5.879e10*temp);



  if (pow (((xtemp - xxxplasma->PWdtemp[ion_lower]) / xxxplasma->PWdtemp[ion_lower]), 2) > 1e-6)	//Only do this integral if there is a significant change in xtemp
    {
      denominator = qromb (tb_planck1, fthresh, fmax, 1.e-4);
      xxxplasma->PWdenom[ion_lower] = denominator;
      xxxplasma->PWdtemp[ion_lower] = xtemp;	//Store the result
    }
  else
    {
      denominator = xxxplasma->PWdenom[ion_lower];
    }


  q = numerator / denominator;


  return (q);
}

/* This next little bit of code was used to calculate an ideal temperature. This gets a temperature which gives a ratio of n to n+1 of close to 1, but at this temperature, the blackbody function used for the denominator of the correction factor is almost always zero. I've left the routine in, but it doesnt seem to work...*/



double 
temp_func (double solv_temp)
{
  double answer;
//      Log ("xxxne=%e, xip=%e\n",xxxne,xip);
//      Log ("1=%e,2=%e,3=%e\n",log(4.83e15/xxxne),1.5*log(temp),(xip/(BOLTZMANN*temp)));
  answer =
    log (4.83e15 / xxxne) + 1.5 * log (solv_temp) -
    (xip / (BOLTZMANN * solv_temp));

  return (answer);
}


/***********************************************************
                                       Southampton University

  Synopsis:   
	pl_correct_2(xtemp,nion) calculates the 
 	correction factor of the number density of two adjacent levels calculated
	at any temperature based upon a true radiation field modelled by a broken power law
 
  Arguments:		

	double xtemp		the temperature at which the saha abundances were calculated
	int nion;		the upper ion in an ion pair for which we want to correction factyor

  Returns:
 	q		        the correction factor
 	
 Description:	

	 

 
  Notes:
	The weights and alpha values needed for the integrals are communicated to this routine vias xxxplasma, an external varaible which is popullated in the variable_temperature routine.
	The integrals over power law require individual alphas and w, these are communicated via external variables xpl_alpha and xpl_w.	


  History:
 
=======
>>>>>>> ddafbbf3
	12feb	NSH	Coded as part of the quasar project
	13sep	NSH	Changed to always use the topbase style of data - verner data is now tabulated.
  	14aug	NSH	Code to calculate the PI rate coefficient removed to new subroutine calc_pi_rate
			as part of the effort to inroduce matrix ionization calculation. This meant that
			the two old routines have ben combined into 1.

**************************************************************/
int bb_correct_err = 0;

<<<<<<< HEAD
double 
pl_correct_2 (double xtemp, int nion)
=======
double
pi_correct (xtemp , nion, xplasma, mode)
     double xtemp;
     int nion;
     PlasmaPtr xplasma;
     int mode;
>>>>>>> ddafbbf3
{
  double q;
  int ion_lower;
  double numerator, denominator;
  double w_store,t_r_store;


numerator=denominator=0.0;
  ion_lower = nion - 1;		/*the call uses nion, which is the upper ion in the pair */
				/*This line is required because calc_pi_rate is called with the ion
				which is being ionized */



 if (niterate == 0)		/*first time of iterating this cycle, so calculate the numerator. This rate only depends on the model of J, which doesnt change during the iteration cycle*/
    	{
	if (mode==6)
		{
      		numerator = calc_pi_rate(ion_lower,xplasma,2);	/*Call calc_pi_rate with mode 2, which returns the PI rate coeficient*/
		}
	else if (mode==7)  /*The mean intensity is modelled as a series of power laws and/or exponentials */
		{
		numerator=calc_pi_rate (ion_lower,xplasma,1); /*NSH 0814 - the PI rate is now calculated by an external subroutine. Mode 1 means calulate using a PL/exp model of the mean intensity*/
		}
	xplasma->PWnumer[ion_lower] = numerator;	/* Store the calculated numerator for this cell - it wont change during one ionization cycle*/
    	}				//End of if statement to decide if this is the first iteration
  else
    	{
      	numerator = xplasma->PWnumer[ion_lower];	// We are on the second iteration, so use the stored value
    	}
  if (numerator == 0.0) /*There is no PI for this ion*/
    {
      return (0.0);		//There is no need to waste time evaluating the denominator
    }


 if (pow (((xtemp - xplasma->PWdtemp[ion_lower]) / xplasma->PWdtemp[ion_lower]), 2) > 1e-6)	//If our guess temperature hasnt changed much, use denominator from last time
    {
      t_r_store=xplasma->t_r;	/*calc_pi_rate uses the value of t_r and w in the plasma structure to compute the rate coefficient, so we need to store the actual value of t_r and w so we can substititute our guess temperature and w=1 (to get LTE)*/	
      w_store=xplasma->w;   
      xplasma->t_r=xtemp;
      xplasma->w=1.0;
      denominator = calc_pi_rate(ion_lower,xplasma,2); /*Now we can call calc_pi_rate, which will now calulate an LTE rate coefficient at our guess temperature */
      xplasma->t_r=t_r_store; /*Put things back the way they were */
      xplasma->w=w_store;
      xplasma->PWdenom[ion_lower] = denominator;  /*Store the LTE rate coefficient for next time*/
      xplasma->PWdtemp[ion_lower] = xtemp;  	/*And also the temperature at which it was calculated */
    }
  else
    {
      denominator = xplasma->PWdenom[ion_lower]; /*The temperature hadnt changed much, so use the stored value*/
    }


  q = numerator / denominator;  /*This is the PI rate correction factor*/


  return (q);
<<<<<<< HEAD
}



/**************************************************************************
                    Space Telescope Science Institute


  Synopsis:  

  Description:	

 tb_planck is the function a\nuB\nu and is called by Qromb in order to integrate over the frequency range where the
   ionisation cross section is significant. This is the function for ions with a topbase cross section NSH 16/12/10 


  Arguments:  (Input via .pf file)		


  Returns:

  Notes:

This is almost identical to code written to compute the sim power law correction. It is copied here to make the coding easier, plus it is likely that it will supplant the earlier code so that can all be deleted.


 

  History:

12Feb NSH - written as part of the varaible temperature effort.

 ************************************************************************/


double 
tb_planck1 (double freq)
{
  double answer, bbe;
  bbe = exp ((H * freq) / (BOLTZMANN * qromb_temp));
  answer = (2. * H * pow (freq, 3.)) / (pow (C, 2));
  answer *= (1 / (bbe - 1));
//      answer*=weight;
  answer *= sigma_phot_topbase (xtop, freq);
  answer /= freq;

  return (answer);
}




/**************************************************************************
                    Space Telescope Science Institute


  Synopsis:  

  Description:	
	verner_planck is the function a\nuB\nu and is called by Qromb in order to integrate over the frequency range where the
	ionisation cross section is significant. This is the function for ions with a verner cross section NSH 16/12/10 

  Arguments:  


  Returns:

  Notes:

This is almost identical to code written to compute the sim power law correction. It is copied here to make the coding easier, plus it is likely that it will supplant the earlier code so that can all be deleted.


 

  History:

12Feb NSH - written as part of the varaible temperature effort.
13Sep	NSH - no longer called as of python76c - all data is in tabulated topbase type format - this can be deleted in time

 ************************************************************************/

/*
double
verner_planck1 (freq)
     double freq;
{
  double answer, bbe;
  bbe = exp ((H * freq) / (BOLTZMANN * qromb_temp));
  answer = (2. * H * pow (freq, 3.)) / (pow (C, 2));
  answer *= (1 / (bbe - 1));
//      answer*=weight;
  answer *= sigma_phot (xver, freq);
  answer /= freq;

  return (answer);
}
*/

/**************************************************************************
                    Space Telescope Science Institute


  Synopsis:  

  Description:	
	tb_pow is the function to allow integration of a power law photon distribution multiplied by the inoisation 
	cross section
  	to allow the numerator of the sim correction factor to be calulated for ions with topbase cross sections.

  Arguments:  


  Returns:

 Notes:

This is almost identical to code written to compute the sim power law correction. It is copied here to make the coding easier, plus it is likely that it will supplant the earlier code so that can all be deleted.


 

  History:

12Feb NSH - written as part of the varaible temperature effort.
13Nov NSH - changed to work in logspace - and name changed.
 ************************************************************************/


/* This is the old non-log version */
//double
//tb_pow1 (freq)
//     double freq;
//{
//  double answer;
//
//  answer = xpl_w * (pow (freq, (xpl_alpha - 1.0)));
//  answer *= sigma_phot_topbase (xtop, freq);	// and finally multiply by the cross section.
//
//  return (answer);
//}



double 
tb_logpow1 (double freq)
{
  double answer;

//  answer = xpl_w * (pow (freq, (xpl_alpha - 1.0)));

  answer = pow(10,xpl_logw+(xpl_alpha-1.0)*log10(freq));

=======
>>>>>>> ddafbbf3

}



double
temp_func (solv_temp)
     double solv_temp;
{
  double answer;
  answer =
    log (4.83e15 / xxxne) + 1.5 * log (solv_temp) -
    (xip / (BOLTZMANN * solv_temp));

  return (answer);
}

<<<<<<< HEAD

/**************************************************************************
                    Southampton University


  Synopsis:  

  Description:	
	tb_exp is the function to allow integration of an exponential photon distribution multiplied by the inoisation 
	cross section
  	to allow the numerator of the correction factor to be calulated for ions with topbase cross sections.

  Arguments:  


  Returns:

 Notes:

This is almost identical to code written to compute the sim power law correction. It is copied here to make the coding easier, plus it is likely that it will supplant the earlier code so that can all be deleted.


 

  History:

12Aug Written by NSH as part of the effort to improve spectral modelling
 ************************************************************************/



double 
tb_exp1 (double freq)
{
  double answer;

  answer = xexp_w * exp ((-1.0 * H * freq) / (BOLTZMANN * xexp_temp));
  answer *= sigma_phot_topbase (xtop, freq);	// and finally multiply by the cross section.
  answer /= freq;
  return (answer);
}
=======
>>>>>>> ddafbbf3
<|MERGE_RESOLUTION|>--- conflicted
+++ resolved
@@ -429,184 +429,8 @@
   Notes:
 
 
-
   History:
- 
-<<<<<<< HEAD
-	12feb		NSH	Coded as part of the quasar project
-	13sep	NSH	Changed to always use the topbase style of data - verner data is now tabulated.
-
-**************************************************************/
-int bb_correct_err = 0;
-
-double 
-bb_correct_2 (double xtemp, double t_r, double www, int nion)
-{
-  double q;
-  int ion_lower, n;
-  double numerator, denominator;
-  int ntmin, nvmin;
-  double fthresh, fmax, fmaxtemp;
-
-
-
-  /* Initialization of fudges complete */
-
-  ion_lower = nion - 1;		/*the call uses nion, which is the upper ion in the pair */
-
-
-  if (-1 < ion_lower && ion_lower < nions)	//Get cross section for this specific ion_number
-    {
-      ntmin = ion[ion_lower].ntop_ground;
-      nvmin = ion_lower;
-    }
-  else
-    {
-      Error ("bb_correct_2: %d is unacceptable value of nion\n", ion_lower);
-      //mytrap ();	JM 1410 -- mytrap is deprecated
-      exit (0);
-      return (1.0);
-    }
-
-/*The integration is to correct for photoionization rates from the lower to the upper, so
- all integrals have to be over the lower ion cross section. The integrals use the code in
- power_sub, so the temperature has to be set to an external variable. Annoyingly this is 
- called sim_te....*/
-
-  if (ion[ion_lower].phot_info == 1)	//topbase
-    {
-      n = ntmin;
-      xtop = &phot_top[n];	//use the topbase data
-    }
-  else if (ion[ion_lower].phot_info == 0)	// verner
-    {
-      n = nvmin;		//just the ground state ionization fraction.
-      xtop = &xphot_tab[ion[n].nxphot];	//Use the tabuled verner data
-    }
-  else				//no data available
-    {
-      bb_correct_err++;
-      /* 71 - 111229 - ksl - Suppress this error after 100 instances so program does not bomb */
-      if (bb_correct_err < 100)
-	{
-	  Error
-	    ("bb_correct: No photoionization xsections for ion %d (element %d, ion state %d),setting sim_frac to 1\n",
-	     nion, ion[nion].z, ion[nion].istate);
-	}
-      else if (bb_correct_err == 100)
-	{
-	  Error
-	    ("xinteg_sim: Suppressing photoionization xsection error, but more photo xsections are needed in atomic data\n");
-	}
-
-
-      q = 1.;
-      return (q);
-    }
-  fthresh = xtop->freq[0];
-  fmaxtemp = xtop->freq[xtop->np - 1];
-  fmax = check_fmax (fthresh, fmaxtemp, xtemp);
-  if (fthresh > fmax)
-    {
-      Error
-	("bb_correct: After checking, fthresh has been set below fmin - we cannot compute denominator\n");
-      q = 1.0;
-      return (q);
-    }
-
-  qromb_temp = t_r;		//The numerator is for the actual radiation temperature
-
-  if (pow
-      (((t_r -
-	 xxxplasma->PWntemp[ion_lower]) / xxxplasma->PWntemp[ion_lower]),
-       2) > 1e-6)
-    {
-      numerator = www * qromb (tb_planck1, fthresh, fmax, 1.e-4);	//and is corrected for W
-      xxxplasma->PWnumer[ion_lower] = numerator;
-      xxxplasma->PWntemp[ion_lower] = t_r;
-    }
-  else
-    {
-      numerator = xxxplasma->PWnumer[ion_lower];
-    }
-
-  if (numerator == 0.0)
-    return (0.0);		//There is no need to waste time evaluating the denominator
-
-
-  qromb_temp = xtemp;		//The denominator is calculated for the LTE rate at our ideal temp
-
-//      Log ("topbase n=%i,nion=%i,temp=%e,fthresh=%e,fmax=%e,hnu=%e,hnu/kt=%e,fmax=%e\n",n,ion_lower,temp,fthresh,fmax,fthresh*H,(fthresh*H)/(temp*BOLTZMANN),5.879e10*temp);
-
-
-
-  if (pow (((xtemp - xxxplasma->PWdtemp[ion_lower]) / xxxplasma->PWdtemp[ion_lower]), 2) > 1e-6)	//Only do this integral if there is a significant change in xtemp
-    {
-      denominator = qromb (tb_planck1, fthresh, fmax, 1.e-4);
-      xxxplasma->PWdenom[ion_lower] = denominator;
-      xxxplasma->PWdtemp[ion_lower] = xtemp;	//Store the result
-    }
-  else
-    {
-      denominator = xxxplasma->PWdenom[ion_lower];
-    }
-
-
-  q = numerator / denominator;
-
-
-  return (q);
-}
-
-/* This next little bit of code was used to calculate an ideal temperature. This gets a temperature which gives a ratio of n to n+1 of close to 1, but at this temperature, the blackbody function used for the denominator of the correction factor is almost always zero. I've left the routine in, but it doesnt seem to work...*/
-
-
-
-double 
-temp_func (double solv_temp)
-{
-  double answer;
-//      Log ("xxxne=%e, xip=%e\n",xxxne,xip);
-//      Log ("1=%e,2=%e,3=%e\n",log(4.83e15/xxxne),1.5*log(temp),(xip/(BOLTZMANN*temp)));
-  answer =
-    log (4.83e15 / xxxne) + 1.5 * log (solv_temp) -
-    (xip / (BOLTZMANN * solv_temp));
-
-  return (answer);
-}
-
-
-/***********************************************************
-                                       Southampton University
-
-  Synopsis:   
-	pl_correct_2(xtemp,nion) calculates the 
- 	correction factor of the number density of two adjacent levels calculated
-	at any temperature based upon a true radiation field modelled by a broken power law
- 
-  Arguments:		
-
-	double xtemp		the temperature at which the saha abundances were calculated
-	int nion;		the upper ion in an ion pair for which we want to correction factyor
-
-  Returns:
- 	q		        the correction factor
- 	
- Description:	
-
-	 
-
- 
-  Notes:
-	The weights and alpha values needed for the integrals are communicated to this routine vias xxxplasma, an external varaible which is popullated in the variable_temperature routine.
-	The integrals over power law require individual alphas and w, these are communicated via external variables xpl_alpha and xpl_w.	
-
-
-  History:
- 
-=======
->>>>>>> ddafbbf3
-	12feb	NSH	Coded as part of the quasar project
+ 	12feb	NSH	Coded as part of the quasar project
 	13sep	NSH	Changed to always use the topbase style of data - verner data is now tabulated.
   	14aug	NSH	Code to calculate the PI rate coefficient removed to new subroutine calc_pi_rate
 			as part of the effort to inroduce matrix ionization calculation. This meant that
@@ -615,17 +439,12 @@
 **************************************************************/
 int bb_correct_err = 0;
 
-<<<<<<< HEAD
-double 
-pl_correct_2 (double xtemp, int nion)
-=======
 double
 pi_correct (xtemp , nion, xplasma, mode)
      double xtemp;
      int nion;
      PlasmaPtr xplasma;
      int mode;
->>>>>>> ddafbbf3
 {
   double q;
   int ion_lower;
@@ -684,162 +503,6 @@
 
 
   return (q);
-<<<<<<< HEAD
-}
-
-
-
-/**************************************************************************
-                    Space Telescope Science Institute
-
-
-  Synopsis:  
-
-  Description:	
-
- tb_planck is the function a\nuB\nu and is called by Qromb in order to integrate over the frequency range where the
-   ionisation cross section is significant. This is the function for ions with a topbase cross section NSH 16/12/10 
-
-
-  Arguments:  (Input via .pf file)		
-
-
-  Returns:
-
-  Notes:
-
-This is almost identical to code written to compute the sim power law correction. It is copied here to make the coding easier, plus it is likely that it will supplant the earlier code so that can all be deleted.
-
-
- 
-
-  History:
-
-12Feb NSH - written as part of the varaible temperature effort.
-
- ************************************************************************/
-
-
-double 
-tb_planck1 (double freq)
-{
-  double answer, bbe;
-  bbe = exp ((H * freq) / (BOLTZMANN * qromb_temp));
-  answer = (2. * H * pow (freq, 3.)) / (pow (C, 2));
-  answer *= (1 / (bbe - 1));
-//      answer*=weight;
-  answer *= sigma_phot_topbase (xtop, freq);
-  answer /= freq;
-
-  return (answer);
-}
-
-
-
-
-/**************************************************************************
-                    Space Telescope Science Institute
-
-
-  Synopsis:  
-
-  Description:	
-	verner_planck is the function a\nuB\nu and is called by Qromb in order to integrate over the frequency range where the
-	ionisation cross section is significant. This is the function for ions with a verner cross section NSH 16/12/10 
-
-  Arguments:  
-
-
-  Returns:
-
-  Notes:
-
-This is almost identical to code written to compute the sim power law correction. It is copied here to make the coding easier, plus it is likely that it will supplant the earlier code so that can all be deleted.
-
-
- 
-
-  History:
-
-12Feb NSH - written as part of the varaible temperature effort.
-13Sep	NSH - no longer called as of python76c - all data is in tabulated topbase type format - this can be deleted in time
-
- ************************************************************************/
-
-/*
-double
-verner_planck1 (freq)
-     double freq;
-{
-  double answer, bbe;
-  bbe = exp ((H * freq) / (BOLTZMANN * qromb_temp));
-  answer = (2. * H * pow (freq, 3.)) / (pow (C, 2));
-  answer *= (1 / (bbe - 1));
-//      answer*=weight;
-  answer *= sigma_phot (xver, freq);
-  answer /= freq;
-
-  return (answer);
-}
-*/
-
-/**************************************************************************
-                    Space Telescope Science Institute
-
-
-  Synopsis:  
-
-  Description:	
-	tb_pow is the function to allow integration of a power law photon distribution multiplied by the inoisation 
-	cross section
-  	to allow the numerator of the sim correction factor to be calulated for ions with topbase cross sections.
-
-  Arguments:  
-
-
-  Returns:
-
- Notes:
-
-This is almost identical to code written to compute the sim power law correction. It is copied here to make the coding easier, plus it is likely that it will supplant the earlier code so that can all be deleted.
-
-
- 
-
-  History:
-
-12Feb NSH - written as part of the varaible temperature effort.
-13Nov NSH - changed to work in logspace - and name changed.
- ************************************************************************/
-
-
-/* This is the old non-log version */
-//double
-//tb_pow1 (freq)
-//     double freq;
-//{
-//  double answer;
-//
-//  answer = xpl_w * (pow (freq, (xpl_alpha - 1.0)));
-//  answer *= sigma_phot_topbase (xtop, freq);	// and finally multiply by the cross section.
-//
-//  return (answer);
-//}
-
-
-
-double 
-tb_logpow1 (double freq)
-{
-  double answer;
-
-//  answer = xpl_w * (pow (freq, (xpl_alpha - 1.0)));
-
-  answer = pow(10,xpl_logw+(xpl_alpha-1.0)*log10(freq));
-
-=======
->>>>>>> ddafbbf3
-
 }
 
 
@@ -854,49 +517,4 @@
     (xip / (BOLTZMANN * solv_temp));
 
   return (answer);
-}
-
-<<<<<<< HEAD
-
-/**************************************************************************
-                    Southampton University
-
-
-  Synopsis:  
-
-  Description:	
-	tb_exp is the function to allow integration of an exponential photon distribution multiplied by the inoisation 
-	cross section
-  	to allow the numerator of the correction factor to be calulated for ions with topbase cross sections.
-
-  Arguments:  
-
-
-  Returns:
-
- Notes:
-
-This is almost identical to code written to compute the sim power law correction. It is copied here to make the coding easier, plus it is likely that it will supplant the earlier code so that can all be deleted.
-
-
- 
-
-  History:
-
-12Aug Written by NSH as part of the effort to improve spectral modelling
- ************************************************************************/
-
-
-
-double 
-tb_exp1 (double freq)
-{
-  double answer;
-
-  answer = xexp_w * exp ((-1.0 * H * freq) / (BOLTZMANN * xexp_temp));
-  answer *= sigma_phot_topbase (xtop, freq);	// and finally multiply by the cross section.
-  answer /= freq;
-  return (answer);
-}
-=======
->>>>>>> ddafbbf3
+}