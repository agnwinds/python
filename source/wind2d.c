#include <stdio.h>
#include <stdlib.h>
#include <math.h>

#include "atomic.h"
#include "python.h"


/***********************************************************
                                       Space Telescope Science Institute

 Synopsis:
	define_wind  initializes the structure which characterize the wind.  

Arguments:		
	WindPtr w;			The structure which defines the wind in Python
 
Returns:
 
Description:

	This the basic routine which initiallizes the wind structure, calculating the
	salient properties of the wind in each grid cell. 
		
Notes:  This routine has been modified a lot as multiple coordinate systems were implemented
        Now it is mostly a driver for routines found elsewhere.
	

History:
 	97jan      ksl	Coding on python began.
 	97sep13	ksl	Added the possibility of fixing the concentrations of the ions to specific
			values
 	97nov19 ksl	Fixed dmdot_da to account for the fact that mass is lost from both sides
                        of the disk.
 	98mar20	ksl	Fixed calculation of wind_midx and wind_midz.  New code is actually
 			in wind_complete
 	98may24	ksl	Modified calculations of wind volumes to force the edges to have zero volume
 			because the edge points are actually only used for interpolation and photons
 			do not interact in them.
 	98dec	ksl	Eliminated wind element .rzero, Added capability to define linear or logarithmic
 			intervals on the fly  Isolated all dependences on Shlossman and Vitello 
 			prescription of the wind to subroutine calls, which are in the file sv.c
 	98dec22	ksl	Added routines to allow definition of a one d stellar wind.  Weights inside
 			star artificially set to 0.5
	99dec29 ksl	Added routines for proga's wind 
	00oct06	ksl	Added routines for a corona
	01mar13	ksl	Added routines for knigge's wind
	01dec26	ksl	Deleted wind_summary routine since I haven't looked at this output for several 
			years (largely replaced by py_wind)
	02feb	ksl	Made changes to allow unequal dimensions in two directions
        04May   SS      Factor of two increase in the cell volumes to allow for space above and below plane.
	04aug	ksl	Began removing portions of this routine which were coordinate sytem independent
			to individial routines in wind.c.  Also redefined what is meant by .inwind.
        04Aug   SS      Modified the calulation of whether a cell is in the wind because it was 
                        missing cells when a finite disk is included (the cell corners could lie in the disk
                        but there could still be genuine wind material within the cell).
	05jul	ksl	56d -- Added checks of volume calculations for two d models as part of general
			effort to properly incoporate a vertically extneded disk.
	06may	ksl	Modified order in which items were calculated to prepare for splitting
			of the Wind structure.  Moved the creation of thw arrays here as well
			Allowed for wheich variables need to go into plasma
	06nov	ksl	58b -- Modified to identify cells which have a a calculated wind volume
			of zero, but one or more corners in the wind.  The assumption is that
			photons were intended to simply fly through these cells.  Also modified to
			use #define variables, such as W_ALL_INWIND, for describing the type of gridcell.
	07jul	kls	58f -- Added code to copy volumes from wmain[].vol to plasmamain[].vol
        12aug   nsh	73d -- Added some code to zero some parameters in the plasma structure used to 
			try and speed up the pairwise ionization scheme
	13may	nsh	added code to use temprature computed from internal energy in a
			zeus file as a first guess for temperature in a proga type model
	13sep	nsh	small change to avoid the muliplicatoin by 0.9 (lucy guess) from giving us the 				wrong zeus temperature.
	13nov	nsh	changes to take account of log formulation of power law
			also initialise the min and max frequencies seen in a band.
	14jul	nsh	added call to calloc_dyn_plasma to allocate space for arrays of variable size - currently
			those with length nion.

**************************************************************/


int define_wind(void)
{
	int i, j, n;
	int nn;
	double rrstar;
	double x[3];
	double mdotbase, mdotwind, rr;
	int ierr;
	int n_vol, n_inwind, n_part;
	int n_comp, n_comp_part;

	int nwind;
	int nplasma;

	WindPtr w;

	/* In order to interpolate the velocity (and other) vectors out to geo.rmax, we need to define the wind at least one grid cell
	   outside the region in which we want photons to propagate.  This is the reason we divide by NDIM-2 here, rather than NDIM-1 */

	NDIM = ndim = geo.ndim;
	MDIM = mdim = geo.mdim;
	NDIM2 = NDIM * MDIM;
	calloc_wind(NDIM2);
	w = wmain;

	/* initialize inwind to a known state */

	for (n = 0; n < NDIM2; n++)
	{
		w[n].inwind = W_NOT_INWIND;
	}



	if (geo.wind_type == 9)		// This is the mode where we want the wind and the grid carefully controlled to allow a very thin
		// shell. We ensure that the coordinate type is spherical. 
	{
		Log("We are making a thin shell type grid to match a thin shell wind. This is totally aphysical and should only be used for testing purposes\n");
		shell_make_grid(w);
	}
	else if (geo.coord_type == SPHERICAL)
	{
		spherical_make_grid(w);
	}
	else if (geo.coord_type == CYLIND)
	{
		cylind_make_grid(w);
	}
	else if (geo.coord_type == RTHETA)
	{
		if (geo.wind_type == 3)	// 13jun -- nsh - 76 - This is a switch to allow one to use the actual zeus grid in the special
			// case of a 'proga' wind in rtheta coordinates
		{
			rtheta_make_zeus_grid(w);
		}
		else
		{
			rtheta_make_grid(w);
		}
	}
	else if (geo.coord_type == CYLVAR)
	{
		cylvar_make_grid(w);
	}
	else
	{
		Error("define_wind: Don't know how to make coordinate type %d\n", geo.coord_type);
	}
	for (n = 0; n < NDIM2; n++)
	{
		/* 04aug -- ksl -52 -- The next couple of lines are part of the changes made in the program to allow more that one coordinate
		   system in python */
		model_velocity(w[n].x, w[n].v);
		model_vgrad(w[n].x, w[n].v_grad);
	}

	wind_complete(w);

	/* wind_complete has to precede the volume calculations because the 1d vectors are used in the volume calculations. wind_complete
	   itself is just a driver routine.  It has to be called out as a separate routine, because the 1d vectors are not saved and have to
	   be recreated when a windfile is read into the program 06may ksl */


	/* Now define the valid volumes of each cell and also determine whether the cells are in all or partially in the wind. Note - 05apr
	   --55d -- ksl.  Previously there was a separate calculation here of whether a cell was in the wind and its volume. Given the
	   increasingly complicated geometry when thick disks were first allowed, Stuart had gone back to determining whether a cell was all
	   or partly in the wind by checking a bunch of positions in the cell.  But this is almost idetnaical to calculating the volume of
	   the cell, and therefore I have moved this functionality in the the respective volumes calculation. At least then we will do the
	   calculation the same way both times.  . */


	if (geo.coord_type == SPHERICAL)
	{
		spherical_volumes(w, W_ALL_INWIND);
	}
	else if (geo.coord_type == CYLIND)
	{
		if (geo.wind_type == 10)
		{
			wind_keplerian_cyl_volumes(w, W_ALL_INWIND);
		}
		else
		{
			cylind_volumes(w, W_ALL_INWIND);
		}
	}
	else if (geo.coord_type == RTHETA)
	{
		if (geo.wind_type == 3)	// 13jun -- nsh - 76 - This is a switch to allow one to use the actual zeus grid in the special
			// case of a 'proga' wind in rtheta coordinates We dont need to work out if cells are in the wind,
			// they are known to be in the wind.
		{
			rtheta_zeus_volumes(w);
		}
		else
		{
			rtheta_volumes(w, W_ALL_INWIND);
		}
	}
	else if (geo.coord_type == CYLVAR)
	{
		if (geo.wind_type == 10)
		{
			wind_keplerian_cylvar_volumes(w, W_ALL_INWIND);
		}
		else
		{
			cylvar_volumes(w, W_ALL_INWIND);
		}
	}
	else
	{
		Error("wind2d.c: Don't know how to make volumes for coordinate type %d\n", geo.coord_type);
	}

<<<<<<< HEAD
	/* Now check if there is a second component and if so get the volumes for these cells as well */

	if (geo.compton_torus)
	{
=======
  /* JM 1502 -- we want the macro structure to be allocated in geo.rt_mode = 2. see #138  */
  
  if (geo.rt_mode == 2)
  {
    calloc_macro (NPLASMA);
    calloc_estimators (NPLASMA);
  }
  
/* 06may -- At this point we have calculated the volumes of all of the cells and it should
be optional which variables beyond here are moved to structures othere than Wind */
>>>>>>> e54bbc41

		if (geo.coord_type == SPHERICAL)
		{
			spherical_volumes(w, W_ALL_INTORUS);
		}
		else if (geo.coord_type == CYLIND)
		{
			cylind_volumes(w, W_ALL_INTORUS);
		}
		else if (geo.coord_type == RTHETA)
		{
			rtheta_volumes(w, W_ALL_INTORUS);
		}
		else if (geo.coord_type == CYLVAR)
		{
			cylvar_volumes(w, W_ALL_INTORUS);
		}
		else
		{
			Error("wind2d.c: Don't know how to make volumes for coordinate type %d\n", geo.coord_type);
		}

	}

	/* The routines above have established the volumes of the cells that are in the wind and also assigned the variables w[].inwind at
	   least insofar as the wind is concerned. We now need to do the same for the torus */

	n_vol = n_inwind = n_part = 0;
	n_comp = n_comp_part = 0;
	for (n = 0; n < NDIM2; n++)
	{
		if (w[n].vol > 0.0)
			n_vol++;
		if (w[n].inwind == W_ALL_INWIND)
			n_inwind++;
		if (w[n].inwind == W_PART_INWIND)
			n_part++;
		if (w[n].inwind == W_ALL_INTORUS)
			n_comp++;
		if (w[n].inwind == W_PART_INTORUS)
			n_comp_part++;
	}

	Log("wind2d: %3d cells of which %d are in inwind, %d partially in_wind, & %d with pos. vol\n", NDIM2, n_inwind, n_part, n_vol);

	if (geo.compton_torus)
	{
		Log("wind2d: cells of which %d are in in the torus , %d partially ini the torus\n", n_comp, n_comp_part);
	}

	/* 56d --Now check the volume calculations for 2d wind models 58b --If corners are in the wind, but there is zero_volume then ignore. 
	 */
	if (geo.coord_type != SPHERICAL)
	{
		for (n = 0; n < NDIM2; n++)
		{
			n_inwind = check_corners_inwind(n, 0);
			if (w[n].vol == 0 && n_inwind > 0)
			{
				wind_n_to_ij(n, &i, &j);
				Error("wind2d: Cell %3d (%2d,%2d) has %d corners in wind, but zero volume\n", n, i, j);
				w[n].inwind = W_IGNORE;
			}
			if (w[n].inwind == W_PART_INWIND && n_inwind == 4)
			{
				wind_n_to_ij(n, &i, &j);
				Error("wind2d: Cell %3d (%2d,%2d) has 4 corners in wind, but is only partially in wind\n", i, j, n);
			}
		}

	}


	/* Now create the second structure, the one that is sized only to contain cells in the wind */

	if (CHOICE)
	{
		NPLASMA = n_vol;
	}
	else						/* Force NPLASMA to equal NDIM2 (for diagnostic reasons) */
	{
		NPLASMA = NDIM2;
	}

	calloc_plasma(NPLASMA);
	calloc_dyn_plasma(NPLASMA);	/* 78a NSH 1407 - allocate space for dynamically sized arrays */
	create_maps(CHOICE);		// Populate the maps from plasmamain & wmain

	calloc_macro(NPLASMA);
	calloc_estimators(NPLASMA);

	/* 06may -- At this point we have calculated the volumes of all of the cells and it should be optional which variables beyond here
	   are moved to structures othere than Wind */


	/* Now calculate parameters that need to be calculated at the center of the grid cell */


	for (n = 0; n < NPLASMA; n++)
	{
		nwind = plasmamain[n].nwind;
		stuff_v(w[nwind].xcen, x);
		/* 140905 - ksl - Next two lines allow for clumping */
		plasmamain[n].rho = model_rho(x) / geo.fill;
		plasmamain[n].vol = w[nwind].vol * geo.fill;	// Copy volumes
		/* NSH 120817 This is where we initialise the spectral models for the wind. The pl stuff is old, I've put new things in here to
		   initialise the exponential models */
		for (nn = 0; nn < NXBANDS; nn++)
		{
			plasmamain[n].spec_mod_type[nn] = -1;	/* NSH 120817 - setting this to a negative number means that at the outset, we assume 
													   we do not have a suitable model for the cell */
			plasmamain[n].exp_temp[nn] = geo.tmax;	/* NSH 120817 - as an initial guess, set this number to the hottest part of the model 
													   - this should define where any exponential dropoff becomes important */
			plasmamain[n].exp_w[nn] = 0.0;	/* 120817 Who knows what this should be! */
			plasmamain[n].pl_alpha[nn] = geo.alpha_agn;	// As an initial guess we assume the whole wind is optically thin and so
			// the spectral index for a PL illumination will be the same everywhere.
			/* plasmamain[n].pl_w[nn] = geo.const_agn / (4.0*PI*(x[0] * x[0] + x[1] * x[1] + x[2] * x[2])); // constant / area of a
			   sphere plasmamain[n].pl_w[nn] /= 4.*PI; // take account of solid angle NSH 120817 removed - if PL not suitable, it will
			   be set to zero anyway, so safe to keep it at zero from the outset! */
			// plasmamain[n].pl_w[nn] = 0.0;
			plasmamain[n].pl_log_w[nn] = -1e99;	/* 131114 - a tiny weight - just to fill the variable */


			plasmamain[n].fmin_mod[nn] = 1e99;	/* Set the minium model frequency to the max frequency in the band - means it will never
												   be used which is correct at this time - there is no model */
			plasmamain[n].fmax_mod[nn] = 1e-99;	/* Set the maximum model frequency to the min frequency in the band */
		}


		/* NSH 130530 Next few lines allow the use of the temperature which can be computed from Zeus models to be used as an initial
		   guess for the wind temperature */
		if (geo.wind_type == 3)
		{
			plasmamain[n].t_r = proga_temp(x) / 0.9;	// This is a kluge, it means that we get the temperature we expect, if we
			// read in a temperature from a zeus file - otherwise it is multiplies by
			// 0.9 //
		}
		else
		{
			plasmamain[n].t_r = geo.twind;
		}




		/* 70b - Initialize the temperature in the torus to a different value */
		if (w[nwind].inwind == W_ALL_INTORUS || w[nwind].inwind == W_PART_INTORUS)
		{
			plasmamain[n].t_r = geo.compton_torus_te;
		}

		/* Initialize variables having to do with converence in initial stages */
		plasmamain[n].gain = 0.5;
		plasmamain[n].dt_e_old = 0.0;
		plasmamain[n].dt_e = 0.0;
		plasmamain[n].t_e = plasmamain[n].t_e_old = 0.9 * plasmamain[n].t_r;	// Lucy guess


		/* Calculate an initial guess for the weight of the PL spectrum (constant / area of a sphere / 4pi) */


		rrstar = 1. - (geo.rstar * geo.rstar) / (x[0] * x[0] + x[1] * x[1] + x[2] * x[2]);
		if (rrstar > 0)
		{
			plasmamain[n].w = 0.5 * (1 - sqrt(rrstar));
		}
		else
			plasmamain[n].w = 0.5;	// Modification to allow for possibility that grid point is inside star

		/* Determine the initial ionizations, either LTE or fixed_concentrations */
		if (geo.ioniz_mode != IONMODE_FIXED)
		{						/* Carry out an LTE determination of the ionization */
			ierr = ion_abundances(&plasmamain[n], IONMODE_LTE);
		}
		else
		{						/* Set the concentrations to specified values */
			ierr = ion_abundances(&plasmamain[n], IONMODE_FIXED);
		}
		if (ierr != 0)
		{
			Error
				("wind_define after ion_abundances: cell %d rho %8.2e t_r %8.2 t_e %8.2e w %8.2e\n",
				 n, plasmamain[n].rho, plasmamain[n].t_r, plasmamain[n].t_e, plasmamain[n].w);
		}

		/* 68b - Initialize the scatters array 73d - and the pariwise ionization denominator and temperature */

		for (j = 0; j < nions; j++)	/* NSH 1107 - changed this loop to loop over nions rather than NIONS. Dynamic allocation means that
									   these arrays are no longer of length NIONS */
		{
			plasmamain[n].PWdenom[j] = 0.0;
			plasmamain[n].PWnumer[j] = 0.0;
			plasmamain[n].PWdtemp[j] = 0.0;
			plasmamain[n].PWntemp[j] = 0.0;
			plasmamain[n].scatters[j] = 0;
			plasmamain[n].xscatters[j] = 0;
		}
	}


	/* Calculate the the divergence of the wind at the center of each grid cell */
	wind_div_v(w);

	/* Now calculate the adiabatic cooling.  Note: adiabatic cooling is not used in the program at present.  There are issues concerning
	   how to incorporate it into the macro atom approach, as well as questions concerning the appropriate calculation. If changes are
	   made to this, then they must also be made in the corresponding portion of wind_updates.  04nov -- ksl */

	/* 06may -- ksl -- This is awkward because liminosities are now part of plasma structure */
	for (i = 0; i < NPLASMA; i++)
	{
		if (geo.adiabatic)
		{
			nwind = plasmamain[i].nwind;
			plasmamain[i].lum_adiabatic = adiabatic_cooling(&w[nwind], plasmamain[i].t_e);
		}
		else
			plasmamain[i].lum_adiabatic = 0.0;
	}

	/* Calculate one over dvds */
	dvds_ave();
	wind_check(w, -1);			// Check the wind for reasonability

	/* zero the counters which record diagnositcs from mean_intensity */
	nerr_Jmodel_wrong_freq = 0;
	nerr_no_Jmodel = 0;

	/* 
	   Check that m_dot is correct.  This calculation is very approximate.  It only calculates mdot flowing up through the grid, i.e. any 
	   material that leaks out the side will not be counted.  A much better approach is needed, e.g. to calculate the mass flow in a
	   spherical shell at the edge of the disk.  In addition, it uses a very inexact way to determine which grid points are in the wind.
	   Today, I simply modified the routine so the flux was calculated mid-way in grid space through the wind. ??? ksl 01mar15

	   04aug -- I have not written the routine to do the check that with cooridnate systems other than spherical, we are getting the
	   correct mdot.  It should be possible to do this in a coordinate system independent manner simply by inteegrating using
	   interpolated values and so this would be a good thing to fix.  But it is not used elsewhere so I have skipped it for now.

	   05apr -- Looked at this again.  It is clearly a straightforwrd thing to do use the rho function which is below. One would simply
	   integrate over various surface integrals to make it happen. */

	if (geo.coord_type == CYLIND)
	{
		mdotwind = 0;
		mdotbase = 0;
		for (i = 0; i < NDIM - 1; i++)
		{
			n = i * MDIM + (MDIM / 2);
			// rr is router * router - rinner *rinner for this shell
			rr = w[n + MDIM].x[0] * w[n + MDIM].x[0] + w[n +
														 MDIM].x[1] * w[n +
																		MDIM].x[1]
				- (w[n].x[0] * w[n].x[0] + w[n].x[1] * w[n].x[1]);
			if (w[i * MDIM].inwind == W_ALL_INWIND)
			{
				nplasma = w[i * MDIM].nplasma;
				mdotbase += plasmamain[nplasma].rho * PI * rr * w[i * MDIM].v[2];
			}
			if (w[n].inwind == W_ALL_INWIND)
			{
				nplasma = w[n].nplasma;
				mdotwind += plasmamain[nplasma].rho * PI * rr * w[n].v[2];
			}
		}

		// Factor of 2 to allow for wind on both sides of disk
		Log("m dot wind: Desired %g   Base %g Calculated %g\n", geo.wind_mdot, 2. * mdotbase, 2. * mdotwind);
		mdot_wind(w, 1.e6, geo.wind_rmax / 2.);
	}
	else
	{
		Error("wind2d.c: Don't know how to check wind mdot for this coordtype %d\n", geo.coord_type);
	}

	return (0);
}


/***********************************************************
                                       Space Telescope Science Institute

 Synopsis:
 	where_in_grid locates the 1-d grid position of the photon. 

 Arguments:		
	double x[];
 Returns:
 	where_in_grid normally  returns the cell number associated with
 		a postion.  If the photon is in the grid this will be a positive
 		integer < NDIM*MDIM.
 	photon is inside the grid        -1
	photon is outside the grid       -2
 Description:	
	
		
 Notes:
	Where_in grid does not tell you whether the photon is in the wind or not. 

	What one means by inside or outside the grid may well be different
	for different coordinate systems.

	ksl--Not entirely clear why I don't make wig_x a vector.  Programming
	is not elegant at all.

 History:
 	97jan	ksl	Coding on python began.
	98jul	ksl	Removed WindPtr as one of arguments since not used
	98dec	ksl	Modified so that the argument is simply a position
	99jan	ksl	Modified to check that we are not trying to short
			circuit if we are asking for where_in_grid of same
			position as previously
	04aug	ksl	52a -- Now almos a shell, as moved to allow
			multiple coordinate systems
	05apr	ksl	55d -- Added spherical as a possiblity
 
**************************************************************/

int wig_n;
double wig_x, wig_y, wig_z;
int where_in_grid(double x[])
{
	int n;
	double fx, fz;

	if (wig_x != x[0] || wig_y != x[1] || wig_z != x[2])	// Calculate if new position
	{

		if (geo.coord_type == CYLIND)
		{
			n = cylind_where_in_grid(x);
		}
		else if (geo.coord_type == RTHETA)
		{
			n = rtheta_where_in_grid(x);
		}
		else if (geo.coord_type == SPHERICAL)
		{
			n = spherical_where_in_grid(x);
		}
		else if (geo.coord_type == CYLVAR)
		{
			n = cylvar_where_in_grid(x, 0, &fx, &fz);
		}
		else
		{
			Error("where_in_grid: Unknown coord_type %d\n", geo.coord_type);
			exit(0);
		}

		/* Store old positions to short-circuit calculation if asked for same position more than once */

		wig_x = x[0];
		wig_y = x[1];
		wig_z = x[2];
		wig_n = n;
	}

	return (wig_n);
}

/***********************************************************
                                       Space Telescope Science Institute

 Synopsis:
	vwind_xyz(w,p,v) finds the velocity vector v for the wind in cartesian 
	coordinates at the position of the photon p.
 
 Arguments:		
	WindPtr w;
	PhotPtr p;
	double v[];

Returns:
	0 	on successful completion
		the value of where in grid if the photon outside the wind grid.
 
Description:
	This routine carries out a bilinear interpolation of the wind velocity.  The velocities
	at the edges of the grid cells must have been defined elsewhere (e.g in wind_define).
	
	If the position is outside the wind grid, then the velocities will be returned as 0.	
	
Notes:
	For all of the 2d coordinate systems, the positions in the WindPtr array are
	caclulated in the xz plane.  As a result, the velocities in that array are
	calcuated there as well.  Hence, to obtain the velocity in cartesion coordinates
	one needs to do a simple rotation of the velocity vector.  

	For spherical (1d) coordinates the situation is complex, the philosopy that
	has been adopted is to let the program run even if the wind model is intrinsically
	2d.   The xyz positions of the grid are defined are defined so that
	are in the xz plane at an angle of 45 degrees to the x axis.  This was done
	so that if one used, say an sv wind, in spherical coordinates, one would select
	the wind velocities at a plausible location.   But it implies that the velocities
	that have been accepted are not purely radial as one might expect.  The choice
	that has been made is to assume that v[1] is preserved as a non zero value in
	making the projection.  An alternative might have been to preserve the angular
	rotation rate.
	
	Regardless, the fundamental challenge is to make sure the program works correctly 
	for the spherically symmetric case, e.g a simple stellar wind, which it did not
	before 56b.  

	If we ever implement a real 3d coordinate system, one will need to look at
	this routine again.

History:
 	97jan	ksl	Coding on python began.
	02feb	ksl	Modified to use new general purpose fraction routine.  
	04aug	ksl	52a -- Made a shell for choosing what coordinate
			system to calculate this in
	05jun	ksl	56b -- Despite the note above nothing had been done
			to fix vwind_xyz to handle spherical coordinates
			properly.  It was OK for any two-d system.  This 
			is now fixed, but see the notes above.
	06may	ksl	57+ -- Changed call to elimatnate passing the
			Wind array.  Use wmain instead.
 
**************************************************************/
int ierr_vwind = 0;

int vwind_xyz(PhotPtr p, double v[])
{
	int i;
	double rho, r;
	double vv[3];
	double ctheta, stheta;
	double x, frac[4];
	int nn, nnn[4], nelem;


	// gives the correct result in all coord systems.


	/* 56d -- 05jul -- I had considerable problem with the next routine for cylvar coords.  Coord_fraction must produce a plausible
	   result in all cases */

	coord_fraction(0, p->x, nnn, frac, &nelem);



	for (i = 0; i < 3; i++)
	{

		x = 0;
		for (nn = 0; nn < nelem; nn++)
			x += wmain[nnn[nn]].v[i] * frac[nn];

		vv[i] = x;
	}

	rho = sqrt(p->x[0] * p->x[0] + p->x[1] * p->x[1]);

	if (geo.coord_type == SPHERICAL)
	{							// put the velocity into cylindrical coordinates on the xz axis
		x = sqrt(vv[0] * vv[0] + vv[2] * vv[2]);	// v_r
		r = length(p->x);
		vv[0] = rho / r * x;
		vv[2] = p->x[2] / r * x;
	}
	else if (p->x[2] < 0)		// For 2d coord syatems, velocity is reversed if the photon is in the lower hemisphere.
		vv[2] *= -1;


	if (rho == 0)
	{							// Then we will not be able to project from a cylindrical ot a cartesian system
		Error("vwind_xyz: Cannot determine an xyz velocity on z axis. Returnin 0,0,v[2]\n");
		v[0] = v[1] = 0;
		v[2] = vv[2];
		return (0);
	}

	/* Now we have v in cylindrical coordinates, but we would like it in cartesian coordinates. Note that could use
	   project_from_cyl_xyz(p->x,vv,v) ?? */

	ctheta = p->x[0] / rho;
	stheta = p->x[1] / rho;
	v[0] = vv[0] * ctheta - vv[1] * stheta;
	v[1] = vv[0] * stheta + vv[1] * ctheta;
	v[2] = vv[2];

	if (sane_check(v[0]) || sane_check(v[1]) || sane_check(v[2]))
	{
		Error("vwind_xyz: %f %f %f\n", v[0], v[1], v[2]);
	}


	return (0);
}


/***********************************************************
                                       Space Telescope Science Institute

 Synopsis:
  wind_div_v calculates the divergence of the velocity at the center of all the grid cells.  
Arguments:    

Returns:
 
Description:  
  This is one of the initialization routines for the wind.   
  Because the routine calls vwind_xyz, one must have previously 
  populated w[].v.  Also as a result of this fact, the routine 
  is not tightly tied to the SV prescription.
Notes:
  It is used to calculated PdV cooling of a grid cell 

  The divergence, like othe scalar quantities, does not
  need to be "rotated" differently in different coordinate
  systems

History:
  98mar20 ksl First coded and debugged 
  99dec1  ksl Explicitly typed as integer and made the return 0
      Previously it was untyped, but returned div/EPSILON
      which made no sense to me.
  04mar ksl This routine traditionally has generated
      lots of errors.  One reason for could have beeen
      that the step size was too large.  So I made this
      smaller.  But the other reason is that the div v
      is often calculated outside the wind cone, as in
      kwd winds.  In those cases, I put an extrapolation
      of the wind velocity inside the wind cone, but
      this is not necessarily physical.  If the div v
      is interpolated this could be wrong.  I have 
      made some minor modifications though to suppress
      multiple errors if the div is being calculated
      outside the wind.
  05apr ksl 55d -- Switched to using center positions for
      this calculation, rather than wind_midx, and 
      wind_midz.  Basically this was because I wanted
      to make things as independent of these two 
      arrays as possible in preparation for allowing
      more arbitrarily spaced grids.  Furthermore
      the previously formulatin was incorrect for
      rtheta components since wind_midz was actually
      theta.  It was also helpful for spherical models, 
      since it avoids the necessity of going from 1d to
      2d specification.
  13mar nsh 74b6 -- Several of the calls were addressing the
      wind as if it was a single cell, however the call
      to wind_div_v supplies the whole wind structure.
      calls that looked like w-> have been replaced by
      w[icell].
  14feb JM -- Fix for Issue #70. Instead of taking the midpoint
      and stepping ds in the +ve direction, we now step
      0.5ds in both +ve and -ve. This stops negative values of
      dvdy appearing in rotationally dominated portions of wind,
      and in some cases even leading to div_v being negative.
**************************************************************/

int wind_div_err = (-3);
int wind_div_v(WindPtr w)
{
	int icell;
	double x_zero[3], v2[3], v1[3];
	struct photon ppp;
	double div, delta;
	double length();
	double xxx[3];
	for (icell = 0; icell < NDIM2; icell++)
	{
		/* Find the center of the cell */

		/* stuff_v (w->xcen, x_zero); OLD NSH 130322 - this line seems to assume w is a cell, rather than the whole wind structure */
		stuff_v(w[icell].xcen, x_zero);	/* NEW NSH 130322 - now gets the centre of the current cell in the loop */

		delta = 0.01 * x_zero[2];	// new 04mar ksl -- delta is the distance across which we measure e.g. dv_x/dx

		/* JM 1302 -- This has now been changed so instead of taking the midpoint and comparing to a point delta in the +v direction, we
		   now fo delta/2 in either direction. This is in order to correctly evaluate dv/dy -- see bug report #70 */

		/* for each of x,y,z we first create a copy of the vector at the center. We then step 0.5*delta in positive and negative
		   directions and evaluate the difference in velocities. Dividing this by delta gives the value of dv_x/dx, and the sum of these
		   gives the divergence */


		/* Calculate dv_x/dx at this position */
		stuff_v(x_zero, ppp.x);
		ppp.x[0] += 0.5 * delta;
		vwind_xyz(&ppp, v2);
		ppp.x[0] -= delta;
		vwind_xyz(&ppp, v1);
		div = xxx[0] = (v2[0] - v1[0]) / delta;

		/* Calculate dv_y/dy */
		stuff_v(x_zero, ppp.x);
		ppp.x[1] += 0.5 * delta;
		vwind_xyz(&ppp, v2);
		ppp.x[1] -= delta;
		vwind_xyz(&ppp, v1);
		div += xxx[1] = (v2[1] - v1[1]) / delta;


		/* Calculate dv_z/dz */
		stuff_v(x_zero, ppp.x);
		ppp.x[2] += 0.5 * delta;
		vwind_xyz(&ppp, v2);
		ppp.x[2] -= delta;
		vwind_xyz(&ppp, v1);
		div += xxx[2] = (v2[2] - v1[2]) / delta;


		/* we have now evaluated the divergence, so can store in the wind pointer */
		w[icell].div_v = div;


		if (div < 0 && (wind_div_err < 0 || w[icell].inwind == W_ALL_INWIND))	/* NSH 130322 another fix needed here the inwind check
																				   was w->inwind and was returning the wrong value */
		{
			Error("wind_div_v: div v %e is negative in cell %d. Major problem if inwind (%d) == 0\n", div, icell, w[icell].inwind);	/* NSH 
																																	   130222 
																																	   -
																																	   last 
																																	   fix 
																																	 */
			wind_div_err++;
		}
	}

	return (0);
}


/* 
   find the density of the wind at x

   History: 02feb ksl Changed the calculation to use the general purpose routine fraction. This made a slight difference, an improvement
   I believe in how the program performs at the boundaries.  In the new version if you ask for rho at a position that is below say
   wind_midz one obtains the density at the center of the cell. In the old version it tried to extrapolate.  As far as I can determine
   the difference was relatively modest. 04aug ksl 52a -- modified to carry out a coordinate system independend determination of rho.
   06may ksl 57+ -- Modified for plasma structure but this is probably not what one wants in the end. There is no reason for the call to
   include w at all, since it is not used..

 */

double rho(WindPtr w, double x[])
{
	int n, where_in_grid();
	double dd;
	double frac[4];
	int nn, nnn[4], nelem;
	int nplasma;


	if (where_in_wind(x) != 0)	// note that where_in_wind is independent of grid.
		return (0.0);

	n = coord_fraction(1, x, nnn, frac, &nelem);

	if (n < 0)
	{
		dd = 0;
	}
	else
	{

		dd = 0;
		// 59a - ksl - 070823 - fiexed obvious error that has been there since
		// I split the structures into w and plasmamain.
		for (nn = 0; nn < nelem; nn++)
		{
			nplasma = w[nnn[nn]].nplasma;
			dd += plasmamain[nplasma].rho * frac[nn];
		}

	}


	return (dd);
}

/* Next is a routine to check the wind mass loss rate.  The mdot is checked in a plane running from 0 to r, and in a sphere of radius r

   04aug -- ksl -- this looks coordinate system independnet but need to check */

#define NSTEPS 100
int mdot_wind(WindPtr w, double z, double rmax)	// The radius at which mdot will be calculated
{
	struct photon p;			// needed because vwind_xyz has a call which involves a photon
	double r, dr, rmin;
	double theta, dtheta;
	double den, rho();
	double mdot, mplane, msphere;
	double x[3], v[3], q[3], dot();
	// Calculate the mass loss rate immediately above the disk
	rmin = geo.rstar;
	dr = (rmax - rmin) / NSTEPS;
	mdot = 0;
	p.x[1] = x[1] = 0.0;
	p.x[2] = x[2] = z;
	for (r = dr / 2; r < rmax; r += dr)
	{
		p.x[0] = x[0] = r;
		den = rho(w, x);
		vwind_xyz(&p, v);
		mdot += 2 * PI * r * dr * den * v[2];
		// mdot+=2*PI*r*dr;
	}
	mplane = 2 * mdot;			// Factor of two because wind is in both hemispheres
	// Calculate the mass loss rate in a sphere
	dtheta = PI / (2 * NSTEPS);
	mdot = 0;
	p.x[1] = x[1] = 0.0;
	q[1] = 0;
	for (theta = dtheta / 2; theta < (PI / 2.); theta += dtheta)
	{
		p.x[0] = x[0] = r * sin(theta);
		p.x[2] = x[2] = r * cos(theta);
		q[0] = sin(theta);
		q[2] = cos(theta);
		den = rho(w, x);
		vwind_xyz(&p, v);
		mdot += 2 * PI * rmax * rmax * sin(theta) * dtheta * den * dot(v, q);
	}
	msphere = 2 * mdot;			// Factor of two because wind is in both hemispheres
	Log("Wind Mdot Desired %e Plane %e Sphere(%e) %e\n", geo.wind_mdot, mplane, rmax, msphere);
	return (0);
}


/***********************************************************
                                       Space Telescope Science Institute

 Synopsis:
	get_random_location is simply will produce a at a random place in
	a cell n from component icomp.  
Arguments:		

Returns:
 
Description:	
	This is really just a driver routine for coordinate system specific
	routines
Notes:

	The reason you need the component here is because the boundary
	of the component may cut through the cell,and you don't want
	to generate a position outside of the component.

History:
	04aug	ksl	52a -- created as part of project to allow multiple
			coordinate systems in python
	05apr	ksl	55d -- Added spherical option
	11aug	ksl	70b -- Added option of getting a random location in
			the torus, or any new component

 
**************************************************************/

int get_random_location(int n, int icomp, double x[])	// Returned position
{

	if (geo.coord_type == CYLIND)
	{
		cylind_get_random_location(n, icomp, x);
	}
	else if (geo.coord_type == RTHETA)
	{
		rtheta_get_random_location(n, icomp, x);
	}
	else if (geo.coord_type == SPHERICAL)
	{
		spherical_get_random_location(n, icomp, x);
	}
	else if (geo.coord_type == CYLVAR)
	{
		cylvar_get_random_location(n, icomp, x);
	}
	else
	{
		Error("get_random_location: Don't know this coord_type %d\n", geo.coord_type);
		exit(0);
	}

	return (0);
}


int zero_scatters(void)
{
	int n, j;

	for (n = 0; n < NPLASMA; n++)	/* NSH 1107 - changed loop to only run over nions to avoid running over the end of the array after
									   the arry was dynamically allocated in 78a */
	{
		for (j = 0; j < nions; j++)
		{
			plasmamain[n].scatters[j] = 0;
		}
	}

	return (0);
}


/* The next routine checks how many corners of a wind cell are in the wind

   This routine returns the number of corners of a wind cell that are in the wind.  It is intended to standardize this check so that one
   can use such a routin in the volumes calculations.

   Notes:

   It has not been implemented for a spherical (1d) coordinate system.

   The fact that none of the corners of a cell are in the wind is not necessarily a guarantee that the wind does not pass through the
   cell.  This is not only a theoretical problem, because we generally use a logarithmic spacing for the wind cells and thus the
   dimensions of the cells get quite large as one gets far from the center.

   The only way to verify this is to check all four surfaces of the wind.

   History 080403 ksl 68c - Added, or more correctly simply moved code into a separate routine so could be called from elsewhere */

int check_corners_inwind(int n, int icomp)	// check corners for this component
{
	int n_inwind;
	int i, j;

	wind_n_to_ij(n, &i, &j);

	n_inwind = 0;
	if (i < (NDIM - 2) && j < (MDIM - 2))
	{
		if (where_in_wind(wmain[n].x) == icomp)
			n_inwind++;
		if (where_in_wind(wmain[n + 1].x) == icomp)
			n_inwind++;
		if (where_in_wind(wmain[n + MDIM].x) == icomp)
			n_inwind++;
		if (where_in_wind(wmain[n + MDIM + 1].x) == icomp)
			n_inwind++;
	}
	return (n_inwind);
}<|MERGE_RESOLUTION|>--- conflicted
+++ resolved
@@ -212,23 +212,16 @@
 		Error("wind2d.c: Don't know how to make volumes for coordinate type %d\n", geo.coord_type);
 	}
 
-<<<<<<< HEAD
-	/* Now check if there is a second component and if so get the volumes for these cells as well */
-
-	if (geo.compton_torus)
-	{
-=======
-  /* JM 1502 -- we want the macro structure to be allocated in geo.rt_mode = 2. see #138  */
+	/* JM 1502 -- we want the macro structure to be allocated in geo.rt_mode = 2. see #138  */
   
-  if (geo.rt_mode == 2)
-  {
-    calloc_macro (NPLASMA);
-    calloc_estimators (NPLASMA);
-  }
+  	if (geo.rt_mode == 2)
+  	{
+    	calloc_macro (NPLASMA);
+    	calloc_estimators (NPLASMA);
+  	}
   
-/* 06may -- At this point we have calculated the volumes of all of the cells and it should
-be optional which variables beyond here are moved to structures othere than Wind */
->>>>>>> e54bbc41
+	/* 06may -- At this point we have calculated the volumes of all of the cells and it should
+	be optional which variables beyond here are moved to structures othere than Wind */
 
 		if (geo.coord_type == SPHERICAL)
 		{
