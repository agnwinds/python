--- conflicted
+++ resolved
@@ -294,30 +294,6 @@
 /* 56d --Now check the volume calculations for 2d wind models 
    58b --If corners are in the wind, but there is zero_volume then ignore.
 */
-<<<<<<< HEAD
-=======
-  if (zdom[ndom].coord_type != SPHERICAL)
-    {
-      for (n = 0; n < NDIM2; n++)
-	{
-	  n_inwind = check_corners_inwind (n, 0, ndom);
-	  if (w[n].vol == 0 && n_inwind > 0)
-	    {
-	      wind_n_to_ij (ndom, n, &i, &j);
-	      Error
-		("wind2d: Cell %3d (%2d,%2d) in doman %d has %d corners in wind, but zero volume\n",
-		 n, i, j, n_inwind,ndom);
-	      w[n].inwind = W_IGNORE;
-	    }
-	  if (w[n].inwind == W_PART_INWIND && n_inwind == 4)
-	    {
-	      wind_n_to_ij (ndom, n, &i, &j);
-	      Error
-		("wind2d: Cell %3d (%2d,%2d) in domain %d has 4 corners in wind, but is only partially in wind\n",
-		 i, j, n,ndom);
-	    }
-	}
->>>>>>> f18d1a49
 
   /* JM 1508 -- Added loop over domains */
 
@@ -330,7 +306,7 @@
   	  n_inwind = check_corners_inwind (n, 0, ndom);
   	  if (w[n].vol == 0 && n_inwind > 0)
   	    {
-  	      wind_n_to_ij (n, &i, &j, ndom);
+  	      wind_n_to_ij (ndom, n, &i, &j);
   	      Error
   		("wind2d: Cell %3d (%2d,%2d) has %d corners in wind, but zero volume\n",
   		 n, i, j, n_inwind);
@@ -338,7 +314,7 @@
   	    }
   	  if (w[n].inwind == W_PART_INWIND && n_inwind == 4)
   	    {
-  	      wind_n_to_ij (n, &i, &j, ndom);
+  	      wind_n_to_ij (ndom, n, &i, &j);
   	      Error
   		("wind2d: Cell %3d (%2d,%2d) has 4 corners in wind, but is only partially in wind\n",
   		 i, j, n);
@@ -387,17 +363,7 @@
       /* JM PLACEHOLDER need to make model_rho have domain number */
       plasmamain[n].rho = model_rho (x) / geo.fill;
       plasmamain[n].vol = w[nwind].vol*geo.fill;	// Copy volumes
-<<<<<<< HEAD
-
-      /* NSH 120817 This is where we initialise the spectral models for the wind. 
-         The pl stuff is old, I've put new things in here to initialise the exponential 
-         models */
-      for (nn = 0; nn < NXBANDS; nn++)
-	{
-    /*NSH 120817 - setting this to a negative number means that at the outset, we assume we do not have a suitable model for the cell */
-	  plasmamain[n].spec_mod_type[nn] = SPEC_MOD_FAIL;	
-	  plasmamain[n].exp_temp[nn] = geo.tmax;	/*NSH 120817 - as an initial guess, set this number to the hottest part of the model - this should define where any exponential dropoff becomes important */
-=======
+
 /* NSH 120817 This is where we initialise the spectral models for the wind. The pl stuff is old, 
  * I've put new things in here to initialise the exponential models */
       for (nn = 0; nn < NXBANDS; nn++)
@@ -408,30 +374,19 @@
 	  plasmamain[n].exp_temp[nn] = geo.tmax;	/*NSH 120817 - as an initial guess, 
 							  set this number to the hottest part of the model - 
 							  this should define where any exponential dropoff becomes important */
->>>>>>> f18d1a49
 	  plasmamain[n].exp_w[nn] = 0.0;	/* 120817 Who knows what this should be! */
 	  plasmamain[n].pl_alpha[nn] = geo.alpha_agn;	/*As an initial guess we assume the whole wind is 
 	  			optically thin and so the spectral index for a PL illumination will be the 
 				same everywhere.  */
 	  /*     plasmamain[n].pl_w[nn] = geo.const_agn / (4.0*PI*(x[0] * x[0] + x[1] * x[1] + x[2] * x[2]));  // constant / area of a sphere
 	     plasmamain[n].pl_w[nn] /= 4.*PI;   // take account of solid angle NSH 120817 removed - if PL not suitable, it will be set to zero anyway, so safe to keep it at zero from the outset! */
-<<<<<<< HEAD
     //plasmamain[n].pl_w[nn] = 0.0;
 	  plasmamain[n].pl_log_w[nn] = -1e99; /*131114 - a tiny weight - just to fill the variable */ 
 
 
     plasmamain[n].fmin_mod[nn] = 1e99; /* Set the minium model frequency to the max frequency in the band - means it will never be used which is correct at this time - there is no model */
     plasmamain[n].fmax_mod[nn] = 1e-99; /* Set the maximum model frequency to the min frequency in the band */
-=======
-//	  plasmamain[n].pl_w[nn] = 0.0;
-
-	  plasmamain[n].pl_log_w[nn] = -1e99; /*131114 - a tiny weight - just to fill the variable */ 
-
-
-          plasmamain[n].fmin_mod[nn] = 1e99; /* Set the minium model frequency to the max frequency in the band - 
-						means it will never be used which is correct at this time - there is no model */
-          plasmamain[n].fmax_mod[nn] = 1e-99; /* Set the maximum model frequency to the min frequency in the band */
->>>>>>> f18d1a49
+
 	}
 
 
@@ -440,15 +395,10 @@
 
       if (zdom[ndom].wind_type == 3)
 	{
-<<<<<<< HEAD
     /* This is a kluge, it means that we get the temperature we expect, 
        if we read in a temperature from a zeus file - otherwise it is multiplies
        by 0.9 */
 	  plasmamain[n].t_r = hydro_temp (x) / 0.9; 
-=======
-	  plasmamain[n].t_r = hydro_temp (x)/0.9; //This is a kluge, it means that we get the temperature we expect, 
-	  	// if we read in a temperature from a zeus file - otherwise it is multiplies by 0.9 //
->>>>>>> f18d1a49
 	}
       else
 	{
