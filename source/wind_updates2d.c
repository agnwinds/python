--- conflicted
+++ resolved
@@ -419,12 +419,9 @@
         MPI_Pack (&plasmamain[n].lum_tot_ioniz, 1, MPI_DOUBLE, commbuffer, size_of_commbuffer, &position, MPI_COMM_WORLD);
         MPI_Pack (&plasmamain[n].heat_shock, 1, MPI_DOUBLE, commbuffer, size_of_commbuffer, &position, MPI_COMM_WORLD);
         MPI_Pack (plasmamain[n].dmo_dt, 3, MPI_DOUBLE, commbuffer, size_of_commbuffer, &position, MPI_COMM_WORLD);
-<<<<<<< HEAD
-=======
         MPI_Pack (plasmamain[n].rad_force_es, 3, MPI_DOUBLE, commbuffer, size_of_commbuffer, &position, MPI_COMM_WORLD);
         MPI_Pack (plasmamain[n].rad_force_ff, 3, MPI_DOUBLE, commbuffer, size_of_commbuffer, &position, MPI_COMM_WORLD);
         MPI_Pack (plasmamain[n].rad_force_bf, 3, MPI_DOUBLE, commbuffer, size_of_commbuffer, &position, MPI_COMM_WORLD);
->>>>>>> 403a3fe6
         MPI_Pack (&plasmamain[n].gain, 1, MPI_DOUBLE, commbuffer, size_of_commbuffer, &position, MPI_COMM_WORLD);
         MPI_Pack (&plasmamain[n].converge_t_r, 1, MPI_DOUBLE, commbuffer, size_of_commbuffer, &position, MPI_COMM_WORLD);
         MPI_Pack (&plasmamain[n].converge_t_e, 1, MPI_DOUBLE, commbuffer, size_of_commbuffer, &position, MPI_COMM_WORLD);
@@ -560,12 +557,9 @@
         MPI_Unpack (commbuffer, size_of_commbuffer, &position, &plasmamain[n].lum_tot_ioniz, 1, MPI_DOUBLE, MPI_COMM_WORLD);
         MPI_Unpack (commbuffer, size_of_commbuffer, &position, &plasmamain[n].heat_shock, 1, MPI_DOUBLE, MPI_COMM_WORLD);
         MPI_Unpack (commbuffer, size_of_commbuffer, &position, plasmamain[n].dmo_dt, 3, MPI_DOUBLE, MPI_COMM_WORLD);
-<<<<<<< HEAD
-=======
         MPI_Unpack (commbuffer, size_of_commbuffer, &position, plasmamain[n].rad_force_es, 3, MPI_DOUBLE, MPI_COMM_WORLD);
         MPI_Unpack (commbuffer, size_of_commbuffer, &position, plasmamain[n].rad_force_ff, 3, MPI_DOUBLE, MPI_COMM_WORLD);
         MPI_Unpack (commbuffer, size_of_commbuffer, &position, plasmamain[n].rad_force_bf, 3, MPI_DOUBLE, MPI_COMM_WORLD);
->>>>>>> 403a3fe6
         MPI_Unpack (commbuffer, size_of_commbuffer, &position, &plasmamain[n].gain, 1, MPI_DOUBLE, MPI_COMM_WORLD);
         MPI_Unpack (commbuffer, size_of_commbuffer, &position, &plasmamain[n].converge_t_r, 1, MPI_DOUBLE, MPI_COMM_WORLD);
         MPI_Unpack (commbuffer, size_of_commbuffer, &position, &plasmamain[n].converge_t_e, 1, MPI_DOUBLE, MPI_COMM_WORLD);
