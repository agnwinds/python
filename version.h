<<<<<<< HEAD
#define VERSION  "78a_dev_nsh"
=======
#define VERSION  "78a"
>>>>>>> f480fdfd
#define CHOICE 1 // Compress plasma as much as possible<|MERGE_RESOLUTION|>--- conflicted
+++ resolved
@@ -1,6 +1,2 @@
-<<<<<<< HEAD
-#define VERSION  "78a_dev_nsh"
-=======
-#define VERSION  "78a"
->>>>>>> f480fdfd
+#define VERSION  "78b"
 #define CHOICE 1 // Compress plasma as much as possible